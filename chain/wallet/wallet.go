package wallet

import (
	"context"
	"sort"
	"strings"
	"sync"

	"github.com/filecoin-project/go-state-types/crypto"
	logging "github.com/ipfs/go-log/v2"
	"golang.org/x/xerrors"

	"github.com/filecoin-project/go-address"

	"github.com/filecoin-project/lotus/api"
	_ "github.com/filecoin-project/lotus/lib/sigs/bls"  // enable bls signatures
	_ "github.com/filecoin-project/lotus/lib/sigs/secp" // enable secp signatures

	"github.com/filecoin-project/lotus/chain/types"
	"github.com/filecoin-project/lotus/lib/sigs"
)

var log = logging.Logger("wallet")

const (
	KNamePrefix  = "wallet-"
	KTrashPrefix = "trash-"
	KDefault     = "default"
	KTBLS        = "bls"
	KTSecp256k1  = "secp256k1"
)

type LocalWallet struct {
	keys     map[address.Address]*Key
	keystore types.KeyStore

	lk sync.Mutex
}

type Default interface {
	GetDefault() (address.Address, error)
	SetDefault(a address.Address) error
}

func NewWallet(keystore types.KeyStore) (*LocalWallet, error) {
	w := &LocalWallet{
		keys:     make(map[address.Address]*Key),
		keystore: keystore,
	}

	return w, nil
}

func KeyWallet(keys ...*Key) *LocalWallet {
	m := make(map[address.Address]*Key)
	for _, key := range keys {
		m[key.Address] = key
	}

	return &LocalWallet{
		keys: m,
	}
}

func (w *LocalWallet) WalletSign(ctx context.Context, addr address.Address, msg []byte) (*crypto.Signature, error) {
	ki, err := w.findKey(addr)
	if err != nil {
		return nil, err
	}
	if ki == nil {
		return nil, xerrors.Errorf("signing using key '%s': %w", addr.String(), types.ErrKeyInfoNotFound)
	}

	return sigs.Sign(ActSigType(ki.Type), ki.PrivateKey, msg)
}

func (w *LocalWallet) WalletSignMessage(ctx context.Context, k address.Address, msg *types.Message) (*types.SignedMessage, error) {
	mcid := msg.Cid()

	sig, err := w.WalletSign(ctx, k, mcid.Bytes())
	if err != nil {
		return nil, xerrors.Errorf("failed to sign message: %w", err)
	}

	return &types.SignedMessage{
		Message:   *msg,
		Signature: *sig,
	}, nil
}

func (w *LocalWallet) findKey(addr address.Address) (*Key, error) {
	w.lk.Lock()
	defer w.lk.Unlock()

	k, ok := w.keys[addr]
	if ok {
		return k, nil
	}
	if w.keystore == nil {
		log.Warn("findKey didn't find the key in in-memory wallet")
		return nil, nil
	}

	ki, err := w.tryFind(addr)
	if err != nil {
		if xerrors.Is(err, types.ErrKeyInfoNotFound) {
			return nil, nil
		}
		return nil, xerrors.Errorf("getting from keystore: %w", err)
	}
	k, err = NewKey(ki)
	if err != nil {
		return nil, xerrors.Errorf("decoding from keystore: %w", err)
	}
	w.keys[k.Address] = k
	return k, nil
}

<<<<<<< HEAD
func (w *LocalWallet) WalletExport(ctx context.Context, addr address.Address) (*types.KeyInfo, error) {
=======
func (w *Wallet) tryFind(addr address.Address) (types.KeyInfo, error) {

	ki, err := w.keystore.Get(KNamePrefix + addr.String())
	if err == nil {
		return ki, err
	}

	if !xerrors.Is(err, types.ErrKeyInfoNotFound) {
		return types.KeyInfo{}, err
	}

	// We got an ErrKeyInfoNotFound error
	// Try again, this time with the testnet prefix

	aChars := []rune(addr.String())
	prefixRunes := []rune(address.TestnetPrefix)
	if len(prefixRunes) != 1 {
		return types.KeyInfo{}, xerrors.Errorf("unexpected prefix length: %d", len(prefixRunes))
	}

	aChars[0] = prefixRunes[0]
	ki, err = w.keystore.Get(KNamePrefix + string(aChars))
	if err != nil {
		return types.KeyInfo{}, err
	}

	// We found it with the testnet prefix
	// Add this KeyInfo with the mainnet prefix address string
	err = w.keystore.Put(KNamePrefix+addr.String(), ki)
	if err != nil {
		return types.KeyInfo{}, err
	}

	return ki, nil
}

func (w *Wallet) Export(addr address.Address) (*types.KeyInfo, error) {
>>>>>>> 2d3b6167
	k, err := w.findKey(addr)
	if err != nil {
		return nil, xerrors.Errorf("failed to find key to export: %w", err)
	}

	return &k.KeyInfo, nil
}

func (w *LocalWallet) WalletImport(ctx context.Context, ki *types.KeyInfo) (address.Address, error) {
	w.lk.Lock()
	defer w.lk.Unlock()

	k, err := NewKey(*ki)
	if err != nil {
		return address.Undef, xerrors.Errorf("failed to make key: %w", err)
	}

	if err := w.keystore.Put(KNamePrefix+k.Address.String(), k.KeyInfo); err != nil {
		return address.Undef, xerrors.Errorf("saving to keystore: %w", err)
	}

	return k.Address, nil
}

func (w *LocalWallet) WalletList(ctx context.Context) ([]address.Address, error) {
	all, err := w.keystore.List()
	if err != nil {
		return nil, xerrors.Errorf("listing keystore: %w", err)
	}

	sort.Strings(all)

	seen := map[address.Address]struct{}{}
	out := make([]address.Address, 0, len(all))
	for _, a := range all {
		if strings.HasPrefix(a, KNamePrefix) {
			name := strings.TrimPrefix(a, KNamePrefix)
			addr, err := address.NewFromString(name)
			if err != nil {
				return nil, xerrors.Errorf("converting name to address: %w", err)
			}
			if _, ok := seen[addr]; ok {
				continue // got duplicate with a different prefix
			}
			seen[addr] = struct{}{}

			out = append(out, addr)
		}
	}

	sort.Slice(out, func(i, j int) bool {
		return out[i].String() < out[j].String()
	})

	return out, nil
}

func (w *LocalWallet) GetDefault() (address.Address, error) {
	w.lk.Lock()
	defer w.lk.Unlock()

	ki, err := w.keystore.Get(KDefault)
	if err != nil {
		return address.Undef, xerrors.Errorf("failed to get default key: %w", err)
	}

	k, err := NewKey(ki)
	if err != nil {
		return address.Undef, xerrors.Errorf("failed to read default key from keystore: %w", err)
	}

	return k.Address, nil
}

func (w *LocalWallet) SetDefault(a address.Address) error {
	w.lk.Lock()
	defer w.lk.Unlock()

	ki, err := w.keystore.Get(KNamePrefix + a.String())
	if err != nil {
		return err
	}

	if err := w.keystore.Delete(KDefault); err != nil {
		if !xerrors.Is(err, types.ErrKeyInfoNotFound) {
			log.Warnf("failed to unregister current default key: %s", err)
		}
	}

	if err := w.keystore.Put(KDefault, ki); err != nil {
		return err
	}

	return nil
}

func (w *LocalWallet) WalletNew(ctx context.Context, typ crypto.SigType) (address.Address, error) {
	w.lk.Lock()
	defer w.lk.Unlock()

	k, err := GenerateKey(typ)
	if err != nil {
		return address.Undef, err
	}

	if err := w.keystore.Put(KNamePrefix+k.Address.String(), k.KeyInfo); err != nil {
		return address.Undef, xerrors.Errorf("saving to keystore: %w", err)
	}
	w.keys[k.Address] = k

	_, err = w.keystore.Get(KDefault)
	if err != nil {
		if !xerrors.Is(err, types.ErrKeyInfoNotFound) {
			return address.Undef, err
		}

		if err := w.keystore.Put(KDefault, k.KeyInfo); err != nil {
			return address.Undef, xerrors.Errorf("failed to set new key as default: %w", err)
		}
	}

	return k.Address, nil
}

func (w *LocalWallet) WalletHas(ctx context.Context, addr address.Address) (bool, error) {
	k, err := w.findKey(addr)
	if err != nil {
		return false, err
	}
	return k != nil, nil
}

func (w *LocalWallet) WalletDelete(ctx context.Context, addr address.Address) error {
	k, err := w.findKey(addr)
	if err != nil {
		return xerrors.Errorf("failed to delete key %s : %w", addr, err)
	}

	if err := w.keystore.Put(KTrashPrefix+k.Address.String(), k.KeyInfo); err != nil {
		return xerrors.Errorf("failed to mark key %s as trashed: %w", addr, err)
	}

	if err := w.keystore.Delete(KNamePrefix + k.Address.String()); err != nil {
		return xerrors.Errorf("failed to delete key %s: %w", addr, err)
	}

	return nil
}

var _ api.WalletAPI = &LocalWallet{}<|MERGE_RESOLUTION|>--- conflicted
+++ resolved
@@ -116,10 +116,7 @@
 	return k, nil
 }
 
-<<<<<<< HEAD
-func (w *LocalWallet) WalletExport(ctx context.Context, addr address.Address) (*types.KeyInfo, error) {
-=======
-func (w *Wallet) tryFind(addr address.Address) (types.KeyInfo, error) {
+func (w *LocalWallet) tryFind(addr address.Address) (types.KeyInfo, error) {
 
 	ki, err := w.keystore.Get(KNamePrefix + addr.String())
 	if err == nil {
@@ -155,8 +152,7 @@
 	return ki, nil
 }
 
-func (w *Wallet) Export(addr address.Address) (*types.KeyInfo, error) {
->>>>>>> 2d3b6167
+func (w *LocalWallet) Export(ctx context.Context, addr address.Address) (*types.KeyInfo, error) {
 	k, err := w.findKey(addr)
 	if err != nil {
 		return nil, xerrors.Errorf("failed to find key to export: %w", err)
