package policy

import (
	actorstypes "github.com/filecoin-project/go-state-types/actors"

	"github.com/filecoin-project/go-state-types/big"
	"golang.org/x/xerrors"

	"github.com/filecoin-project/go-state-types/abi"
	"github.com/filecoin-project/go-state-types/network"

	{{range .versions}}
	{{if (ge . 8)}}
        builtin{{.}} "github.com/filecoin-project/go-state-types/builtin"
        miner{{.}} "github.com/filecoin-project/go-state-types/builtin{{import .}}miner"
        market{{.}} "github.com/filecoin-project/go-state-types/builtin{{import .}}market"
        verifreg{{.}} "github.com/filecoin-project/go-state-types/builtin{{import .}}verifreg"
	{{else}}
        {{if (ge . 2)}}
            builtin{{.}} "github.com/filecoin-project/specs-actors{{import .}}actors/builtin"
        {{end}}
        market{{.}} "github.com/filecoin-project/specs-actors{{import .}}actors/builtin/market"
        miner{{.}} "github.com/filecoin-project/specs-actors{{import .}}actors/builtin/miner"
        verifreg{{.}} "github.com/filecoin-project/specs-actors{{import .}}actors/builtin/verifreg"
        {{if (eq . 0)}}
            power{{.}} "github.com/filecoin-project/specs-actors{{import .}}actors/builtin/power"
        {{end}}
	{{end}}
	{{end}}

	paych{{.latestVersion}} "github.com/filecoin-project/go-state-types/builtin{{import .latestVersion}}paych"

)

const (
	ChainFinality                  = miner{{.latestVersion}}.ChainFinality
	SealRandomnessLookback         = ChainFinality
	PaychSettleDelay               = paych{{.latestVersion}}.SettleDelay
	MaxPreCommitRandomnessLookback = builtin{{.latestVersion}}.EpochsInDay + SealRandomnessLookback
)

var (
	MarketDefaultAllocationTermBuffer = market{{.latestVersion}}.MarketDefaultAllocationTermBuffer
)

// SetSupportedProofTypes sets supported proof types, across all actor versions.
// This should only be used for testing.
func SetSupportedProofTypes(types ...abi.RegisteredSealProof) {
	{{range .versions}}
		{{if (eq . 0)}}
			miner{{.}}.SupportedProofTypes = make(map[abi.RegisteredSealProof]struct{}, len(types))
		{{else if (le . 4)}}
			miner{{.}}.PreCommitSealProofTypesV0 = make(map[abi.RegisteredSealProof]struct{}, len(types))
			miner{{.}}.PreCommitSealProofTypesV7 = make(map[abi.RegisteredSealProof]struct{}, len(types)*2)
			miner{{.}}.PreCommitSealProofTypesV8 = make(map[abi.RegisteredSealProof]struct{}, len(types))
		{{else if (le . 7)}}
			miner{{.}}.PreCommitSealProofTypesV8 = make(map[abi.RegisteredSealProof]struct{}, len(types))
		{{end}}
	{{end}}

	AddSupportedProofTypes(types...)
}

// AddSupportedProofTypes sets supported proof types, across all actor versions.
// This should only be used for testing.
func AddSupportedProofTypes(types ...abi.RegisteredSealProof) {
	for _, t := range types {
		if t >= abi.RegisteredSealProof_StackedDrg2KiBV1_1 {
			panic("must specify v1 proof types only")
		}
		// Set for all miner versions.

		{{range .versions}}
            {{if (eq . 0)}}
        	    miner{{.}}.SupportedProofTypes[t] = struct{}{}
            {{else if (le . 4)}}
                miner{{.}}.PreCommitSealProofTypesV0[t] = struct{}{}
                miner{{.}}.PreCommitSealProofTypesV7[t] = struct{}{}
                miner{{.}}.PreCommitSealProofTypesV7[t+abi.RegisteredSealProof_StackedDrg2KiBV1_1] = struct{}{}
                miner{{.}}.PreCommitSealProofTypesV8[t+abi.RegisteredSealProof_StackedDrg2KiBV1_1] = struct{}{}
            {{else if (eq . 5)}}
                miner{{.}}.PreCommitSealProofTypesV8[t+abi.RegisteredSealProof_StackedDrg2KiBV1_1] = struct{}{}
                wpp, err := t.RegisteredWindowPoStProof()
                if err != nil {
                    // Fine to panic, this is a test-only method
                    panic(err)
                }

                miner{{.}}.WindowPoStProofTypes[wpp] = struct{}{}
            {{else if (le . 7)}}
                miner{{.}}.PreCommitSealProofTypesV8[t+abi.RegisteredSealProof_StackedDrg2KiBV1_1] = struct{}{}
                wpp, err = t.RegisteredWindowPoStProof()
                if err != nil {
                    // Fine to panic, this is a test-only method
                    panic(err)
                }

                miner{{.}}.WindowPoStProofTypes[wpp] = struct{}{}
            {{end}}
        {{end}}
	}
}

// SetPreCommitChallengeDelay sets the pre-commit challenge delay across all
// actors versions. Use for testing.
func SetPreCommitChallengeDelay(delay abi.ChainEpoch) {
	// Set for all miner versions.
	{{range .versions}}
		miner{{.}}.PreCommitChallengeDelay = delay
	{{end}}
}

// TODO: this function shouldn't really exist. Instead, the API should expose the precommit delay.
func GetPreCommitChallengeDelay() abi.ChainEpoch {
	return miner{{.latestVersion}}.PreCommitChallengeDelay
}

// SetConsensusMinerMinPower sets the minimum power of an individual miner must
// meet for leader election, across all actor versions. This should only be used
// for testing.
func SetConsensusMinerMinPower(p abi.StoragePower) {
	{{range .versions}}
		{{if (eq . 0)}}
			power{{.}}.ConsensusMinerMinPower = p
		{{else if (eq . 2)}}
			for _, policy := range builtin{{.}}.SealProofPolicies {
				policy.ConsensusMinerMinPower = p
			}
		{{else}}
			for _, policy := range builtin{{.}}.PoStProofPolicies {
				policy.ConsensusMinerMinPower = p
			}
		{{end}}
	{{end}}
}

// SetMinVerifiedDealSize sets the minimum size of a verified deal. This should
// only be used for testing.
func SetMinVerifiedDealSize(size abi.StoragePower) {
	{{range .versions}}
		verifreg{{.}}.MinVerifiedDealSize = size
	{{end}}
}

func GetMaxProveCommitDuration(ver actorstypes.Version, t abi.RegisteredSealProof) (abi.ChainEpoch, error) {
	switch ver {
		{{range .versions}}
			case actorstypes.Version{{.}}:
				{{if (eq . 0)}}
					return miner{{.}}.MaxSealDuration[t], nil
				{{else}}
					return miner{{.}}.MaxProveCommitDuration[t], nil
				{{end}}
		{{end}}
	default:
		return 0, xerrors.Errorf("unsupported actors version")
	}
}

// SetProviderCollateralSupplyTarget sets the percentage of normalized circulating
// supply that must be covered by provider collateral in a deal. This should
// only be used for testing.
func SetProviderCollateralSupplyTarget(num, denom big.Int) {
{{range .versions}}
	{{if (ge . 2)}}
	market{{.}}.ProviderCollateralSupplyTarget = builtin{{.}}.BigFrac{
		Numerator:   num,
		Denominator: denom,
	}
	{{end}}
{{end}}
}

func DealProviderCollateralBounds(
	size abi.PaddedPieceSize, verified bool,
	rawBytePower, qaPower, baselinePower abi.StoragePower,
	circulatingFil abi.TokenAmount, nwVer network.Version,
) (min, max abi.TokenAmount, err error) {
	v, err := actorstypes.VersionForNetwork(nwVer)
	if err != nil {
		return big.Zero(), big.Zero(), err
	}
	switch v {
		{{range .versions}}
			case actorstypes.Version{{.}}:
				{{if (eq . 0)}}
					min, max := market{{.}}.DealProviderCollateralBounds(size, verified, rawBytePower, qaPower, baselinePower, circulatingFil, nwVer)
					return min, max, nil
				{{else}}
					min, max := market{{.}}.DealProviderCollateralBounds(size, verified, rawBytePower, qaPower, baselinePower, circulatingFil)
					return min, max, nil
				{{end}}
		{{end}}
	default:
		return big.Zero(), big.Zero(), xerrors.Errorf("unsupported actors version")
	}
}

func DealDurationBounds(pieceSize abi.PaddedPieceSize) (min, max abi.ChainEpoch) {
	return market{{.latestVersion}}.DealDurationBounds(pieceSize)
}

// Sets the challenge window and scales the proving period to match (such that
// there are always 48 challenge windows in a proving period).
func SetWPoStChallengeWindow(period abi.ChainEpoch) {
	{{range .versions}}
		miner{{.}}.WPoStChallengeWindow = period
		miner{{.}}.WPoStProvingPeriod = period * abi.ChainEpoch(miner{{.}}.WPoStPeriodDeadlines)
		{{if (ge . 3)}}
			// by default, this is 2x finality which is 30 periods.
			// scale it if we're scaling the challenge period.
			miner{{.}}.WPoStDisputeWindow = period * 30
		{{end}}
	{{end}}
}

func GetWinningPoStSectorSetLookback(nwVer network.Version) abi.ChainEpoch {
	if nwVer <= network.Version3 {
		return 10
	}

	// NOTE: if this ever changes, adjust it in a (*Miner).mineOne() logline as well
	return ChainFinality
}

func GetMaxSectorExpirationExtension(nv network.Version) (abi.ChainEpoch, error) {
	v, err := actorstypes.VersionForNetwork(nv)
	if err != nil {
		return 0, xerrors.Errorf("failed to get actors version: %w", err)
	}
	switch v {
		{{range .versions}}
			case actorstypes.Version{{.}}:
				return miner{{.}}.MaxSectorExpirationExtension, nil
		{{end}}
	default:
		return 0, xerrors.Errorf("unsupported network version")
	}

}

func GetMinSectorExpiration() abi.ChainEpoch {
	return miner{{.latestVersion}}.MinSectorExpiration
}

func GetMaxPoStPartitions(nv network.Version, p abi.RegisteredPoStProof) (int, error) {
	sectorsPerPart, err := builtin{{.latestVersion}}.PoStProofWindowPoStPartitionSectors(p)
	if err != nil {
		return 0, err
	}
	maxSectors, err := GetAddressedSectorsMax(nv)
	if err != nil {
		return 0, err
	}

	return min(miner{{.latestVersion}}.PoStedPartitionsMax, int(uint64(maxSectors) / sectorsPerPart)), nil
}

func GetDefaultAggregationProof() abi.RegisteredAggregationProof {
	return abi.RegisteredAggregationProof_SnarkPackV1
}

func GetSectorMaxLifetime(proof abi.RegisteredSealProof, nwVer network.Version) abi.ChainEpoch {
	if nwVer <= network.Version10 {
		return builtin4.SealProofPoliciesV0[proof].SectorMaxLifetime
	}

	return builtin{{.latestVersion}}.SealProofPoliciesV11[proof].SectorMaxLifetime
}

func GetAddressedSectorsMax(nwVer network.Version) (int, error) {
	v, err := actorstypes.VersionForNetwork(nwVer)
	if err != nil {
		return 0, err
	}
	switch v {
		{{range .versions}}
			case actorstypes.Version{{.}}:
				return miner{{.}}.AddressedSectorsMax, nil
		{{end}}
	default:
		return 0, xerrors.Errorf("unsupported network version")
	}
}

func GetDeclarationsMax(nwVer network.Version) (int, error) {
	v, err := actorstypes.VersionForNetwork(nwVer)
	if err != nil {
		return 0, err
	}
	switch v {
		{{range .versions}}
		case actorstypes.Version{{.}}:
			{{if (eq . 0)}}
				// TODO: Should we instead error here since the concept doesn't exist yet?
				return miner{{.}}.AddressedPartitionsMax, nil
			{{else}}
				return miner{{.}}.DeclarationsMax, nil
			{{end}}
		{{end}}
	default:
		return 0, xerrors.Errorf("unsupported network version")
	}
}

func AggregateProveCommitNetworkFee(nwVer network.Version, aggregateSize int, baseFee abi.TokenAmount) (abi.TokenAmount, error) {
   v, err := actorstypes.VersionForNetwork(nwVer)
	if err != nil {
		return big.Zero(), err
	}
	switch v {
	    {{range .versions}}
	    case actorstypes.Version{{.}}:
            {{if (ge . 6)}}
                return miner{{.}}.AggregateProveCommitNetworkFee(aggregateSize, baseFee), nil
            {{else if (eq . 5)}}
                return miner{{.}}.AggregateNetworkFee(aggregateSize, baseFee), nil
            {{else}}
                return big.Zero(), nil
            {{end}}
        {{end}}
	default:
		return big.Zero(), xerrors.Errorf("unsupported network version")
	}
}

func AggregatePreCommitNetworkFee(nwVer network.Version, aggregateSize int, baseFee abi.TokenAmount) (abi.TokenAmount, error) {
   v, err := actorstypes.VersionForNetwork(nwVer)
	if err != nil {
		return big.Zero(), err
	}
	switch v {
	    {{range .versions}}
	    case actorstypes.Version{{.}}:
            {{if (ge . 6)}}
                return miner{{.}}.AggregatePreCommitNetworkFee(aggregateSize, baseFee), nil
            {{else}}
                return big.Zero(), nil
            {{end}}
        {{end}}
	default:
		return big.Zero(), xerrors.Errorf("unsupported network version")
	}
}

<<<<<<< HEAD
var PoStToSealMap map[abi.RegisteredPoStProof]abi.RegisteredSealProof
func init() {
	PoStToSealMap = make(map[abi.RegisteredPoStProof]abi.RegisteredSealProof)
	for sealProof, info := range abi.SealProofInfos {
		PoStToSealMap[info.WinningPoStProof] = sealProof
		PoStToSealMap[info.WindowPoStProof] = sealProof
	}
}

func GetSealProofFromPoStProof(postProof abi.RegisteredPoStProof) (abi.RegisteredSealProof, error) {
	sealProof, exists := PoStToSealMap[postProof]
	if !exists {
		return 0, xerrors.New("no corresponding RegisteredSealProof for the given RegisteredPoStProof")
	}
	return sealProof, nil
=======
func min(a, b int) int {
    if a < b {
        return a
    }
    return b
>>>>>>> cff785fa
}<|MERGE_RESOLUTION|>--- conflicted
+++ resolved
@@ -343,7 +343,6 @@
 	}
 }
 
-<<<<<<< HEAD
 var PoStToSealMap map[abi.RegisteredPoStProof]abi.RegisteredSealProof
 func init() {
 	PoStToSealMap = make(map[abi.RegisteredPoStProof]abi.RegisteredSealProof)
@@ -359,11 +358,11 @@
 		return 0, xerrors.New("no corresponding RegisteredSealProof for the given RegisteredPoStProof")
 	}
 	return sealProof, nil
-=======
+}
+
 func min(a, b int) int {
     if a < b {
         return a
     }
     return b
->>>>>>> cff785fa
 }