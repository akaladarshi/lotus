--- conflicted
+++ resolved
@@ -24,173 +24,6 @@
 	RetrievalPricingExternalMode = "external"
 )
 
-<<<<<<< HEAD
-// Common is common config between full node and miner
-type Common struct {
-	API    API
-	Backup Backup
-	Libp2p Libp2p
-	Pubsub Pubsub
-}
-
-// FullNode is a full node config
-type FullNode struct {
-	Common
-	Client     Client
-	Metrics    Metrics
-	Wallet     Wallet
-	Fees       FeeConfig
-	Chainstore Chainstore
-}
-
-// // Common
-
-type Backup struct {
-	DisableMetadataLog bool
-}
-
-// StorageMiner is a miner config
-type StorageMiner struct {
-	Common
-
-	Subsystems MinerSubsystemConfig
-	Dealmaking DealmakingConfig
-	Sealing    SealingConfig
-	Storage    sectorstorage.SealerConfig
-	Fees       MinerFeeConfig
-	Addresses  MinerAddressConfig
-}
-
-type MinerSubsystemConfig struct {
-	EnableMining        bool
-	EnableSealing       bool
-	EnableSectorStorage bool
-	EnableMarkets       bool
-
-	SealerApiInfo      string // if EnableSealing == false
-	SectorIndexApiInfo string // if EnableSectorStorage == false
-}
-
-type DealmakingConfig struct {
-	ConsiderOnlineStorageDeals     bool
-	ConsiderOfflineStorageDeals    bool
-	ConsiderOnlineRetrievalDeals   bool
-	ConsiderOfflineRetrievalDeals  bool
-	ConsiderVerifiedStorageDeals   bool
-	ConsiderUnverifiedStorageDeals bool
-	PieceCidBlocklist              []cid.Cid
-	ExpectedSealDuration           Duration
-	// Maximum amount of time proposed deal StartEpoch can be in future
-	MaxDealStartDelay Duration
-	// The amount of time to wait for more deals to arrive before
-	// publishing
-	PublishMsgPeriod Duration
-	// The maximum number of deals to include in a single PublishStorageDeals
-	// message
-	MaxDealsPerPublishMsg uint64
-	// The maximum collateral that the provider will put up against a deal,
-	// as a multiplier of the minimum collateral bound
-	MaxProviderCollateralMultiplier uint64
-
-	// The maximum number of parallel online data transfers (storage+retrieval)
-	SimultaneousTransfers uint64
-
-	Filter          string
-	RetrievalFilter string
-
-	RetrievalPricing *RetrievalPricing
-}
-
-type RetrievalPricing struct {
-	Strategy string // possible values: "default", "external"
-
-	Default  *RetrievalPricingDefault
-	External *RetrievalPricingExternal
-}
-
-type RetrievalPricingExternal struct {
-	// Path of the external script that will be run to price a retrieval deal.
-	// This parameter is ONLY applicable if the retrieval pricing policy strategy has been configured to "external".
-	Path string
-}
-
-type RetrievalPricingDefault struct {
-	// VerifiedDealsFreeTransfer configures zero fees for data transfer for a retrieval deal
-	// of a payloadCid that belongs to a verified storage deal.
-	// This parameter is ONLY applicable if the retrieval pricing policy strategy has been configured to "default".
-	// default value is true
-	VerifiedDealsFreeTransfer bool
-}
-
-type SealingConfig struct {
-	// 0 = no limit
-	MaxWaitDealsSectors uint64
-
-	// includes failed, 0 = no limit
-	MaxSealingSectors uint64
-
-	// includes failed, 0 = no limit
-	MaxSealingSectorsForDeals uint64
-
-	WaitDealsDelay Duration
-
-	// CommittedCapacitySectorLifetime is the duration a Committed Capacity (CC) sector will
-	// live before it must be extended or converted into sector containing deals before it is
-	// terminated. Value must be between 180-540 days inclusive.
-	CommittedCapacitySectorLifetime Duration
-
-	AlwaysKeepUnsealedCopy bool
-
-	// Run sector finalization before submitting sector proof to the chain
-	FinalizeEarly bool
-
-	// Whether to use available miner balance for sector collateral instead of sending it with each message
-	CollateralFromMinerBalance bool
-	// Minimum available balance to keep in the miner actor before sending it with messages
-	AvailableBalanceBuffer types.FIL
-	// Don't send collateral with messages even if there is no available balance in the miner actor
-	DisableCollateralFallback bool
-
-	// enable / disable precommit batching (takes effect after nv13)
-	BatchPreCommits bool
-	// maximum precommit batch size - batches will be sent immediately above this size
-	MaxPreCommitBatch int
-	// how long to wait before submitting a batch after crossing the minimum batch size
-	PreCommitBatchWait Duration
-	// time buffer for forceful batch submission before sectors/deal in batch would start expiring
-	PreCommitBatchSlack Duration
-
-	// enable / disable commit aggregation (takes effect after nv13)
-	AggregateCommits bool
-	// maximum batched commit size - batches will be sent immediately above this size
-	MinCommitBatch int
-	MaxCommitBatch int
-	// how long to wait before submitting a batch after crossing the minimum batch size
-	CommitBatchWait Duration
-	// time buffer for forceful batch submission before sectors/deals in batch would start expiring
-	CommitBatchSlack Duration
-
-	// network BaseFee below which to stop doing commit aggregation, instead
-	// submitting proofs to the chain individually
-	AggregateAboveBaseFee types.FIL
-
-	TerminateBatchMax  uint64
-	TerminateBatchMin  uint64
-	TerminateBatchWait Duration
-
-	// Keep this many sectors in sealing pipeline, start CC if needed
-	// todo TargetSealingSectors uint64
-
-	// todo TargetSectors - stop auto-pleding new sectors after this many sectors are sealed, default CC upgrade for deals sectors if above
-}
-
-type BatchFeeConfig struct {
-	Base      types.FIL
-	PerSector types.FIL
-}
-
-=======
->>>>>>> f09c4733
 func (b *BatchFeeConfig) FeeForSectors(nSectors int) abi.TokenAmount {
 	return big.Add(big.Int(b.Base), big.Mul(big.NewInt(int64(nSectors)), big.Int(b.PerSector)))
 }
