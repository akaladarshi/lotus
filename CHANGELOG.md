# Lotus changelog

<<<<<<< HEAD
# UNRELEASED

## New features
- feat: Added new environment variable `LOTUS_EXEC_TRACE_CACHE_SIZE` to configure execution trace cache size ([filecoin-project/lotus#10585](https://github.com/filecoin-project/lotus/pull/10585))
  - If unset, we default to caching 16 most recent execution traces. Node operatores may want to set this to 0 while exchanges may want to crank it up. 
=======
# v1.23.2 / 2023-06-28

This is a patch release on top of 1.23.1 containing the fix for https://github.com/filecoin-project/lotus/issues/10906
This fixes the syncing issue seen by many node operators/SPs, usually when performing actions which would result in msgs staying in their mpool for longer periods of time (ex. PSD) resulting in these msgs being republished multiple times and possibly lowering your peer scores. Please refer to the above issue for more details.
We'd recommend everyone to accept this fix to better overall network health

## Improvements
- fix: pubsub: do not treat ErrExistingNonce as Reject

>>>>>>> 8347235b

# v1.23.1 / 2023-06-20

This is an optional feature release of Lotus. This feature release includes numerous improvements and enhancements for node operators, ETH RPC-providers and storage providers.

**☢️ Upgrade Warnings ☢️**

If you are upgrading to this release candidate from Lotus v1.22.1, please make sure to read the upgrade warnings section in the [v1.23.0 release first.](https://github.com/filecoin-project/lotus/releases/tag/v1.23.0)

- *Storage providers:* The Lotus-Miner legacy-markets has been disbled by default in this feature release and will be removed in the near term future. Users are adviced to migrate to [Boost](https://boost.filecoin.io) or other SP markets systems.

## Highlights

**🛣 Execution Lanes 🛣**
This feature release introduces VM Execution Lanes! Execution lanes efficiently divide the workload between system processes  (chainsync) and RPC requests. This way syncing the chain will not be at the mercy of responding to users' requests and RPC providers nodes should have less problems catching up.

To take advantage of VM Execution Lanes, you need to set up two environment variables:
- `LOTUS_FVM_CONCURRENCY` - read more about how this value should be set to [here](https://lotus.filecoin.io/lotus/configure/ethereum-rpc/#environment-variables)
- `LOTUS_FVM_CONCURRENCY_RESERVED = 4` 

**🧱 Aggregation / Batching fixes 🔨**

Numerous aggregation and batching fixes has been included in the feature release. Large `ProveCommitAggregate` and `PreCommitBatching` messages that exceeds the block limit will now automatically be split into smaller messages when sent to the chain.

Additionally we have added a new feature that staggers the amount of ProveCommit messages sent simulatanously to the chain if a storage provider has been aggregating many sectors in ProveCommitAggregate message, but at the time of publishing the BaseFee is below the aggregation threshold. This stagger feature prevents issues where some of the ProveCommit messages fail with the SysErrorOutOfGas message. You can tweak how many messages will be staggered per epoch by changing `MaxSectorProveCommitsSubmittedPerEpoch` in the [sealing section of the config.toml file.](https://lotus.filecoin.io/storage-providers/advanced-configurations/sealing/#sealing-section)

*NB:* While these fixes are great for the reliability of aggregation and batching on the Lotus side, it has been uncovered that aggregating ProveCommit messages for sectors containing verified deals are currently more expensive then single messages due to an issue on the actors side. We therefore do not reccomend our users to aggregate ProveCommit messages when doing verified deals until that issue has been resolved. You can follow the discussion on resolving the issue on the [actors side here.](https://github.com/filecoin-project/FIPs/discussions/689)

**Unsealing CLI/API**

This feature release adds a dedicated `lotus-miner sectors unseal` command and API, allowing you to unseal specific sealed sectors easily.

## New features
- feat: VM Execution Lanes ([filecoin-project/lotus#10551](https://github.com/filecoin-project/lotus/pull/10551))
   - Adds VM exections lanes, efficiently dividing the workload between system processes and RPC-requests.
- Add API and CLI to unseal sector (#10626) ([filecoin-project/lotus#10626](https://github.com/filecoin-project/lotus/pull/10626))
   - Adds `lotus-miner sectors unseal` cmd, and a API-method to unseal a sector.
- feat: sealing: Split PCA/PCB batches if gas used exceeds block limit ([filecoin-project/lotus#10647](https://github.com/filecoin-project/lotus/pull/10647))
   - Splits ProveCommitAggregate and PreCommitBatch messages into multiple messages if the message exceeds the block limit.
- Add feature to stagger sector prove commit submission (#10543) ([filecoin-project/lotus#10543](https://github.com/filecoin-project/lotus/pull/10543))
   - Staggers the amount of ProveCommit messages sent simultanously if a storage provider has been aggregating many message, but at the moment of publishing the BaseFee is below the threshold for aggregation to prevent unwanted SysErrorOutOfGas issues.
- Set default for MaxSectorProveCommitsSubmittedPerEpoch ([filecoin-project/lotus#10728](https://github.com/filecoin-project/lotus/pull/10728))
   - Sets the default amount of ProveCommits submitted per epoch to 20.
- feat: worker: Ensure tempdir exists (#10433) ([filecoin-project/lotus#10433](https://github.com/filecoin-project/lotus/pull/10433))
   - Ensures that a temporary directory exists on start of a lotus-worker with a custom TMPDIR set.
- feat: sync: harden chain sync (#10756) ([filecoin-project/lotus#10756](https://github.com/filecoin-project/lotus/pull/10756))
- feat: populate the index on snapshot import ([filecoin-project/lotus#10556](https://github.com/filecoin-project/lotus/pull/10556))
- feat:chain: Message Index (**HIGHLY EXPERIMENTAL**) ([filecoin-project/lotus#10452](https://github.com/filecoin-project/lotus/pull/10452))
   - MVP of a message index that allows us to accelrate StateSearchMessage and related functionality, and eventually accelerate critical chain calls (follow up).
- feat: Add small cache to execution traces ([filecoin-project/lotus#10517](https://github.com/filecoin-project/lotus/pull/10517))
- feat: shed: incoming block-sub chainwatch tool ([filecoin-project/lotus#10513](https://github.com/filecoin-project/lotus/pull/10513))

## Improvements
- feat: daemon: Auto-resume interrupted snapshot imports ([filecoin-project/lotus#10636](https://github.com/filecoin-project/lotus/pull/10636))
   - Auto-resumes interrupted snapshot imports when using an URL.
- fix: storage: Remove temp fetching files after failed fetch ([filecoin-project/lotus#10661](https://github.com/filecoin-project/lotus/pull/10661))
   - Clean up partially fetched failed after a failed fetch on a lotus-worker.
- feat: chainstore: batch writes of tipsets ([filecoin-project/lotus#10800](https://github.com/filecoin-project/lotus/pull/10800))
   - Reduces the time to persist all headers from 4-5 minutes, to < 15 seconds. 
- Check if epoch is negative in GetTipsetByHeight
- fix: sched: Address GET_32G_MAX_CONCURRENT regression
- fix: cli: Hide legacy markets cmds
   - Hides the lotus-miner legacy markets commands from the lotus-miner CLI.
- fix: ci: Debugging m1 build
- Disable lotus markets by default (#10809) ([filecoin-project/lotus#10809](https://github.com/filecoin-project/lotus/pull/10809))
   - Disables lotus-miner legacy markets [EOL] by default.
- perf: mempool: lower priority optimizations (#10693) ([filecoin-project/lotus#10693](https://github.com/filecoin-project/lotus/pull/10693))
- perf: message pool: change locks to RWMutexes for performance ([filecoin-project/lotus#10561](https://github.com/filecoin-project/lotus/pull/10561))
- perf: eth: gas estimate set applyTsMessages false (#10546) ([filecoin-project/lotus#10546](https://github.com/filecoin-project/lotus/pull/10546))
- Change args check ([filecoin-project/lotus#10812](https://github.com/filecoin-project/lotus/pull/10812))
- fix: sealing: Make lotus-worker report GPU usage to miner during ReplicaUpdate task (#10806) ([filecoin-project/lotus#10806](https://github.com/filecoin-project/lotus/pull/10806))
- fix:splitstore:Don't block when potentially holding txnLk as writer ([filecoin-project/lotus#10811](https://github.com/filecoin-project/lotus/pull/10811))
- fix: prover: Propagate skipped sectors in local PoSt
- fix: unseal: check if sealed/update sector exists ([filecoin-project/lotus#10639](https://github.com/filecoin-project/lotus/pull/10639))
- fix: sealing pipeline: Allow nil message in TerminateWait ([filecoin-project/lotus#10696](https://github.com/filecoin-project/lotus/pull/10696))
- fix: cli: Check if the sectorID exists before removing ([filecoin-project/lotus#10611](https://github.com/filecoin-project/lotus/pull/10611))
- feat:splitstore:limit moving gc threads ([filecoin-project/lotus#10621](https://github.com/filecoin-project/lotus/pull/10621))
- fix: cli: Make `net connect` to miner address work ([filecoin-project/lotus#10599](https://github.com/filecoin-project/lotus/pull/10599))
- fix: log: Stop logging `file does not exists` ([filecoin-project/lotus#10588](https://github.com/filecoin-project/lotus/pull/10588))
- Update config default value (#10605) ([filecoin-project/lotus#10605](https://github.com/filecoin-project/lotus/pull/10605))
- fix: cap the message gas limit at the block gas limit (#10637) ([filecoin-project/lotus#10637](https://github.com/filecoin-project/lotus/pull/10637))
- fix: miner: correctly count sector extensions ([filecoin-project/lotus#10544](https://github.com/filecoin-project/lotus/pull/10544))
- fix:mpool: prune excess messages before selection ([filecoin-project/lotus#10648](https://github.com/filecoin-project/lotus/pull/10648))
- fix: proving: Initialize slice with with same length as partition ([filecoin-project/lotus#10569](https://github.com/filecoin-project/lotus/pull/10569))
- perf: Address performance of EthGetTransactionCount  ([filecoin-project/lotus#10700](https://github.com/filecoin-project/lotus/pull/10700))
- fix: sync: reduce log from error to info ([filecoin-project/lotus#10759](https://github.com/filecoin-project/lotus/pull/10759))
- fix: state: lotus-miner info should show deals info without admin permission ([filecoin-project/lotus#10323](https://github.com/filecoin-project/lotus/pull/10323))
- fix: tvx: make extract-multiple support the FVM ([filecoin-project/lotus#10714](https://github.com/filecoin-project/lotus/pull/10714))
- feat: badger: add a has check before writing to reduce duplicates ([filecoin-project/lotus#10680](https://github.com/filecoin-project/lotus/pull/10680))
- fix: chain: record heaviest tipset before notifying (#10694) ([filecoin-project/lotus#10694](https://github.com/filecoin-project/lotus/pull/10694))
- fix: Eth JSON-RPC api: handle messages with gasFeeCap less than baseFee (#10614) ([filecoin-project/lotus#10614](https://github.com/filecoin-project/lotus/pull/10614))
- feat: chainstore: optimize BlockMsgsForTipset ([filecoin-project/lotus#10552](https://github.com/filecoin-project/lotus/pull/10552))
- refactor: stop using deprecated io/ioutil ([filecoin-project/lotus#10596](https://github.com/filecoin-project/lotus/pull/10596))
- feat: shed: refactor market cron-state command ([filecoin-project/lotus#10746](https://github.com/filecoin-project/lotus/pull/10746))
- fix: events: don't set GC confidence to 1 ([filecoin-project/lotus#10713](https://github.com/filecoin-project/lotus/pull/10713))
- feat: sync: validate (early) that blocks fall within range (#10691) ([filecoin-project/lotus#10691](https://github.com/filecoin-project/lotus/pull/10691))
- chainstore: Fix raw blocks getting scanned for links during snapshots (#10684) ([filecoin-project/lotus#10684](https://github.com/filecoin-project/lotus/pull/10684))
- fix: remove pointless panic ([filecoin-project/lotus#10690](https://github.com/filecoin-project/lotus/pull/10690))
- fix: check for nil bcastDict (#10646) ([filecoin-project/lotus#10646](https://github.com/filecoin-project/lotus/pull/10646))
- fix: make state compute --html work with unknown methods ([filecoin-project/lotus#10619](https://github.com/filecoin-project/lotus/pull/10619))
- shed: get balances of evm accounts  ([filecoin-project/lotus#10489](https://github.com/filecoin-project/lotus/pull/10489))
- feat: Use MessageIndex in WaitForMessage ([filecoin-project/lotus#10587](https://github.com/filecoin-project/lotus/pull/10587))
- fix: searchForIndexedMsg always returns an error ([filecoin-project/lotus#10586](https://github.com/filecoin-project/lotus/pull/10586))
- Fix: export-range: Ignore ipld Blocks not found in Receipts. ([filecoin-project/lotus#10535](https://github.com/filecoin-project/lotus/pull/10535))
- feat: stmgr: speed up calculation of genesis circ supply ([filecoin-project/lotus#10553](https://github.com/filecoin-project/lotus/pull/10553))
- fix: gas estimation: don't special case paych collects ([filecoin-project/lotus#10549](https://github.com/filecoin-project/lotus/pull/10549))
- fix: tracer: emit raw peer ids for compatibility with libp2p tracer ([filecoin-project/lotus#10271](https://github.com/filecoin-project/lotus/pull/10271))
- Merge branch 'feat/new-gw-methods'

## Dependencies
- chore: deps: update to go-libp2p 0.27.5
- devs: update libp2p #10937
- chore: deps: update to FVM 3.3.1 ([filecoin-project/lotus#10786](https://github.com/filecoin-project/lotus/pull/10786))
- chore: boxo: migrate from go-libipfs to boxo ([filecoin-project/lotus#10562](https://github.com/filecoin-project/lotus/pull/10562))
- chore: deps: update to go-state-types v0.11.0-alpha-3 ([filecoin-project/lotus#10606](https://github.com/filecoin-project/lotus/pull/10606))
- chore: bump go-libipfs ([filecoin-project/lotus#10531](https://github.com/filecoin-project/lotus/pull/10531))

## Others
- feat:networking:  (Synchronous) Consistent Broadcast for Filecoin EC ([filecoin-project/lotus#9858](https://github.com/filecoin-project/lotus/pull/9858))
- Revert #9858 (consistent broadcast changes) ([filecoin-project/lotus#10777](https://github.com/filecoin-project/lotus/pull/10777))
- Update build version for release/v1.23.1
- chore: drop flaky TestBatchDealInput subcase ([filecoin-project/lotus#10810](https://github.com/filecoin-project/lotus/pull/10810))
- chore: changelog clean up ([filecoin-project/lotus#10744](https://github.com/filecoin-project/lotus/pull/10744))
- chore: refactor: drop unused IsTicketWinner (#10801) ([filecoin-project/lotus#10801](https://github.com/filecoin-project/lotus/pull/10801))
- chore: build: bump matser version to v1.23.1-dev ([filecoin-project/lotus#10709](https://github.com/filecoin-project/lotus/pull/10709))
- fix: deflake: use 2 miners for flaky tests ([filecoin-project/lotus#10764](https://github.com/filecoin-project/lotus/pull/10764))
- test: eth: deflake multiblock lookup test (#10769) ([filecoin-project/lotus#10769](https://github.com/filecoin-project/lotus/pull/10769))
- shed: migrations: add reminder about continuity testing tool ([filecoin-project/lotus#10762](https://github.com/filecoin-project/lotus/pull/10762))
- chore: merge releases into master ([filecoin-project/lotus#10742](https://github.com/filecoin-project/lotus/pull/10742))
- test: events: fix race when recording tipsets (#10665) ([filecoin-project/lotus#10665](https://github.com/filecoin-project/lotus/pull/10665))
- fix: build: add CBDeliveryDelay to testground ([filecoin-project/lotus#10613](https://github.com/filecoin-project/lotus/pull/10613))
- fix: build: Fixed incorrect words that could not be compiled ([filecoin-project/lotus#10610](https://github.com/filecoin-project/lotus/pull/10610))
- build: docker: Update GO-version ([filecoin-project/lotus#10581](https://github.com/filecoin-project/lotus/pull/10581))
- fix: itests: Don't call t.Error in MineBlocks goroutine ([filecoin-project/lotus#10572](https://github.com/filecoin-project/lotus/pull/10572))
- docs: api: clarify MpoolClear params ([filecoin-project/lotus#10550](https://github.com/filecoin-project/lotus/pull/10550))

Contributors

| Contributor | Commits | Lines ± | Files Changed |
|-------------|---------|---------|---------------|
| vyzo | 70 | +1990/-429 | 135 |
| Alfonso de la Rocha | 25 | +814/-299 | 56 |
| Steven Allen | 14 | +125/-539 | 28 |
| Shrenuj Bansal | 13 | +482/-138 | 52 |
| Aayush | 17 | +317/-301 | 90 |
| Łukasz Magiera | 13 | +564/-26 | 16 |
| Jennifer Wang | 7 | +401/-140 | 10 |
| Fridrik Asmundsson | 14 | +315/-84 | 20 |
| Jorropo | 2 | +139/-137 | 74 |
| Mikers | 6 | +114/-43 | 14 |
| Hector Sanjuan | 5 | +92/-44 | 5 |
| Ales Dumikau | 1 | +117/-0 | 10 |
| Mike Seiler | 4 | +51/-51 | 6 |
| zenground0 | 6 | +33/-25 | 8 |
| Phi | 8 | +32/-10 | 10 |
| Aayush Rajasekaran | 1 | +1/-32 | 2 |
| Ian Davis | 2 | +7/-10 | 3 |
| Marcel Telka | 1 | +5/-7 | 1 |
| ychiao | 1 | +8/-3 | 2 |
| jennijuju | 1 | +4/-4 | 8 |
| adlrocha | 2 | +2/-2 | 2 |
| Jiaying Wang | 1 | +0/-4 | 1 |
| ZenGround0 | 1 | +2/-1 | 2 |
| Zeng Li | 1 | +1/-1 | 1 |

# v1.23.0 / 2023-04-21

This is the stable feature release for the upcoming MANDATORY network upgrade at `2023-04-27T13:00:00Z`, epoch `2809800`. This feature release delivers the nv19 Lighting and nv20 Thunder network upgrade for mainnet, and includes numerous improvements and enhancements for node operators, ETH RPC-providers and storage providers.

## ☢️ Upgrade Warnings ☢️

Please read carefully through the **upgrade warnings** section if you are upgrading from a v1.20.X release, or the v1.22.0 release. If you are upgrading from a v1.21.0-rcX these warnings should be familiar to you.

- Starting from this release, the SplitStore feature is automatically activated on new nodes. However, for existing Lotus users, you need to explicitly configure SplitStore by uncommenting the `EnableSplitstore` option in your `config.toml` file. To enable SplitStore, set `EnableSplitstore=true`, and to disable it, set `EnableSplitstore=false`. **It's important to note that your Lotus node will not start unless this configuration is properly set. Set it to false if you are running a full archival node!**
- This feature release requires a **minimum Go version of v1.19.7 or higher to successfully build Lotus**. Additionally, Go version v1.20 and higher is now also supported.
- **Storage Providers:** The proofs libraries now have CUDA enabled by default, which requires you to install (CUDA)[https://lotus.filecoin.io/tutorials/lotus-miner/cuda/] if you haven't already done so. If you prefer to use OpenCL on your GPUs instead, you can use the `FFI_USE_OPENCL=1` flag when building from source. On the other hand, if you want to disable GPUs altogether, you can use the `FFI_NO_GPU=1` environment variable when building from source.
- **Storage Providers:** The `lotus-miner sectors extend` command has been refactored to the functionality of `lotus-miner sectors renew`.
- **Exchanges/Node operators/RPC-providers::** Execution traces (returned from `lotus state exec-trace`, `lotus state replay`, etc.), has changed to account for changes introduced by the by the FVM. **Please make sure to read the `Execution trace format change` section carefully, as these are interface breaking changes**
- **Syncing issues:** If you have been struggling with syncing issues in normal operations you can try to adjust the amount of threads used for more concurrent FMV execution through via the `LOTUS_FVM_CONCURRENCY` enviroment variable. It is set to 4 threads by default. Recommended formula for concurrency == YOUR_RAM/4 , but max during a network upgrade is 24. If you are a Storage Provider and are pushing many messages within a short period of time, exporting `LOTUS_SKIP_APPLY_TS_MESSAGE_CALL_WITH_GAS=1` will also help with keeping in sync.
- **Catching up from a Snapshot:** Users have noticed that catching up sync from a snapshot is taking a lot longer these day. This is largely related to the built-in market actor consuming a lot of computational demand for block validation. A FIP for a short-term mitigation for this is currently in Last Call and will be included network version 19 upgrade if accepted. You [can read the FIP here.](https://github.com/filecoin-project/FIPs/blob/master/FIPS/fip-0060.md)

## Highlights

### Execution Trace Format Changes

Execution traces (returned from `lotus state exec-trace`, `lotus state replay`, etc.), has changed to account for changes introduced by the FVM. Specifically:

- The `Msg` field no longer matches the Filecoin message format as many of the message fields didn't make sense in on-chain sub-calls. Instead, it now has the fields `To`, `From`, `Value`, `Method`, `Params`, and `ParamsCodec` where `ParamsCodec` is a new field indicating the IPLD codec of the parameters.
    - Importantly, the `Msg.CID` field has been removed. This field is still present in top-level invocation results, just not inside the execution trace itself.
- The `MsgRct` field no longer includes a `GasUsed` field and now has a `ReturnCodec` field to indicating the IPLD codec of the return value.
- The `Error` and `Duration` fields have been removed as these are not set by the FVM. The top-level message "invocation result" retains the `Error` and `Duration` fields, they've only been removed from the trace itself.
- Gas Charges no longer include "virtual" gas fields (those starting with `v...`) or source location information (`loc`) as neither field is set by the FVM.

A note on "codecs": FVM parameters and return values are IPLD blocks where the "codec" specifies the data encoding. The codec will generally be one of:

- `0x51`, `0x71` - CBOR or DagCBOR. You should generally treat these as equivalent.
- `0x55` - Raw bytes.
- `0x00` - Nothing. If the codec is `0x00`, the parameter and/or return value should be empty and should be treated as "void" (not specified).

<details>
<summary>
Old <code>ExecutionTrace</code>:
</summary>

```json
{
  "Msg": {
    "Version": 0,
    "To": "f01234",
    "From": "f04321",
    "Nonce": 1,
    "Value": "0",
    "GasLimit": 0,
    "GasFeeCap": "1234",
    "GasPremium": "1234",
    "Method": 42,
    "Params": "<base64-data-or-null>",
    "CID": {
        "/": "bafyxyz....."
    },
  },
  "MsgRct": {
    "ExitCode": 0,
    "Return": "<base64-data-or-null>",
    "GasUsed": 12345,
  },
  "Error": "",
  "Duration": 568191845,
  "GasCharges": [
    {
      "Name": "OnMethodInvocation",
      "loc": null,
      "tg": 23856,
      "cg": 23856,
      "sg": 0,
      "vtg": 0,
      "vcg": 0,
      "vsg": 0,
      "tt": 0
    },
    {
      "Name": "wasm_exec",
      "loc": null,
      "tg": 1764,
      "cg": 1764,
      "sg": 0,
      "vtg": 0,
      "vcg": 0,
      "vsg": 0,
      "tt": 0
    },
    {
      "Name": "OnSyscall",
      "loc": null,
      "tg": 14000,
      "cg": 14000,
      "sg": 0,
      "vtg": 0,
      "vcg": 0,
      "vsg": 0,
      "tt": 0
    },
  ],
  "Subcalls": [
    {
      "Msg": { },
      "MsgRct": { },
      "Error": "",
      "Duration": 1235,
      "GasCharges": [],
      "Subcalls": [],
    },
  ]
}
```
</details>

<details>
<summary>
New <code>ExecutionTrace</code>:
</summary>

```json
{
  "Msg": {
    "To": "f01234",
    "From": "f04321",
    "Value": "0",
    "Method": 42,
    "Params": "<base64-data-or-null>",
    "ParamsCodec": 81
  },
  "MsgRct": {
    "ExitCode": 0,
    "Return": "<base64-data-or-null>",
    "ReturnCodec": 81
  },
  "GasCharges": [
    {
      "Name": "OnMethodInvocation",
      "loc": null,
      "tg": 23856,
      "cg": 23856,
      "tt": 0
    },
    {
      "Name": "wasm_exec",
      "loc": null,
      "tg": 1764,
      "cg": 1764,
      "sg": 0,
      "tt": 0
    },
    {
      "Name": "OnSyscall",
      "loc": null,
      "tg": 14000,
      "cg": 14000,
      "sg": 0,
      "tt": 0
    },
  ],
  "Subcalls": [
    {
      "Msg": { },
      "MsgRct": { },
      "GasCharges": [],
      "Subcalls": [],
    },
  ]
}
```

</details>

**SplitStore**

This feature release introduces numerous improvements and fixes to tackle SplitStore related issues that has been reported. With this feature release SplitStore is automatically activated by default on new nodes. However, for existing Lotus users, you need to explicitly configure SplitStore by uncommenting the `EnableSplitstore` option in your `config.toml` file. To enable SplitStore, set `EnableSplitstore=true`, and to disable it, set `EnableSplitstore=false`. **It's important to note that your Lotus node will not start unless this configuration is properly set. Set it to false if you are running a full archival node!**

SplitStore also has some new configuration settings that you can set in your config.toml file:
- `HotstoreMaxSpaceTarget` suggests the max allowed space (in bytes) the hotstore can take.
- `HotstoreMaxSpaceThreshold` a moving GC will be triggered when total moving size exceeds this threshold (in bytes).
- `HotstoreMaxSpaceSafetyBuffer` a safety buffer to prevent moving GC from an overflowing disk.

The SplitStore also has two new commands:

- `lotus chain prune hot` is a much less resource-intensive GC and is best suited for situations where you don't have the spare disk space for a full GC.
- `lotus chain prune hot-moving` will run a full moving garbage collection of the hotstore. This commands create a new hotstore before deleting the old one so you need working room in the hotstore directory. The current size of a fully GC'd hotstore is around 295 GiB so you need to make sure you have at least that available.

You can read more about the new SplitStore commands in [the documentation](https://lotus.filecoin.io/lotus/configure/splitstore/#manual-chain-store-garbage-collection).

**RPC API improvements**

This feature release includes all the RPC API improvements made in the Lotus v1.20.x patch releases. It includes an updated FFI that sets the FVM parallelism to 4 by default.

Node operators with higher memory specs can experiment with setting LOTUS_FVM_CONCURRENCY to higher values, up to 48, to allow for more concurrent FVM execution.

**Experimental scheduler assigners**

In this release there are four new expirmental scheduler assigners:

- The `experiment-spread-qcount` - similar to the spread assigner but also takes into account task counts which are in running/preparing/queued states.
- The `experiment-spread-tasks` - similar to the spread assigner, but counts running tasks on a per-task-type basis
- The `experiment-spread-tasks-qcount` -  similar to the spread assigner, but also takes into account task counts which are in running/preparing/queued states, as well as counting running tasks on a per-task-type basis. Check the results for this assigner on ([storage-only lotus-workers here](https://github.com/filecoin-project/lotus/issues/8566#issuecomment-1446978856)).
- The `experiment-random` - In each schedule loop the assinger figures a set of all workers which can handle the task and then picks a random one. Check the results for this assigner on ([storage-only lotus-workers here](https://github.com/filecoin-project/lotus/issues/8566#issuecomment-1447064218)).

**Graceful shutdown of lotus-workers**
We have cleaned up some commands in the `lotus-worker` to make it less confusing how to gracefully shutting down a `lotus-worker` while there are incoming sealing tasks in the pipeline. To shut down a `lotus-worker` gracefully:

1. `lotus-worker tasks disable --all` and wait for the worker to finish processing its current tasks.
2. `lotus-worker stop` to detach it and do maintenance/upgrades.

**CLI speedups**

The `lotus-miner sector list` is now running in parallel - which should speed up the process from anywhere between 2x-10x+. You can tune it additionally with the `check-parallelism` option in the command. The `Lotus-Miner info` command also has a large speed improvement, as calls to the lotus legacy market has been removed.

## New features
- feat: splitstore: Pause compaction when out of sync ([filecoin-project/lotus/#10641](https://github.com/filecoin-project/lotus/pull/10641))
   - Pause the SplitStore compaction if the node is out of sync. Resumes the compation when its back in sync.
- feat: splitstore: limit moving gc threads (#10621) ([filecoin-project/lotus/#10621](https://github.com/filecoin-project/lotus/pull/10621))
   - Makes moving gc less likely to cause node falling out of sync.
- feat: splitstore: Update config default value (#10605) ([filecoin-project/lotus/#10605](https://github.com/filecoin-project/lotus/pull/10605))
   - Sets Splitstore HotStoreMaxSpaceTarget config to 650GB as default
- feat: splitstore: Splitstore enabled by default (#10429) ([filecoin-project/lotus#10429](https://github.com/filecoin-project/lotus/pull/10429))
   - Enables SplitStore by default on new Lotus nodes. Existing Lotus users need to explicitly configure 
- feat: splitstore: Configure max space used by hotstore and GC makes best effort to respect ([filecoin-project/lotus#10391](https://github.com/filecoin-project/lotus/pull/10391))
   - Adds three new configs for setting the maximum allowed space the hotstore can take.
- feat: splitstore: Badger GC of hotstore command ([filecoin-project/lotus#10387](https://github.com/filecoin-project/lotus/pull/10387))
   - Adds a `lotus chain prune hot` command, to run the garbage collection of the hotstore in a user driven way.
- feat: sched: Assigner experiments ([filecoin-project/lotus#10356](https://github.com/filecoin-project/lotus/pull/10356))
   - Introduces experimental scheduler assigners that works better for setups that uses storage-only lotus-workers. 
- fix: wdpost: disabled post worker handling ([filecoin-project/lotus#10394](https://github.com/filecoin-project/lotus/pull/10394))
   - Improved scheduling logic for Proof-of-SpaceTime workers.
- feat: cli: list claims and remove expired claims ([filecoin-project/lotus#9875](https://github.com/filecoin-project/lotus/pull/9875))
   - Adds a command to list claims made by a provider `lotus filplus list-claims`. And `lotus filplus remove-expired-claims` to remove expired claims.
- feat: cli: make sectors list much faster ([filecoin-project/lotus#10202](https://github.com/filecoin-project/lotus/pull/10202))
   - Makes `lotus-miner sector list` checks run in parallel.
- feat: cli: Add an EVM command to fetch a contract's bytecode ([filecoin-project/lotus#10443](https://github.com/filecoin-project/lotus/pull/10443))
   - Adds an `lotus evm bytecode` command to fetch a contract's bytecode.
- feat: mempool: Reduce minimum replace fee from 1.25x to 1.1x (#10416) ([filecoin-project/lotus#10416](https://github.com/filecoin-project/lotus/pull/10416))
   - Reduces replacement message fee logic to help include update message replacements from developers using Ethereum tools like MetaMask.
- feat: update renew-sectors with FIP-0045 logic ([filecoin-project/lotus#10328](https://github.com/filecoin-project/lotus/pull/10328))
   - Updates the `lotus-miner sectors extend` with FIP-0045 logic to include the ability to drop claims and set the maximum number of messages contained in a message.
- feat: IPC: Abstract common consensus functions and consensus interface ([filecoin-project/lotus#9481](https://github.com/filecoin-project/lotus/pull/9481))
   - Add eudico's consensus interface to Lotus and implement EC behind that interface. This abstraction is the stepping-stone for Mir's integration.
- fix: worker: add all tasks flag ([filecoin-project/lotus#10232](https://github.com/filecoin-project/lotus/pull/10232))
   - Adds an `all` flag for the `lotus-worker tasks enable/disable` cmds.
- feat:shed:add cid to cbor serialization command ([filecoin-project/lotus#10032](https://github.com/filecoin-project/lotus/pull/10032))
  - Adds two `lotus-shed` commands, `lotus-shed cid bytes` and `lotus-shed cid cbor` to serialize cid to cbor and cid to bytes.
- feat: add toolshed commands to inspect statetree size ([filecoin-project/lotus#9982](https://github.com/filecoin-project/lotus/pull/9982))
  - Adds two commands, `lotus-shed stat-actor` and `lotus-shed stat-obj` that work with an offline lotus repo to report dag size stats.
- feat: shed: encode address to bytes ([filecoin-project/lotus#10105](https://github.com/filecoin-project/lotus/pull/10105))
   - Adds a `lotus-shed address encode` for encoding a filecoin address to hex bytes.
- feat: chain: export-range ([filecoin-project/lotus#10145](https://github.com/filecoin-project/lotus/pull/10145))
   - Adds a `lotus chain export-range` command that can create archival-grade ranged exports of the chain as quickly as possible.
- feat: stmgr: cache migrated stateroots ([filecoin-project/lotus#10282](https://github.com/filecoin-project/lotus/pull/10282))
   - Cache network migration results to avoid running migrations twice.
- feat: shed: Add a tool to read data from sectors ([filecoin-project/lotus#10169](https://github.com/filecoin-project/lotus/pull/10169))
   - Adds a lotus-shed sectors read command that extract data from sectors from a running lotus-miner deployment.
- feat: cli: Refactor renew and remove extend ([filecoin-project/lotus#9920](https://github.com/filecoin-project/lotus/pull/9920))
   - Refactors the `lotus-miner sectors extend` command to have the functionality of `lotus-miner sectors renew`. The `lotus-miner sectors renew` command has been deprecated.
- feat: shed: Add beneficiary commands ([filecoin-project/lotus#10037](https://github.com/filecoin-project/lotus/pull/10037))
   - Adds the beneficiary address command to `lotus-shed`. You can now use `lotus-shed actor propose-change-beneficiary` and `lotus-shed actor confirm-change-beneficiary` to change beneficiary addresses.

## Improvements

- backport: fix: miner: correctly count sector extensions (10555) ([filecoin-project/lotus#10555](https://github.com/filecoin-project/lotus/pull/10555))
   - Fixes the issue with sector extensions.
- fix: proving: Initialize slice with with same length as partition (#10574) ([filecoin-project/lotus#10574])(https://github.com/filecoin-project/lotus/pull/10574)
   - Fixes an issue where `lotus-miner proving compute window-post` paniced when trying to make skipped sectors human readable.
- feat: stmgr: speed up calculation of genesis circ supply (#10553) ([filecoin-project/lotus#10553])(https://github.com/filecoin-project/lotus/pull/10553)
- perf: eth: gas estimate set applyTsMessages false (#10546) ([filecoin-project/lotus#10456](https://github.com/filecoin-project/lotus/pull/10546))
- feat: config: Force existing users to opt into new defaults (#10488) ([filecoin-project/lotus#10488](https://github.com/filecoin-project/lotus/pull/10488))
   - Force existing users to opt into the new SplitStore defaults.
- fix: splitstore: Demote now common logs (#10516) ([filecoin-project/lotus#10516](https://github.com/filecoin-project/lotus/pull/10516))
- fix: splitstore: Don't enforce walking receipt tree during compaction ([filecoin-project/lotus#10502](https://github.com/filecoin-project/lotus/pull/10502))
- fix: splitstore: Fix the overzealous fix (#10366) ([filecoin-project/lotus#10366](https://github.com/filecoin-project/lotus/pull/10366))
- fix: splitstore: Two fixes, better logging and comments (#10332) ([filecoin-project/lotus#10332](https://github.com/filecoin-project/lotus/pull/10332))
- fix: fsm: shutdown removed sectors FSMs ([filecoin-project/lotus#10363](https://github.com/filecoin-project/lotus/pull/10363))
   - Fixes an issue where removed sectors still got state machine events.
- fix: rpcenc: Don't hang when source dies ([filecoin-project/lotus#10116](https://github.com/filecoin-project/lotus/pull/10116))
   - Fixes an issue where AddPiece tasks could get stuck if the Boost process was abruptly lost.
- fix: make debugging windowPoSt-failures human readable ([filecoin-project/lotus#10390](https://github.com/filecoin-project/lotus/pull/10390))
   - Makes the skipped sector list in `lotus-miner proving compute window-post` human readable.
- fix: cli: Hide `lotus-worker set` command ([filecoin-project/lotus#10384](https://github.com/filecoin-project/lotus/pull/10384))
   - Hides the `lotus-worker set` command. This command will be deprecated later.
- fix: worker: Hide `wait-quiet` cmd ([filecoin-project/lotus#10331](https://github.com/filecoin-project/lotus/pull/10331))
   - Hides the `lotus-worker wait-quiet` command. This command will be deprecated later.
- fix: post: Tune down default post-parallel-reads ([filecoin-project/lotus#10365](https://github.com/filecoin-project/lotus/pull/10365))
   - Tuning down the default post-parallel-reads to a more conservative number to prevent sectors from being skipped due to network timeouts.
- fix: cli: error if backup file already exists ([filecoin-project/lotus#10209](https://github.com/filecoin-project/lotus/pull/10209))
   - Error out if a backup file with the same name already exists when using the `lotus-miner backup` or `lotus backup` command
- fix: cli: option to set-seal-delay in seconds ([filecoin-project/lotus#10208](https://github.com/filecoin-project/lotus/pull/10208))
   - Adds the option to specify `lotus-miner sectors set-seal-delay` in seconds
- fix: cli: extend cmd to get the right sector number ([filecoin-project/lotus#10182](https://github.com/filecoin-project/lotus/pull/10182))
   - Making sure the `lotus-miner sectors extend` command gets the correct sector number.
- feat: wdpost: Emit more detailed errors ([filecoin-project/lotus#10121](https://github.com/filecoin-project/lotus/pull/10121))
   - Emits more detailed windowPoSt error messages, making it easier to debug PoSt issues.
- fix: Lotus Gateway: Add missing methods - master ([filecoin-project/lotus#10420](https://github.com/filecoin-project/lotus/pull/10420))
   - Adds `StateNetworkName`, `MpoolGetNonce`, `StateCall` and `StateDecodeParams` methods to Lotus Gateway.
- fix: stmgr: don't attempt to lookup genesis state (#10472) ([filecoin-project/lotus#10472](https://github.com/filecoin-project/lotus/pull/10472))
- feat: gateway: export StateVerifierStatus ([filecoin-project/lotus#10477](https://github.com/filecoin-project/lotus/pull/10477))
- fix: gateway: correctly apply the fee history lookback max ([filecoin-project/lotus#10464](https://github.com/filecoin-project/lotus/pull/10464))
- fix: gateway: drop overzealous guard on MsigGetVested ([filecoin-project/lotus#10451](https://github.com/filecoin-project/lotus/pull/10451))
- feat: apply gateway lookback limit to eth API lookback ([filecoin-project/lotus#10467](https://github.com/filecoin-project/lotus/pull/10467))
- fix: revert "Eth API: drop support for 'pending' block parameter." ([filecoin-project/lotus#10474](https://github.com/filecoin-project/lotus/pull/10474))
- fix: Eth API: make net_version return the chain ID ([filecoin-project/lotus#10456](https://github.com/filecoin-project/lotus/pull/10456))
- fix: eth: handle a potential divide by zero in receipt handling ([filecoin-project/lotus#10495](https://github.com/filecoin-project/lotus/pull/10495))
- fix: ethrpc: Don't lock up when eth subscriber goes away ([filecoin-project/lotus#10485](https://github.com/filecoin-project/lotus/pull/10485))
- feat: eth: Avoid StateCompute in EthTxnReceipt lookup (#10460) ([filecoin-project/lotus#10460](https://github.com/filecoin-project/lotus/pull/10460))
- feat: eth: optimize eth block loading + eth_feeHistory ([filecoin-project/lotus#10446](https://github.com/filecoin-project/lotus/pull/10446))
- feat: state: skip tipset execution when possible ([filecoin-project/lotus#10445](https://github.com/filecoin-project/lotus/pull/10445))
- feat: eth API: reject masked ID addresses embedded in f410f payloads ([filecoin-project/lotus#10440](https://github.com/filecoin-project/lotus/pull/10440))
- fix: Eth API: make block parameter parsing sounder. ([filecoin-project/lotus#10427](https://github.com/filecoin-project/lotus/pull/10427))
- fix: eth API: return correct txIdx around null blocks (#10419) ([filecoin-project/lotus#10419](https://github.com/filecoin-project/lotus/pull/10419))
- fix: EthAPI: use StateCompute for feeHistory; apply minimum gas premium (#10413) ([filecoin-project/lotus#10413](https://github.com/filecoin-project/lotus/pull/10413))
- refactor: EthAPI: Drop unnecessary param from newEthTxReceipt ([filecoin-project/lotus#10411](https://github.com/filecoin-project/lotus/pull/10411))
- fix: eth API: correct gateway restrictions, drop unimplemented methods ([filecoin-project/lotus#10409](https://github.com/filecoin-project/lotus/pull/10409))
- fix: EthAPI: Correctly get parent hash ([filecoin-project/lotus#10389](https://github.com/filecoin-project/lotus/pull/10389))
- fix: EthAPI: Make newEthBlockFromFilecoinTipSet faster and correct ([filecoin-project/lotus#10380](https://github.com/filecoin-project/lotus/pull/10380))
- fix: eth: incorrect struct tags (#10309) ([filecoin-project/lotus#10309](https://github.com/filecoin-project/lotus/pull/10309))
- refactor: update cache to the new generic version (#10463) ([filecoin-project/lotus#10463](https://github.com/filecoin-project/lotus/pull/10463))
- feat: consensus: log ApplyBlock timing/gas stats ([filecoin-project/lotus#10470](https://github.com/filecoin-project/lotus/pull/10470))
- feat: chain: make chain tipset fetching 1000x faster ([filecoin-project/lotus#10423](https://github.com/filecoin-project/lotus/pull/10423))
- chain: explicitly check that gasLimit is above zero ([filecoin-project/lotus#10198](https://github.com/filecoin-project/lotus/pull/10198))
- feat: blockstore: Envvar can adjust badger compaction worker poolsize ([filecoin-project/lotus#9973](https://github.com/filecoin-project/lotus/pull/9973))
- feat: stmgr: add env to disable premigrations ([filecoin-project/lotus#10283](https://github.com/filecoin-project/lotus/pull/10283))
- chore: Remove legacy market info from lotus-miner info ([filecoin-project/lotus#10364](https://github.com/filecoin-project/lotus/pull/10364))
   - Removes the legacy market info in the `Lotus-Miner info`. Speeds up the command significantly.
- chore: blockstore: Plumb through a proper Flush() method on all blockstores ([filecoin-project/lotus#10465](https://github.com/filecoin-project/lotus/pull/10465))
- fix: extend LOTUS_CHAIN_BADGERSTORE_DISABLE_FSYNC to the markset ([filecoin-project/lotus#10172](https://github.com/filecoin-project/lotus/pull/10172))
- feat: vm: switch to the new exec trace format (#10372) ([filecoin-project/lotus#10372](https://github.com/filecoin-project/lotus/pull/10372))
- fix: Remove workaround that is no longer needed ([filecoin-project/lotus#9995](https://github.com/filecoin-project/lotus/pull/9995))
- feat: Check for allocation expiry when waiting to seal sectors ([filecoin-project/lotus#9878](https://github.com/filecoin-project/lotus/pull/9878))
- feat: Allow libp2p user agent to be overriden ([filecoin-project/lotus#10149](https://github.com/filecoin-project/lotus/pull/10149))
- feat: cli: Add global color flag ([filecoin-project/lotus#10022](https://github.com/filecoin-project/lotus/pull/10022))
- fix: should not serve non v0 api in v0 ([filecoin-project/lotus#10066](https://github.com/filecoin-project/lotus/pull/10066))
- fix: build: drop drand incentinet servers ([filecoin-project/lotus#10476](https://github.com/filecoin-project/lotus/pull/10476))
- fix: sealing: stub out the FileSize function on Windows ([filecoin-project/lotus#10035](https://github.com/filecoin-project/lotus/pull/10035))

## Dependencies
- github.com/filecoin-project/go-dagaggregator-unixfs (v0.2.0 -> v0.3.0):
- github.com/filecoin-project/go-fil-markets (v1.25.2 -> v1.27.0-rc1):
- github.com/filecoin-project/go-jsonrpc (v0.2.1 -> v0.2.3):
- github.com/filecoin-project/go-statemachine (v1.0.2 -> v1.0.3):
- github.com/filecoin-project/go-state-types (v0.10.0 -> v0.11.0-alpha-3)
- github.com/ipfs/go-cid (v0.3.2 -> v0.4.0):
- github.com/ipfs/go-libipfs (v0.5.0 -> v0.7.0):
- github.com/ipfs/go-path (v0.3.0 -> v0.3.1):
- chore: deps: update to go-state-types v0.11.0-alpha-3 (([filecoin-project/lotus#10606](https://github.com/filecoin-project/lotus/pull/10606))
- deps: update go-libp2p-pubsub to v0.9.3 ([filecoin-project/lotus#10483](https://github.com/filecoin-project/lotus/pull/10483))
- deps: Update go-jsonrpc to v0.2.2 ([filecoin-project/lotus#10395](https://github.com/filecoin-project/lotus/pull/10395))
- Update to go-data-transfer v2 and libp2p, still wip ([filecoin-project/lotus#10382](https://github.com/filecoin-project/lotus/pull/10382))
- dep: ipld: update ipld prime to v0.20.0 ([filecoin-project/lotus#10247](https://github.com/filecoin-project/lotus/pull/10247))
- chore: node: migrate go-bitswap to go-libipfs/bitswap ([filecoin-project/lotus#10138](https://github.com/filecoin-project/lotus/pull/10138))
- chore: all: bump go-libipfs to replace go-block-format ([filecoin-project/lotus#10126](https://github.com/filecoin-project/lotus/pull/10126))
- chore: market: Upgrade to index-provider 0.10.0 ([filecoin-project/lotus#9981](https://github.com/filecoin-project/lotus/pull/9981))
- chore: all: bump go-libipfs ([filecoin-project/lotus#10563](https://github.com/filecoin-project/lotus/pull/10563))

## Others
- Update service_developer_bug_report.yml ([filecoin-project/lotus#10321](https://github.com/filecoin-project/lotus/pull/10321))
- Update service_developer_bug_report.yml ([filecoin-project/lotus#10321](https://github.com/filecoin-project/lotus/pull/10321))
- chore: github: Service-provider/dev bug template ([filecoin-project/lotus#10321](https://github.com/filecoin-project/lotus/pull/10321))
- chore: github: update enhancement and feature templates ([filecoin-project/lotus#10291](https://github.com/filecoin-project/lotus/pull/10291))
- chore: github: Update bug_report template ([filecoin-project/lotus#10289](https://github.com/filecoin-project/lotus/pull/10289))
- fix: itest: avoid failing the test when we race the miner ([filecoin-project/lotus#10461](https://github.com/filecoin-project/lotus/pull/10461))
- fix: github: Discussion and FIP links in `New Issue` ([filecoin-project/lotus#10268](https://github.com/filecoin-project/lotus/pull/10268))
- fix: state: short-circuit genesis state computation ([filecoin-project/lotus#10397](https://github.com/filecoin-project/lotus/pull/10397))
- fix: rpcenc: deflake TestReaderRedirectDrop ([filecoin-project/lotus#10406](https://github.com/filecoin-project/lotus/pull/10406))
- fix: tests: Fix TestMinerAllInfo test ([filecoin-project/lotus#10319](https://github.com/filecoin-project/lotus/pull/10319))
- fix: tests: Make TestWorkerKeyChange not flaky ([filecoin-project/lotus#10320](https://github.com/filecoin-project/lotus/pull/10320))
- test: eth: make sure we can deploy a new placeholder on transfer (#10281) ([filecoin-project/lotus#10281](https://github.com/filecoin-project/lotus/pull/10281))
- fix: itests: Fix flaky paych test ([filecoin-project/lotus#10100](https://github.com/filecoin-project/lotus/pull/10100))
- fix: cli: add ArgsUsage ([filecoin-project/lotus#10147](https://github.com/filecoin-project/lotus/pull/10147))
- chore: cli: cleanup cli  ([filecoin-project/lotus#10114](https://github.com/filecoin-project/lotus/pull/10114))
- chore: cli: Remove unneeded individual color flags ([filecoin-project/lotus#10028](https://github.com/filecoin-project/lotus/pull/10028))
- fix: cli: remove requirements in helptext ([filecoin-project/lotus#9969](https://github.com/filecoin-project/lotus/pull/9969))
- chore: build: release v1.21.0-rc1 prep ([filecoin-project/lotus#10524](https://github.com/filecoin-project/lotus/pull/10524))
- chore: merge release/v1.20.0 into master ([filecoin-project/lotus#10308](https://github.com/filecoin-project/lotus/pull/10308))
- chore: merge release branch into master ([filecoin-project/lotus#10272](https://github.com/filecoin-project/lotus/pull/10272))
- chore: merge release/v1.20.0 into master ([filecoin-project/lotus#10238](https://github.com/filecoin-project/lotus/pull/10238))
- chore: releases to master  ([filecoin-project/lotus#10490](https://github.com/filecoin-project/lotus/pull/10490))
- chore: merge releases into master ([filecoin-project/lotus#10377](https://github.com/filecoin-project/lotus/pull/10377))
- chore: merge release/v1.20.0 into master ([filecoin-project/lotus#10030](https://github.com/filecoin-project/lotus/pull/10030))
- chore: update ffi to increase execution parallelism (#10480) ([filecoin-project/lotus#10480](https://github.com/filecoin-project/lotus/pull/10480))
- chore: update the FFI for release (#10435) ([filecoin-project/lotus#10444](https://github.com/filecoin-project/lotus/pull/10444))
- build: bump version to v1.21.0-dev ([filecoin-project/lotus#10249](https://github.com/filecoin-project/lotus/pull/10249))
- build: docker: Update GO-version (#10591) ([filecoin-project/lotus#10249](https://github.com/filecoin-project/lotus/pull/10591))
- chore: merge release/v1.20.0 into master ([filecoin-project/lotus#10184](https://github.com/filecoin-project/lotus/pull/10184))
- docs: API Gateway: patch documentation note about make gen command ([filecoin-project/lotus#10422](https://github.com/filecoin-project/lotus/pull/10422))
- chore: docs: fix docs typos ([filecoin-project/lotus#10155](https://github.com/filecoin-project/lotus/pull/10155))
- chore: docker: Add back <<network>> parameter for docker push ([filecoin-project/lotus#10096](https://github.com/filecoin-project/lotus/pull/10096))
- chore: docker: Properly balance <<?>> in circleci docker config ([filecoin-project/lotus#10088](https://github.com/filecoin-project/lotus/pull/10088))
- chore: ci: Fix dirty git state when building docker images ([filecoin-project/lotus#10125](https://github.com/filecoin-project/lotus/pull/10125))
- chore: build: Remove AppImage and Snapcraft build automation ([filecoin-project/lotus#10003](https://github.com/filecoin-project/lotus/pull/10003))
- chore: ci: Update codeql to v2 ([filecoin-project/lotus#10120](https://github.com/filecoin-project/lotus/pull/10120))
- feat: ci: make ci more efficient ([filecoin-project/lotus#9910](https://github.com/filecoin-project/lotus/pull/9910))
- feat: scripts: go.mod dep diff script ([filecoin-project/lotus#9711](https://github.com/filecoin-project/lotus/pull/9711))

## Contributors

| Contributor | Commits | Lines ± | Files Changed |
|-------------|---------|---------|---------------|
| Hannah Howard | 2 | +2909/-6026 | 84 |
| Łukasz Magiera | 42 | +2967/-1848 | 95 |
| Steven Allen | 20 | +1703/-1345 | 88 |
| Alfonso de la Rocha | 17 | +823/-1808 | 86 |
| Peter Rabbitson | 9 | +1957/-219 | 34 |
| Geoff Stuart | 12 | +818/-848 | 29 |
| hannahhoward | 5 | +507/-718 | 36 |
| Hector Sanjuan | 6 | +443/-726 | 35 |
| Kevin Li | 1 | +1124/-14 | 22 |
| zenground0 | 30 | +791/-269 | 88 |
| frrist | 1 | +992/-16 | 13 |
| Travis Person | 4 | +837/-53 | 24 |
| Phi | 20 | +622/-254 | 34 |
| Ian Davis | 7 | +35/-729 | 20 |
| Aayush | 10 | +378/-177 | 40 |
| Raúl Kripalani | 15 | +207/-138 | 19 |
| Arsenii Petrovich | 7 | +248/-94 | 30 |
| ZenGround0 | 5 | +238/-39 | 15 |
| Neel Virdy | 1 | +109/-107 | 58 |
| ychiao | 1 | +135/-39 | 3 |
| Jorropo | 2 | +87/-82 | 67 |
| Marten Seemann | 8 | +69/-64 | 17 |
| Rod Vagg | 1 | +55/-16 | 3 |
| Masih H. Derkani | 3 | +39/-27 | 12 |
| raulk | 2 | +30/-29 | 5 |
| dependabot[bot] | 4 | +37/-17 | 8 |
| beck | 2 | +38/-2 | 2 |
| Jennifer Wang | 4 | +20/-19 | 19 |
| Richard Guan | 3 | +28/-8 | 5 |
| omahs | 7 | +14/-14 | 7 |
| dirkmc | 2 | +19/-7 | 6 |
| David Choi | 2 | +16/-5 | 2 |
| Mike Greenberg | 1 | +18/-1 | 1 |
| Adin Schmahmann | 1 | +19/-0 | 2 |
| Phi-rjan | 5 | +12/-4 | 5 |
| Dirk McCormick | 2 | +6/-6 | 3 |
| Aayush Rajasekaran | 2 | +9/-3 | 2 |
| Jiaying Wang | 5 | +6/-4 | 5 |
| Anjor Kanekar | 1 | +5/-5 | 1 |
| vyzo | 1 | +3/-3 | 2 |
| 0x5459 | 1 | +1/-1 | 1 |

# v1.22.1 / 2023-04-23

## Important Notice

This is a MANDATORY hotfix release that fixes a consensus-critical bug that was in v1.22.0 -- the necessary fix is https://github.com/filecoin-project/ref-fvm/pull/1750 and it is integrated into lotus via https://github.com/filecoin-project/lotus/pull/10735.
You can NOT use 1.22.0 for the nv19 upgrade, you MUST be on 1.22.1 or higher.

## About This Release

This is the stable release of Lotus v1.22.1 for the upcoming MANDATORY network upgrade at `2023-04-27T13:00:00Z`, epoch `2809800`. This release delivers the nv19 Lighting and nv20 Thunder network upgrade for mainnet.

Note that you must be on a go version higher than Go 1.18.8, but lower than Go v1.20.0. We would recommend Go 1.19.7.

The Lighting and Thunder upgrade introduces the following Filecoin Improvement Proposals (FIPs), delivered by builtin-actors v11 (see actors [v11.0.0](https://github.com/filecoin-project/builtin-actors/releases/tag/v11.0.0-rc2)):

- [FIP 0060](https://github.com/filecoin-project/FIPs/blob/master/FIPS/fip-0060.md) - Thirty day market deal maintenance interval
- [FIP 0061](https://github.com/filecoin-project/FIPs/blob/master/FIPS/fip-0061.md) - WindowPoSt grindability fix
- [FIP 0062](https://github.com/filecoin-project/FIPs/blob/master/FIPS/fip-0062.md) - Fallback method handler for multisig actor

## Expedited nv19 Lightning ⚡️ rollout

In light of the recent degraded chain quality on the mainnet [an expedited nv19 upgrade has been proposed and accepted](https://github.com/filecoin-project/core-devs/discussions/123#discussioncomment-5642909) to roll out the market cron mitigation ([FIP0060](https://github.com/filecoin-project/FIPs/blob/master/FIPS/fip-0060.md)) that will improve block validation times, and with that the delay in block production that is causing a decrease in the chain quality currently.

With this expedited roll out we want to inform you of some **key changes and important dates:**

- Accelerate the nv19-upgrade on **mainnet** from May 11th to **April 27th**.
- Derisk nv19 by descoping the sector info migration, activation epoch fixes and drop [[FIP0052 - Extend sector/deal max duration to 3.5 year.](https://github.com/filecoin-project/FIPs/blob/master/FIPS/fip-0052.md)](https://github.com/filecoin-project/FIPs/blob/master/FIPS/fip-0052.md)
  - By descoping these changes we can greatly derisk the network upgrade itself by removing a heavy migration that could cause instability for storage providers and node operators during the network upgrade.
- Increase the rollover period for [[FIP0061](https://github.com/filecoin-project/FIPs/blob/master/FIPS/fip-0052.md)](https://github.com/filecoin-project/FIPs/blob/master/FIPS/fip-0052.md) from 1 week to 3 weeks on mainnet. The rollover period is the duration between nv19 and nv20 which both old proofs (v1) and the new proofs (v1_1) proofs will be accepted by the network.

The Lighting and Thunder upgrade now implements the following Filecoin Improvement Proposals (FIPs), delivered by builtin-actors v11 (see actors [v11.0.0](https://github.com/filecoin-project/builtin-actors/releases/tag/v11.0.0)):

- [FIP 0060](https://github.com/filecoin-project/FIPs/blob/master/FIPS/fip-0060.md) - Thirty day market deal maintenance interval
- [FIP 0061](https://github.com/filecoin-project/FIPs/blob/master/FIPS/fip-0061.md) - WindowPoSt grindability fix
- [FIP 0062](https://github.com/filecoin-project/FIPs/blob/master/FIPS/fip-0062.md) - Fallback method handler for multisig actor

## v11 Builtin Actor Bundles

Make sure that your lotus actor bundle matches the v11 actors manifest by running after upgrading:

```
lotus state actor-cids --network-version 19
Network Version: 19
Actor Version: 11
Manifest CID: bafy2bzacecnhaiwcrpyjvzl4uv4q3jzoif26okl3m66q3cijp3dfwlcxwztwo

Actor             CID  
datacap           bafk2bzacebslykoyrb2hm7aacjngqgd5n2wmeii2goadrs5zaya3pvdf6pdnq
init              bafk2bzaceckwf3w6n2nw6eh77ktmsxqgsvshonvgnyk5q5syyngtetxvasfxg
reward            bafk2bzacebwjw2vxkobs7r2kwjdqqb42h2kucyuk6flbnyzw4odg5s4mogamo
cron              bafk2bzacebpewdvvgt6tk2o2u4rcovdgym67tadiis5usemlbejg7k3kt567o
ethaccount        bafk2bzaceclkmc4yidxc6lgcjpfypbde2eddnevcveo4j5kmh4ek6inqysz2k
evm               bafk2bzacediwh6etwzwmb5pivtclpdplewdjzphouwqpppce6opisjv2fjqfe
storagemarket     bafk2bzaceazu2j2zu4p24tr22btnqzkhzjvyjltlvsagaj6w3syevikeb5d7m
storagepower      bafk2bzaceaxgloxuzg35vu7l7tohdgaq2frsfp4ejmuo7tkoxjp5zqrze6sf4
system            bafk2bzaced7npe5mt5nh72jxr2igi2sofoa7gedt4w6kueeke7i3xxugqpjfm
account           bafk2bzacealnlr7st6lkwoh6wxpf2hnrlex5sknaopgmkr2tuhg7vmbfy45so
placeholder       bafk2bzacedfvut2myeleyq67fljcrw4kkmn5pb5dpyozovj7jpoez5irnc3ro
eam               bafk2bzaceaelwt4yfsfvsu3pa3miwalsvy3cfkcjvmt4sqoeopsppnrmj2mf2
multisig          bafk2bzaceafajceqwg5ybiz7xw6rxammuirkgtuv625gzaehsqfprm4bazjmk
paymentchannel    bafk2bzaceb4e6cnsnviegmqvsmoxzncruvhra54piq7bwiqfqevle6oob2gvo
storageminer      bafk2bzacec24okjqrp7c7rj3hbrs5ez5apvwah2ruka6haesgfngf37mhk6us
verifiedregistry  bafk2bzacedej3dnr62g2je2abmyjg3xqv4otvh6e26du5fcrhvw7zgcaaez3a
```

## Changelog

- feat: build: set Lightning and Thunder upgrade epochs [filecoin-project/lotus#10716](https://github.com/filecoin-project/lotus/pull/10707)
- fix: PoSt worker: use go-state-types for proof policies [filecoin-project/lotus#10716](https://github.com/filecoin-project/lotus/pull/10716)
- chore: deps: update to actors v11.0.0 [filecoin-project/lotus#10718](https://github.com/filecoin-project/lotus/pull/10718)
- chore: deps: update to go-state-types v0.11.1 [filecoin-project/lotus#10720](https://github.com/filecoin-project/lotus/pull/10720)
- feat: upgrade: expedite nv19 [filecoin-project/lotus#10681](https://github.com/filecoin-project/lotus/pull/10681)
  - Update changelog build version (commit: [67d419e](https://github.com/filecoin-project/lotus/commit/67d419e1623e6b9f5b871d6157a3096378477c3b))
  - Update actors v11 (commit: [5df4f75](https://github.com/filecoin-project/lotus/commit/5df4f75dc22318fd304313714d5c4f4cfeed22c9))
  - Correct epoch to match specified date (commit: [a28fcea](https://github.com/filecoin-project/lotus/commit/a28fceaa559b6c7e1b5df09383af56a5c2f51caa))
  - Fast butterfly migration to validate migration (commit: [37a0dca](https://github.com/filecoin-project/lotus/commit/37a0dca11ebfadebad3920a337b4f1b2fba08a7b))
  - Make docsgen (commit: [daba4ff](https://github.com/filecoin-project/lotus/commit/daba4ff5f0e97ab6ed444a34f61499a64b92a220))
  - Update go-state-types (commit: [244ca0b](https://github.com/filecoin-project/lotus/commit/244ca0b5f32a2af684f3f9586b92861a06bb8833))
  - Revert FIP0052 (commit: [68ed494](https://github.com/filecoin-project/lotus/commit/68ed494a6e497ac556eb93b28b2536c881dc9a4c))
  - Modify upgrade schedule and params (commit: [fa0dfdf](https://github.com/filecoin-project/lotus/commit/fa0dfdfd9f89fab8491f3e613909782ab9bb7cee))
  - Update go-state-types (commit: [19ae05f](https://github.com/filecoin-project/lotus/commit/19ae05f3b3a589e28efe4690c5816dfc1c7866a6))

### Dependencies
github.com/filecoin-project/go-state-types (v0.11.0-rc1 -> v0.11.1):

# v1.22.0 / 2023-04-21

EDIT: Do NOT use this release for nv19, you MUST use v1.22.1 or higher.

This is the stable release of Lotus v1.22.0 for the upcoming MANDATORY network upgrade at `2023-04-27T13:00:00Z`, epoch `2809800`. This release delivers the nv19 Lighting and nv20 Thunder network upgrade for mainnet.

Note that you must be on a go version higher then Go 1.18.8, but lower then Go v1.20.0. We would recommend Go 1.19.7.

The Lighting and Thunder upgrade introduces the following Filecoin Improvement Proposals (FIPs), delivered by builtin-actors v11 (see actors [v11.0.0](https://github.com/filecoin-project/builtin-actors/releases/tag/v11.0.0-rc2)):

- [FIP 0060](https://github.com/filecoin-project/FIPs/blob/master/FIPS/fip-0060.md) - Thirty day market deal maintenance interval
- [FIP 0061](https://github.com/filecoin-project/FIPs/blob/master/FIPS/fip-0061.md) - WindowPoSt grindability fix
- [FIP 0062](https://github.com/filecoin-project/FIPs/blob/master/FIPS/fip-0062.md) - Fallback method handler for multisig actor

## Expedited nv19 Lightning ⚡️ rollout

In light of the recent degraded chain quality on the mainnet [an expedited nv19 upgrade has been proposed and accepted](https://github.com/filecoin-project/core-devs/discussions/123#discussioncomment-5642909) to roll out the market cron mitigation ([FIP0060](https://github.com/filecoin-project/FIPs/blob/master/FIPS/fip-0060.md)) that will improve block validation times, and with that the delay in block production that is causing a decrease in the chain quality currently.

With this expedited roll out we want to inform you of some **key changes and important dates:**

- Accelerate the nv19-upgrade on **mainnet** from May 11th to **April 27th**.
- Derisk nv19 by descoping the sector info migration, activation epoch fixes and drop [[FIP0052 - Extend sector/deal max duration to 3.5 year.](https://github.com/filecoin-project/FIPs/blob/master/FIPS/fip-0052.md)](https://github.com/filecoin-project/FIPs/blob/master/FIPS/fip-0052.md)
    - By descoping these changes we can greatly derisk the network upgrade itself by removing a heavy migration that could cause instability for storage providers and node operators during the network upgrade.
- Increase the rollover period for [[FIP0061](https://github.com/filecoin-project/FIPs/blob/master/FIPS/fip-0052.md)](https://github.com/filecoin-project/FIPs/blob/master/FIPS/fip-0052.md) from 1 week to 3 weeks on mainnet. The rollover period is the duration between nv19 and nv20 which both old proofs (v1) and the new proofs (v1_1) proofs will be accepted by the network.

The Lighting and Thunder upgrade now implements the following Filecoin Improvement Proposals (FIPs), delivered by builtin-actors v11 (see actors [v11.0.0](https://github.com/filecoin-project/builtin-actors/releases/tag/v11.0.0)):

- [FIP 0060](https://github.com/filecoin-project/FIPs/blob/master/FIPS/fip-0060.md) - Thirty day market deal maintenance interval
- [FIP 0061](https://github.com/filecoin-project/FIPs/blob/master/FIPS/fip-0061.md) - WindowPoSt grindability fix
- [FIP 0062](https://github.com/filecoin-project/FIPs/blob/master/FIPS/fip-0062.md) - Fallback method handler for multisig actor

## v11 Builtin Actor Bundles

Make sure that your lotus actor bundle matches the v11 actors manifest by running after upgrading:

```
lotus state actor-cids --network-version 19
Network Version: 19
Actor Version: 11
Manifest CID: bafy2bzacecnhaiwcrpyjvzl4uv4q3jzoif26okl3m66q3cijp3dfwlcxwztwo

Actor             CID  
datacap           bafk2bzacebslykoyrb2hm7aacjngqgd5n2wmeii2goadrs5zaya3pvdf6pdnq
init              bafk2bzaceckwf3w6n2nw6eh77ktmsxqgsvshonvgnyk5q5syyngtetxvasfxg
reward            bafk2bzacebwjw2vxkobs7r2kwjdqqb42h2kucyuk6flbnyzw4odg5s4mogamo
cron              bafk2bzacebpewdvvgt6tk2o2u4rcovdgym67tadiis5usemlbejg7k3kt567o
ethaccount        bafk2bzaceclkmc4yidxc6lgcjpfypbde2eddnevcveo4j5kmh4ek6inqysz2k
evm               bafk2bzacediwh6etwzwmb5pivtclpdplewdjzphouwqpppce6opisjv2fjqfe
storagemarket     bafk2bzaceazu2j2zu4p24tr22btnqzkhzjvyjltlvsagaj6w3syevikeb5d7m
storagepower      bafk2bzaceaxgloxuzg35vu7l7tohdgaq2frsfp4ejmuo7tkoxjp5zqrze6sf4
system            bafk2bzaced7npe5mt5nh72jxr2igi2sofoa7gedt4w6kueeke7i3xxugqpjfm
account           bafk2bzacealnlr7st6lkwoh6wxpf2hnrlex5sknaopgmkr2tuhg7vmbfy45so
placeholder       bafk2bzacedfvut2myeleyq67fljcrw4kkmn5pb5dpyozovj7jpoez5irnc3ro
eam               bafk2bzaceaelwt4yfsfvsu3pa3miwalsvy3cfkcjvmt4sqoeopsppnrmj2mf2
multisig          bafk2bzaceafajceqwg5ybiz7xw6rxammuirkgtuv625gzaehsqfprm4bazjmk
paymentchannel    bafk2bzaceb4e6cnsnviegmqvsmoxzncruvhra54piq7bwiqfqevle6oob2gvo
storageminer      bafk2bzacec24okjqrp7c7rj3hbrs5ez5apvwah2ruka6haesgfngf37mhk6us
verifiedregistry  bafk2bzacedej3dnr62g2je2abmyjg3xqv4otvh6e26du5fcrhvw7zgcaaez3a
```

## Changelog


- feat: build: set Lightning and Thunder upgrade epochs [filecoin-project/lotus#10716](https://github.com/filecoin-project/lotus/pull/10707)
- fix: PoSt worker: use go-state-types for proof policies [filecoin-project/lotus#10716](https://github.com/filecoin-project/lotus/pull/10716)
- chore: deps: update to actors v11.0.0 [filecoin-project/lotus#10718](https://github.com/filecoin-project/lotus/pull/10718)
- chore: deps: update to go-state-types v0.11.1 [filecoin-project/lotus#10720](https://github.com/filecoin-project/lotus/pull/10720)
- feat: upgrade: expedite nv19 [filecoin-project/lotus#10681](https://github.com/filecoin-project/lotus/pull/10681)
   - Update changelog build version (commit: [67d419e](https://github.com/filecoin-project/lotus/commit/67d419e1623e6b9f5b871d6157a3096378477c3b))
   - Update actors v11 (commit: [5df4f75](https://github.com/filecoin-project/lotus/commit/5df4f75dc22318fd304313714d5c4f4cfeed22c9))
   - Correct epoch to match specified date (commit: [a28fcea](https://github.com/filecoin-project/lotus/commit/a28fceaa559b6c7e1b5df09383af56a5c2f51caa))
   - Fast butterfly migration to validate migration (commit: [37a0dca](https://github.com/filecoin-project/lotus/commit/37a0dca11ebfadebad3920a337b4f1b2fba08a7b))
   - Make docsgen (commit: [daba4ff](https://github.com/filecoin-project/lotus/commit/daba4ff5f0e97ab6ed444a34f61499a64b92a220))
   - Update go-state-types (commit: [244ca0b](https://github.com/filecoin-project/lotus/commit/244ca0b5f32a2af684f3f9586b92861a06bb8833))
   - Revert FIP0052 (commit: [68ed494](https://github.com/filecoin-project/lotus/commit/68ed494a6e497ac556eb93b28b2536c881dc9a4c))
   - Modify upgrade schedule and params (commit: [fa0dfdf](https://github.com/filecoin-project/lotus/commit/fa0dfdfd9f89fab8491f3e613909782ab9bb7cee))
   - Update go-state-types (commit: [19ae05f](https://github.com/filecoin-project/lotus/commit/19ae05f3b3a589e28efe4690c5816dfc1c7866a6))

### Dependencies
github.com/filecoin-project/go-state-types (v0.11.0-rc1 -> v0.11.1):

# v1.20.4 / 2023-03-17

This is a patch release intended to alleviate performance issues reported by some users since the nv18 upgrade. 
The primary change is to update the FFI to allow for FVM parallelism of 4 by default, and make this user-configurable.
through the `LOTUS_FVM_CONCURRENCY` env var. 

Users with higher memory specs can experiment with setting `LOTUS_FVM_CONCURRENCY` to higher values, up to 48, to allow for more concurrent FVM execution.

## Bug fixes

- Splitstore: Don't enforce walking receipt tree during compaction #10505
- fix: build: drop drand incentinet servers #10506 

## Improvement

- chore: update ffi to increase execution parallelism #10503 

# v1.20.3 / 2023-03-09

A 🐈 stepped on the ⌨️ and made a mistake while resolving conflicts 😨. This releases only includes #10439 to fix that mistake. v1.20.2 is retracted - Please skip v1.20.2 and **only** update to v1.20.3!!!

## Changelog
> compare to v1.20.1

This is a HIGHLY RECOMMENDED patch release for node operators/API service providers that run ETH RPC service and an optional release for Storage Providers.

## Bug fixes
- fix: EthAPI: use StateCompute for feeHistory; apply minimum gas premium #10413
- fix: eth API: return correct txIdx around null blocks #10419
- fix: Eth API: make block parameter parsing sounder. #10427

## Improvement
- feat: Lotus Gateway: Add missing methods - master #10420
- feat: mempool: Reduce minimum replace fee from 1.25x to 1.1x #10416
- We recommend storage providers to update your nodes to this patch, that will help improve developers who use Ethereum tooling's experience.

# v1.20.2 / 2023-03-09

DO NOT USE: Use 1.20.3 instead!

This is a HIGHLY RECOMMENDED patch release for node operators/API service providers that run ETH RPC service and an optional release for Storage Providers.

## Bug fixes
- fix: EthAPI: use StateCompute for feeHistory; apply minimum gas premium #10413
- fix: eth API: return correct txIdx around null blocks #10419
- fix: Eth API: make block parameter parsing sounder. #10427

## Improvement
- feat: Lotus Gateway: Add missing methods - master #10420
- feat: mempool: Reduce minimum replace fee from 1.25x to 1.1x #10416
 - We recommend storage providers to update your nodes to this patch, that will help improve developers who use Ethereum tooling's experience.

# v1.20.1 / 2023-03-06

This an optional patch releases for node operators/API service providers that run ETH RPC service.

## Bug fixes
- fix: EthAPI: Correctly get parent hash #10389
- fix: EthAPI: Make newEthBlockFromFilecoinTipSet faster and correct #10380
- fix: state: short-circuit genesis state computation

# 1.20.0 / 2023-02-28

This is a MANDATORY release of Lotus that delivers the [Hygge network upgrade](https://github.com/filecoin-project/community/discussions/74?sort=top#discussioncomment-4313888), introducing Filecoin network version 18. The centerpiece of the upgrade is the introduction of the [Filecoin Virtual Machine (FVM)’s Milestone 2.1](https://fvm.filecoin.io/), which will allow for EVM-compatible contracts to be deployed on the Filecoin network. This upgrade delivers user-programmablity to the Filecoin network for the first time!

The Filecoin mainnet is scheduled to upgrade to nv18 at epoch 2683348, on March 14th at 2023-03-14T15:14:00Z. All node operators, including storage providers, must upgrade to this release before that time. Storage providers must update their daemons, miners, market and worker(s)/boost.
At the upgrade, a short migration will run that converts code actors v9 code CIDs to v10 CIDs, and installs the new Ethereum Address Manager singleton (see below). This is expected to be a lightweight migration that causes no service disruption.

The Hygge upgrade introduces the following Filecoin Improvement Proposals (FIPs), delivered in FVM3 (see FVM [v3.0.0](https://github.com/filecoin-project/ref-fvm/pull/1683)) and builtin-actors v10 (see actors [v10.0.0](https://github.com/filecoin-project/builtin-actors/releases/tag/v10.0.0)):

- [FIP-0048](https://github.com/filecoin-project/FIPs/blob/master/FIPS/fip-0048.md): f4 Address Class
- [FIP-0049](https://github.com/filecoin-project/FIPs/blob/master/FIPS/fip-0049.md): Actor events
- [FIP-0050](https://github.com/filecoin-project/FIPs/blob/master/FIPS/fip-0050.md): API between user-programmed actors and built-in actors
- [FIP-0054](https://github.com/filecoin-project/FIPs/blob/master/FIPS/fip-0054.md): Filecoin EVM runtime (FEVM)
- [FIP-0055](https://github.com/filecoin-project/FIPs/blob/master/FIPS/fip-0055.md): Supporting Ethereum Accounts, Addresses, and Transactions
- [FIP-0057](https://github.com/filecoin-project/FIPs/blob/master/FIPS/fip-0057.md): Update gas charging schedule and system limits for FEVM

## Filecoin Ethereum Virtual Machine (FEVM)

The Filecoin Ethereum Virtual Machine (FEVM) is built on top of the WASM-based execution environment introduced in the Skyr v16 upgrade. The chief feature introduced is the ability for anyone participating in the Filecoin network to deploy their own EVM-compatible contracts onto the blockchain, and invoke them as appropriate.

## New Built-in Actors

The FEVM is principally delivered through the introduction of **the new [EVM actor](https://github.com/filecoin-project/builtin-actors/tree/master/actors/evm)**. This actor “represents” smart contracts on the Filecoin network, and includes an interpreter that implements all EVM opcodes as their Filecoin equivalents, and translates state I/O operations to be compatible with Filecoin’s IPLD-based data model. For more on the EVM actors, please see [FIP-0054](https://github.com/filecoin-project/FIPs/blob/master/FIPS/fip-0054.md).

The creation of EVM actors is managed by **the new** [Ethereum Address Manager actor (EAM)](https://github.com/filecoin-project/builtin-actors/tree/master/actors/eam), a singleton that is invoked in order to deploy EVM actors. In order to make usage of the FEVM as seamless as possible for users familiar with the Ethereum ecosystem, this upgrades also introduces **a dedicated actor to serve as “[Ethereum Accounts](https://github.com/filecoin-project/builtin-actors/tree/master/actors/ethaccount)”**. This actor exists to allow for secp keys to be used in the Ethereum addressing scheme. **The last new built-in actor introduced is [the Placeholder actor](https://github.com/filecoin-project/builtin-actors/tree/master/actors/placeholder)**, a thin “shell” of an actor that can transform into either EVM or EthAccount actors. For more on the EAM, EthAccount, and Placeholder actors, please see [FIP-0055](https://github.com/filecoin-project/FIPs/blob/master/FIPS/fip-0055.md).

### v10 Built-in actor bundles

Bundles for all networks (mainnet, calibnet, etc.) are included in the lotus source tree (`build/actors/`) and embedded on build, for v10 actors you can find it [here](https://github.com/filecoin-project/lotus/blob/master/build/actors/v10.tar.zst). 
Reminder: Lotus verifies that the bundle CIDs are the right ones upon build & upgrade against the values in `build/builtin_actors_gen.go`, according to the network you are building. You may also check the bundle manifest CID matches the bundle gen-ed values by running `lotus state actor-cids --network-version 18`.

The manifest CID & full list of actor code CIDs for nv18 using [actor v10](https://github.com/filecoin-project/builtin-actors/releases/tag/v10.0.0) is:

    "_manifest":        "bafy2bzacecsuyf7mmvrhkx2evng5gnz5canlnz2fdlzu2lvcgptiq2pzuovos"
    "account":          "bafk2bzaceampw4romta75hyz5p4cqriypmpbgnkxncgxgqn6zptv5lsp2w2bo"
    "cron":             "bafk2bzacedcbtsifegiu432m5tysjzkxkmoczxscb6hqpmrr6img7xzdbbs2g"
    "datacap":          "bafk2bzacealj5uk7wixhvk7l5tnredtelralwnceafqq34nb2lbylhtuyo64u"
    "eam":             "bafk2bzacedrpm5gbleh4xkyo2jvs7p5g6f34soa6dpv7ashcdgy676snsum6g"
    "ethaccount":   "bafk2bzaceaqoc5zakbhjxn3jljc4lxnthllzunhdor7sxhwgmskvc6drqc3fa"
    "evm":                "bafk2bzaceahmzdxhqsm7cu2mexusjp6frm7r4kdesvti3etv5evfqboos2j4g"
    "init":                "bafk2bzaced2f5rhir3hbpqbz5ght7ohv2kgj42g5ykxrypuo2opxsup3ykwl6"
    "multisig":         "bafk2bzaceduf3hayh63jnl4z2knxv7cnrdenoubni22fxersc4octlwpxpmy4"
    "paymentchannel":   "bafk2bzaceartlg4mrbwgzcwric6mtvyawpbgx2xclo2vj27nna57nxynf3pgc"
    "placeholder": "bafk2bzacedfvut2myeleyq67fljcrw4kkmn5pb5dpyozovj7jpoez5irnc3ro"
    "reward":           "bafk2bzacebnhtaejfjtzymyfmbdrfmo7vgj3zsof6zlucbmkhrvcuotw5dxpq"
    "storagemarket":    "bafk2bzaceclejwjtpu2dhw3qbx6ow7b4pmhwa7ocrbbiqwp36sq5yeg6jz2bc"
    "storageminer":     "bafk2bzaced4h7noksockro7glnssz2jnmo2rpzd7dvnmfs4p24zx3h6gtx47s"
    "storagepower":     "bafk2bzacec4ay4crzo73ypmh7o3fjendhbqrxake46bprabw67fvwjz5q6ixq"
    "system":           "bafk2bzacedakk5nofebyup4m7nvx6djksfwhnxzrfuq4oyemhpl4lllaikr64"
    "verifiedregistry": "bafk2bzacedfel6edzqpe5oujno7fog4i526go4dtcs6vwrdtbpy2xq6htvcg6"

## Node Operators

FVM has been running in lotus since v1.16.0 and up, and the new FEVM does not increase any node hardware spec requirement.

With FEVM on Filecoin, we aim to provide full compatibility with the existing EVM ecosystem and its tooling out of the box. 
Consequently, lotus now provides a full set of [Ethereum-styled APIs](https://github.com/filecoin-project/lotus/blob/release/v1.20.0/node/impl/full/eth.go) for developers and token holders to interact with the Filecoin network as well.
For full documentation on this new tooling, please see the [Lotus docs website](https://lotus.filecoin.io/lotus/configure/ethereum-rpc/).

**Enabling Ethereum JSON RPC API**

Note that Ethereum APIs are only supported in the lotus v1 API, meaning that any node operator who wants to enable Eth API services must be using the v1 API, instead of the v0 API. To enable Eth RPC, simply set `EnableEthRPC` to `true` in your node config.toml file; or set env var `LOTUS_FEVM_ENABLEETHRPC` to `1` before starting your lotus node.

**Eth tx hash and Filecoin message CID**

Most of the Eth APIs take Eth accounts and tx has as an input, and they start with `0x` , and that is what Ethereum tooling support. However, in Filecoin, we have Filecoin account formats where things start with `f` (`f410` specifically for eth accounts on Filecoin) and the messages are in the format of CIDs. To enable a smooth developer experience, Lotus internally converts between Ethereum address and Filecoin account address as needed. In addition, lotus also keeps a Eth tx hash <> Filecoin message CID map and stores them in a SQLite database as node sees a FEVM messages. The database is initiated and the maps are populated  automatically in `~/<lotus_repo>/sqlite/txhash.db` for any node that as Eth RPC enabled. Node operators can configure how many historical mappings they wanna store by configuring `EthTxHashMappingLifetimeDays` .

**Events**

[FIP-0049 introduces actor events](https://github.com/filecoin-project/FIPs/blob/master/FIPS/fip-0049.md) that can be emitted and externally observable during message execution. An `events.db` is created automatically under `~/<lotus_repo>/sqlite` to store these events if the node has Eth RPC enabled. Node operators can configure the events support base on their needs by configuration `Events` configurations.

Note: All three features are new, and we welcome user feedback, please create an issue if you have any enhancements that you’d like to see!

# 1.19.0 / 2022-12-07

This is an optional feature release of Lotus. This feature release includes the SplitStore beta, the experimental Lotus node cluster feature, as well as numerous enhancments and bugfixes.

## Highlights
### 🟢 SplitStore v2（Beta) 🟢

Splitstore aims to reduce the node performance impact that's caused by the Filecoin's very large, and continuously growing chain datastore by having a hot and cold blockstore. You can find more about the Splitstore implementation [here](https://github.com/filecoin-project/lotus/blob/master/blockstore/splitstore/README.md).
Splitstore has three basic modes for node operators to configure according to your needs: 
- `discard`: hotstore only, automatically archive out-of-scope objects that are beyond 4 finalities(3600 epochs).
- `universal`:  stores all chain data that's beyond 4 finalities into coldstore.
- `messages`: only stores on-chain messages into coldstore.

The `EnableColdStoreAutoPrune=` configuration is being deprecated in this release, as there is only ever one compaction running. We welcome all node operators to try the new feature and let us know [here](https://github.com/filecoin-project/lotus/discussions/9179) if you have any feedback! 
There are more configuration one may set, you can read the full documentation about the SplitStoreV2 here: https://lotus.filecoin.io/lotus/configure/splitstore/.

### 🧪 Node Cluster (*EXPERIMENTAL.*) 🧪
The Lotus HA node cluster feature allows you to run multiple Lotus daemons for the same lotus-miner increasing resiliency. We welcome all Lotus users to join the early testing for this feature and provide your feedback. Please note that this feature is targeted towards more enterprise users of Lotus and requires at least 3 lotus nodes to be set up in a cluster.
Check out the documentation here: https://lotus.filecoin.io/lotus/configure/clusters/

### ⭐️ SnapDeals Enhancements ⭐️
Numerous SnapDeals related improvements and fixes made it into this release before the code freeze. Some the highlights of the issues that has been fixed in this feature release are:

- *Unable to snap-up a sector again if something went wrong.* - This has now been fixed ✅
- *Error messages on loop during an open deadline.* - This has now been fixed ✅

## New features
- feat:splitstore:single compaction that can handle prune aka two marksets one compaction (#9571) ([filecoin-project/lotus#9571](https://github.com/filecoin-project/lotus/pull/9571))
   - Introduces a new SplitStore-mode, `messages`, which will only store on-chain messages. Fixes previously issues with regards to `AutoPrune` not compacting the coldstore. [Link to documentation](https://lotus.filecoin.io/lotus/configure/splitstore/)
- feat: Raft consensus for lotus nodes in a cluster ([filecoin-project/lotus#9294](https://github.com/filecoin-project/lotus/pull/9294))
   - Adds the experimental node cluster feature.
- feat: storage: Force exit GenerateSingleVanillaProof on cancelled context ([filecoin-project/lotus#9613](https://github.com/filecoin-project/lotus/pull/9613))
   - `GenerateSingleVanillaProof` now respects context, which means that it will skip slow to read sectors :snail: and return a context error. Instead of being blocked forever if storage reads where blocked (e.g disconnected NFS).
- feat: wdpost: Configurable pre-check timeouts ([filecoin-project/lotus#9680](https://github.com/filecoin-project/lotus/pull/9680))
   - Adds configuration knobs for setting custom amount of time a proving pre-check can take before a sector and partition will be skipped. [Link to documentation](https://lotus.filecoin.io/storage-providers/advanced-configurations/proving/#pre-check-sector-timeout)
- feat: chain: future proof the from & to address protocols ([filecoin-project/lotus#9515](https://github.com/filecoin-project/lotus/pull/9515))
   - This lets us add new address protocols to go-address without implicitly accepting them in messages on the network.
- feat: Retrieval into remote blockstores ([filecoin-project/lotus#9565](https://github.com/filecoin-project/lotus/pull/9565))
   - Makes it possible to point retrievals at a network-backed blockstore.
- feat: Add node uptime rpc / output in info command ([filecoin-project/lotus#9436](https://github.com/filecoin-project/lotus/pull/9436))
   - Adds node uptime stats to the `lotus-miner info` and `lotus info` commands
- feat: wdpost: Add ability to only have single partition per msg for partitions with… ([filecoin-project/lotus#9413](https://github.com/filecoin-project/lotus/pull/9413))
  - Adds a configuration option to have a single partition per PoSt Message for partitions containing recovering sectors.
- feat: miner paramfetch: Don't fetch param files when not needed ([filecoin-project/lotus#9391](https://github.com/filecoin-project/lotus/pull/9391))
   - A Lotus-Miner processes that has disabled local PoSt / C2 / PR2 does not need the param-files. This makes node startup much faster, reducing downtime by a lot when restarts are needed.
- feat: client: Add retrieval deal ID and bytes transferred to retrieval output ([filecoin-project/lotus#9398](https://github.com/filecoin-project/lotus/pull/9398))
   - Appends retrieval deal ID and bytes transferred to the retrieval output.
- feat: dealpublisher: check for duplicate deals before adding ([filecoin-project/lotus#9365](https://github.com/filecoin-project/lotus/pull/9365))
- feat: Drop active retrieval check (#764) ([filecoin-project/go-fil-markets#764](https://github.com/filecoin-project/go-fil-markets/pull/764))
- feat(retrievalmarkets): expose GetDynamicAsk (#748) ([filecoin-project/go-fil-markets#748](https://github.com/filecoin-project/go-fil-markets/pull/748))
- feat: handle retrieval queries for unindexed identity payload CIDs (#747) ([filecoin-project/go-fil-markets#747](https://github.com/filecoin-project/go-fil-markets/pull/747))
- feat: add a method for validating an address for a network version (#115) ([filecoin-project/go-state-types#115](https://github.com/filecoin-project/go-state-types/pull/115))

## Improvements
- fix: miner-cli: Fix lotus-miner proving check ([filecoin-project/lotus#9643](https://github.com/filecoin-project/lotus/pull/9643))
   - Fixes the issue where the `lotus-miner proving check` command always outputted `Error: rg is nil`
- fix: sealing pipeline: Clear CreationTime when starting sector upgrade ([filecoin-project/lotus#9642](https://github.com/filecoin-project/lotus/pull/9642))
   - Fixes the issue where an aborted SnapDeal upgrade could no longer be retried with SnapDeals.
- fix:sealing-fsm:wait mutable fsm state for immutable sector upgrade error ([filecoin-project/lotus#9598](https://github.com/filecoin-project/lotus/pull/9598))
   - Creating a new WaitMutable state - now if the deadline is open and the sectors are trying finalize they will wait on the worker until the deadline has closed. Important to note that they will not finalize as soon as the deadline closes, they will wait 1h before continuing. Fixes the previous issue where upgraded Snap-sectors for an open deadline cause a lot of `error-messages` and `p_aux` issues
- fix: cli: add beneficiary info to lotus-miner actor control list ([filecoin-project/lotus#9632](https://github.com/filecoin-project/lotus/pull/9632))
   - Adds the beneficiary address to the `lotus-miner actor control list` output.
- fix: sealing pipeine: Release assigned deals on snapdeals abort ([filecoin-project/lotus#9601](https://github.com/filecoin-project/lotus/pull/9601))
- fix: docker: make compatible with arm platform ([filecoin-project/lotus#9363](https://github.com/filecoin-project/lotus/pull/9363))
   - Makes the `Dockerfile.lotus` compatible with ARM-platforms (e.g Mac M1).
- fix: post worker sched: Don't check worker session in a busy loop ([filecoin-project/lotus#9495](https://github.com/filecoin-project/lotus/pull/9495))
   - Fixes a looping pattern which could result in a flood of requests between `lotus-miner`<->`lotus-worker`, potentially exhausting resources needed to make http requests, that lead to all sorts of random RPC-related issues.
- fix: miner: init miner's with 32GiB sectors by default ([filecoin-project/lotus#9364](https://github.com/filecoin-project/lotus/pull/9364))
   - Makes the `lotus-miner init` defualt to 32GiB sectors.
- fix: store identity CIDs in CARs for online deals (#749) ([filecoin-project/go-fil-markets#749](https://github.com/filecoin-project/go-fil-markets/pull/749))
- fix: cliutil: Fix URL-based API endpoint parsing

## Dependencies
- deps: upgrade go-merkledag to 0.8.1 (#9717)
- deps: Update go-fil-markets to v1.25.0 ([filecoin-project/lotus#9633](https://github.com/filecoin-project/lotus/pull/9633))
- deps: upgrade go-merkledag to 0.8.0 ([filecoin-project/lotus#9455](https://github.com/filecoin-project/lotus/pull/9455))

## Others
- fix/build: Update Zondax/hid to 0.9.1
- refactor: sealing: minor refactor of FinalizeReplicaUpdate ([filecoin-project/lotus#9614](https://github.com/filecoin-project/lotus/pull/9614))
- update ffi to 280c4f8b94fd46dc (#9608) ([filecoin-project/lotus#9608](https://github.com/filecoin-project/lotus/pull/9608))
- fix: tvx: make it work with the FVM ([filecoin-project/lotus#9604](https://github.com/filecoin-project/lotus/pull/9604))
- fix: autobatch: remove potential deadlock when a block is missing ([filecoin-project/lotus#9602](https://github.com/filecoin-project/lotus/pull/9602))
- feat: shed: set control address: add dump bytes option ([filecoin-project/lotus#9572](https://github.com/filecoin-project/lotus/pull/9572))
- feat: shed: Online export-car ([filecoin-project/lotus#9590](https://github.com/filecoin-project/lotus/pull/9590))
- fix: chain: Update chain.go ([filecoin-project/lotus#9373](https://github.com/filecoin-project/lotus/pull/9373))
- fix: fvm: Allow setting local bundles for Debug FVM for av 9+ ([filecoin-project/lotus#9509](https://github.com/filecoin-project/lotus/pull/9509))
- fix: ux: Add outputs to wallet commands ([filecoin-project/lotus#9416](https://github.com/filecoin-project/lotus/pull/9416))
- fix: ux: specify arg in `net ping` cmd ([filecoin-project/lotus#9459](https://github.com/filecoin-project/lotus/pull/9459))
- fix: cli: renew --only-cc with sectorfile ([filecoin-project/lotus#9402](https://github.com/filecoin-project/lotus/pull/9402))
- fix: bstore: Handle codecs correctly in membstore Get ([filecoin-project/lotus#9471](https://github.com/filecoin-project/lotus/pull/9471))
- fix: not multiplied by the number of seconds ([filecoin-project/lotus#9460](https://github.com/filecoin-project/lotus/pull/9460))
- Makefile: Drop rarely used binaries from build-devnets (#9513) ([filecoin-project/lotus#9513](https://github.com/filecoin-project/lotus/pull/9513))
- _ci_ Remove unneeded homebrew deps ([filecoin-project/lotus#9559](https://github.com/filecoin-project/lotus/pull/9559))
- _ci_: Have apt-get wait until it can get a lock in packer builds ([filecoin-project/lotus#9534](https://github.com/filecoin-project/lotus/pull/9534))
- _ci_ Appimage go1.18.1 fix ([filecoin-project/lotus#9496](https://github.com/filecoin-project/lotus/pull/9496))
- _ci_: Fix failing Digital Ocean and Amazon Machine Image release process ([filecoin-project/lotus#9425](https://github.com/filecoin-project/lotus/pull/9425))
- _ci_: Don't publish new homebrew releases for RC builds ([filecoin-project/lotus#9350](https://github.com/filecoin-project/lotus/pull/9350))
- _ci_: Use golang 1.18.1 to build appimage ([filecoin-project/lotus#9386](https://github.com/filecoin-project/lotus/pull/9386))
- _ci_ Refactor release pipeline to better support m1 builds ([filecoin-project/lotus#9600](https://github.com/filecoin-project/lotus/pull/9600))
- _ci_: Rely on local env varibale instead of context ([filecoin-project/lotus#9740](https://github.com/filecoin-project/lotus/pull/9740))
- feat: shed: FIP0036 post poll result processing  ([filecoin-project/lotus#9387](https://github.com/filecoin-project/lotus/pull/9387))
- misc: github: Cleanup PR template ([filecoin-project/lotus#9472](https://github.com/filecoin-project/lotus/pull/9472))
- docs: release template: Mention codegen in release prep ([filecoin-project/lotus#9430](https://github.com/filecoin-project/lotus/pull/9430))
- chore: merge releases (v1.17.2) into master ([filecoin-project/lotus#9433](https://github.com/filecoin-project/lotus/pull/9433))
- chore: merge release/v1.18.0 into master ([filecoin-project/lotus#9597](https://github.com/filecoin-project/lotus/pull/9597))
- chore:shed: Teach shed/sim to understand --tipset=@nnn notation ([filecoin-project/lotus#9434](https://github.com/filecoin-project/lotus/pull/9434))
- _chore_: Upgrade `hid` ([filecoin-project/lotus#9406](https://github.com/filecoin-project/lotus/pull/9406))
- chore: release: Update `release_issue_template` ([filecoin-project/lotus#9150](https://github.com/filecoin-project/lotus/pull/9150))
- chore: update lotus version to 1.19.0-rc1
- chore: merge release into master ([filecoin-project/lotus#9657](https://github.com/filecoin-project/lotus/pull/9657))
- Backport: #9061 rpc errors ([filecoin-project/lotus#9384](https://github.com/filecoin-project/lotus/pull/9384))
- shed: util: get all msig ([filecoin-project/lotus#9322](https://github.com/filecoin-project/lotus/pull/9322))
- fix: test: simplify TestDeadlineToggling ([filecoin-project/lotus#9356](https://github.com/filecoin-project/lotus/pull/9356))
- fix: build: set PropagationDelaySecs correctly ([filecoin-project/lotus#9358](https://github.com/filecoin-project/lotus/pull/9358))
- fix: test: flaky TestDeadlineToggling around nulls (#9354) ([filecoin-project/lotus#9354](https://github.com/filecoin-project/lotus/pull/9354))
- fix: retrievals: price-per-byte calculation fix ([filecoin-project/lotus#9353](https://github.com/filecoin-project/lotus/pull/9353))
- fix: docs: update Go-badge in readme ([filecoin-project/lotus#9347](https://github.com/filecoin-project/lotus/pull/9347))
- docs: release template: clarify location of version.go ([filecoin-project/lotus#9338](https://github.com/filecoin-project/lotus/pull/9338))
- build: Bump version to v1.17.3-dev ([filecoin-project/lotus#9337](https://github.com/filecoin-project/lotus/pull/9337))
- github.com/filecoin-project/go-fil-markets (v1.24.0-v17 -> v1.25.0):
- Merge branch 'release/v1.24.3'
- Update ffi and update markets to v9 (#751) (#761) ([filecoin-project/go-fil-markets#761](https://github.com/filecoin-project/go-fil-markets/pull/761))
- chore: extract Provider piece logic to separate file (#750) ([filecoin-project/go-fil-markets#750](https://github.com/filecoin-project/go-fil-markets/pull/750))
- Merge branch 'release/v1.24.2'
- Feat/support custom metadata (#759) ([filecoin-project/go-fil-markets#759](https://github.com/filecoin-project/go-fil-markets/pull/759))
- Revert "Update ffi and update markets to v9 (#751)" (#755) ([filecoin-project/go-fil-markets#755](https://github.com/filecoin-project/go-fil-markets/pull/755))
- Update ffi and update markets to v9 (#751) ([filecoin-project/go-fil-markets#751](https://github.com/filecoin-project/go-fil-markets/pull/751))
- release: v1.24.0 ([filecoin-project/go-fil-markets#745](https://github.com/filecoin-project/go-fil-markets/pull/745))
- github.com/filecoin-project/go-state-types (v0.9.8 -> v0.9.9):

## lotus-market EOL notice 

As mentioned in [lotus v1.17.0 release notes](https://github.com/filecoin-project/lotus/releases/tag/v1.17.0), markets related features, enhancements and fixes is now lower priority for Lotus. We recommend our users to migrate to other deal making focused software, like [boost](https://boost.filecoin.io/) as soon as possible. That being said, the lotus maintainers will be:
-  Lotus maintainers will stop supporting lotus-market subcomponent/**storage** deal making related issues or enhancements on Jan 31, 2023.
- In Q2 2023, we will be deprecating/removing lotus-market related code from this repository.

If you have any questions or concerns, please raise them in [Lotus discussion](https://github.com/filecoin-project/lotus/discussions/categories/market)!

## Contributors

| Contributor | Commits | Lines ± | Files Changed |
|-------------|---------|---------|---------------|
| Geoff Stuart | 69 | +4745/-19478 | 405 |
| Shrenuj Bansal | 39 | +5257/-2183 | 243 |
| Łukasz Magiera | 32 | +2763/-730 | 169 |
| Aayush | 47 | +1439/-1138 | 157 |
| Ian Davis | 21 | +556/-1065 | 41 |
| Rod Vagg | 5 | +657/-320 | 18 |
| jennijuju | 4 | +632/-317 | 6 |
| Aayush Rajasekaran | 13 | +700/-135 | 18 |
| Jennifer Wang | 14 | +740/-54 | 25 |
| ZenGround0 | 1 | +193/-195 | 14 |
| Hannah Howard | 4 | +138/-122 | 52 |
| Steven Allen | 4 | +105/-24 | 11 |
| zenground0 | 9 | +109/-16 | 14 |
| Peter Rabbitson | 1 | +27/-23 | 3 |
| hannahhoward | 2 | +49/-0 | 2 |
| Airenas Vaičiūnas | 2 | +31/-16 | 2 |
| simlecode | 6 | +19/-10 | 12 |
| Phi | 5 | +16/-10 | 7 |
| sectrgt | 2 | +18/-0 | 2 |
| Jiaying Wang | 2 | +4/-4 | 3 |
| Rob Quist | 1 | +3/-1 | 1 |
| Jakub Sztandera | 1 | +1/-1 | 1 |

# 1.18.2 / 2022-12-10

This is an OPTIONAL patch release that fixes a recently reported bug, where the miner process crashes due to a panic during an AddPiece process. More details can be found [here](https://github.com/filecoin-project/lotus/pull/9822).


# 1.18.1 / 2022-11-28

This is a small OPTIONAL patch release for the mandatory v1.18.0 release that supports the Filecoin nv17 Shark Upgrade. 
We highly recommend you to read the full [v1.18.0 release note](https://github.com/filecoin-project/lotus/releases/tag/v1.18.0) if you haven't already.

Note to SPs:
If you are running into issue with updating your miner node from an earlier release and is failing to restart your miner, check your `journalctl` and see if you noticed the following error:
```
New sector storage: <%d>
Nov 19 15:03:43 g0lotus01 lotus-miner[<id>]: ERROR: creating node: starting node: could not build arguments for function "reflect".makeFuncStub (/usr/local/go/src/reflect/asm_amd64.s:28): failed to build *paths.Local: received non-nil error from function "reflect".makeFuncStub (/usr/local/go/src/reflect/asm_amd64.s:28): opening path /media/data1/lotusstorage: path with ID <%d> already opened: '<path>'
```
If so, this check is introduced via [#9032](https://github.com/filecoin-project/lotus/pull/9032), precisely this [line](https://github.com/filecoin-project/lotus/blame/master/storage/paths/local.go#L164-L166
). It's added to prevents double-attaching paths given it's now possible to manipulate paths at runtime. Verify storage.json configs if you encounter this error or remove the undesired depulicated path as you see fit accordingly.

## Bug Fixes

- fix: cli: check found before dereferencing SectorInfo #9703

# 1.18.0 / 2022-11-15

> ⚠️ **Please note that from Lotus v1.17.2&^ will require a Go-version of v1.18.1&^**

This is the final release of the upcoming MANDATORY release of Lotus that introduces [Filecoin network v17,
codenamed the Shark upgrade](https://github.com/filecoin-project/community/discussions/74?sort=top#discussioncomment-3825422). Shark upgrade delivers a wave of protocol refinements that will allow for useful smart contracts to be written using the FVM (eg. programmable markets, lending contracts, etc.).

**The Filecoin mainnet is scheduled to upgrade to nv17 at epoch 2383680, on Nov 30th on 2022-11-30T14:00:00Z. All node operators, including storage providers, must upgrade to this release before that time. Storage providers must update their daemons, miners, market and worker(s)/boost.**

The Shark upgrade introduces the following FIPs, delivered in [actors v9](https://github.com/filecoin-project/builtin-actors/releases/tag/v9.0.3):
- [FIP0029 Beneficiary Address for Storage Providers](https://github.com/filecoin-project/FIPs/blob/master/FIPS/fip-0029.md): step towards better lending market for SP
- [FIP0034 Fix PreCommit Deposit Independent of Sector Content](https://github.com/filecoin-project/FIPs/blob/master/FIPS/fip-0034.md): resolves a significant weakening of Filecoin PoRep’s security guarantees
  - ❗Pre-commit deposit will be calculated as the 20-day projection of expected reward earned by a sector with **a sector quality of 10 (i.e. full of verified deals)**, regardless of sector content. The Initial Pledge value, due when the sector is proven, is left **unchanged**.
- [FIP0041 Forward Compatibility for PreCommit](https://github.com/filecoin-project/FIPs/blob/master/FIPS/fip-0041.md): enables a cleaner and easier transition to Programmable Storage Markets
- [FIP0044 Standard Message Authentication](https://github.com/filecoin-project/FIPs/blob/master/FIPS/fip-0044.md): enable metadata authentication for user defined actor
- [FIP0045 Decoupling Fil+ from Marketplace](https://github.com/filecoin-project/FIPs/blob/master/FIPS/fip-0045.md): DataCap and the 10x QAP is now only associated with how long DATA is wanted to be stored on the network.
  - This is a transitional state to enabling far more efficient and dynamic storage markets on Filecoin network in the future.
  - ⭐️ First Fungible Token Contract - Datacap Actor, on Filecoin!  ([fungible token standard](https://github.com/filecoin-project/FIPs/blob/master/FRCs/frc-0046.md), [token contract library](https://github.com/helix-onchain/filecoin/tree/5455f4f831e0f3f20005a9a789623d7ad6dada15/frc46_token)).
  - For storage deal participants (clients and storage providers):
    - `PublishStorageDeals`/`ProveCommit(Aggregate)`/`ProveReplicaUpdates` message that includes verified deals will see a gas usage increase, more details can be found [here](https://github.com/filecoin-project/FIPs/blob/385f069b3b146c5fef4fdc1109a0e2f35f399e48/FIPS/fip-0045.md?plain=1#L784)
    -  `Term` is introduced for defining how long the DataCap is assigned to a piece of data. Anyone who cares about that piece of data may extend the _term_, which incentives SPs to store the data longer on the network without a new deal/resealing.
    - There is no  more diluted verified deal QAP due to deal/sector space time for new sectors that contains verified deals after this upgrade.
    - SPs may enjoy 90 days of extra QAP than deal duration by default, given `term_max` is always `deal duration + 90 days`.
❗ We highly recommend all lotus users, especially storage providers, developers and clients to read the FIPs in detail to understand the protocol changes and potential impact to network participants!
      
## Snapshots

The [#fil-infra](https://filecoinproject.slack.com/archives/C039RBG3RPC) team at PL has launched a brand new Lightweight Filecoin Chain Snapshots Service to support chain management needs for the node operators, check [here](https://www.notion.so/pl-strflt/Lightweight-Filecoin-Chain-Snapshots-17e4c386f35c44548f5863afb7b5e024) for the full detail. 
We are planning to switch [the snapshot service listed in lotus docs](https://lotus.filecoin.io/lotus/manage/chain-management/#lightweight-snapshot) to the new Lightweight Filecoin Chain Snapshots Service by EOY, and deprecate public support of the current snapshots production. We recommend all users to test and switch the new service ASAP, and if you run into any issue, please report them [here](https://github.com/filecoin-project/filecoin-chain-archiver/discussions/new?category=feedback) and the team would be happy to support you! For the main differences between the old & the new service, checkout the FAQ section [here](https://www.notion.so/pl-strflt/Lightweight-Filecoin-Chain-Snapshots-17e4c386f35c44548f5863afb7b5e024)

## Migration 

We are expecting a heavier than normal state migration for this upgrade due to the amount of the state changes introduced.
All node operators, including storage providers, should be aware that two pre-migrations are being scheduled. The first pre-migration will begin at 2022-11-30T12:00:00Z (120 minutes before the real upgrade), the second pre-migration will begin at 2022-11-30T13:45:00Z (7.5 minutes before the real upgrade). 
The first pre-migration will take up to 1.5hr, depending on the amount of the historical state in the node blockstore and the hardware specs the node is running on. During this time, expect slower block validation times, increased CPU and memory usage, and longer delays for API queries. 
We recommend node operators (who haven't enbabled splistore `universal` mode) that do not care about historical chain states, to prune the chain blockstore by syncing from a snapshot 1-2 days before the upgrade.
Note to full archival node operators: you may expect a migration that takes up to 20 min upon the upgrade, during this period your node will fall out of sync and your chain service may have some disruption. However, you can expect the node to catch up soon after the migration completes.

### v9 Built-in actor bundles

Bundles for all networks(mainnet, calibnet, and etc) are included in the lotus source tree (`build/actors/`) and embedded on build, for v9 actors you can find it [here](https://github.com/filecoin-project/lotus/blob/master/build/actors/v9.tar.zst). 
Reminder: Lotus verifies that the bundle CIDs are the right ones upon build & upgrade against the values in `build/builtin_actors_gen.go`, according to the network you are building. You may also check the bundle manifest CID matches the bundle gen-ed values by running `lotus state actor-cids --network-version 17`.

The manifest CID & full list of actor code CIDs for nv17 using [actor v9](https://github.com/filecoin-project/builtin-actors/releases/tag/v9.0.3) is:

```
"_manifest":        "bafy2bzaceb6j6666h36xnhksu3ww4kxb6e25niayfgkdnifaqi6m6ooc66i6i"
"account":          "bafk2bzacect2p7urje3pylrrrjy3tngn6yaih4gtzauuatf2jllk3ksgfiw2y"
"cron":             "bafk2bzacebcec3lffmos3nawm5cvwehssxeqwxixoyyfvejy7viszzsxzyu26"
"datacap":          "bafk2bzacebb6uy2ys7tapekmtj7apnjg7oyj4ia5t7tlkvbmwtxwv74lb2pug"
"init":             "bafk2bzacebtdq4zyuxk2fzbdkva6kc4mx75mkbfmldplfntayhbl5wkqou33i"
"multisig":         "bafk2bzacec4va3nmugyqjqrs3lqyr2ij67jhjia5frvx7omnh2isha6abxzya"
"paymentchannel":   "bafk2bzacebhdvjbjcgupklddfavzef4e4gnkt3xk3rbmgfmk7xhecszhfxeds"
"reward":           "bafk2bzacebezgbbmcm2gbcqwisus5fjvpj7hhmu5ubd37phuku3hmkfulxm2o"
"storagemarket":    "bafk2bzacec3j7p6gklk64stax5px3xxd7hdtejaepnd4nw7s2adihde6emkcu"
"storageminer":     "bafk2bzacedyux5hlrildwutvvjdcsvjtwsoc5xnqdjl73ouiukgklekeuyfl4"
"storagepower":     "bafk2bzacedsetphfajgne4qy3vdrpyd6ekcmtfs2zkjut4r34cvnuoqemdrtw"
"system":           "bafk2bzaceagvlo2jtahj7dloshrmwfulrd6e2izqev32qm46eumf754weec6c"
"verifiedregistry": "bafk2bzacecf3yodlyudzukumehbuabgqljyhjt5ifiv4vetcfohnvsxzynwga"
```

## New Features
- Integrate actor v9:
  - test: Add invariance checks to v17 migration test ([filecoin-project/lotus#9454](https://github.com/filecoin-project/lotus/pull/9454))
- Implement and support [FIP0045 Decoupling Fil+ from Marketplace](https://github.com/filecoin-project/FIPs/blob/master/FIPS/fip-0045.md):
  - fix: state: add datacap actor to actors registry ([filecoin-project/lotus#9476](https://github.com/filecoin-project/lotus/pull/9476))
  - feat: actors: Integrate builtin-actors changes for FIP-0045 ([filecoin-project/lotus#9355](https://github.com/filecoin-project/lotus/pull/9355))
  - feat: actors: Integrate datacap actor into lotus (#9348) ([filecoin-project/lotus#9348](https://github.com/filecoin-project/lotus/pull/9348))
  - feat: cli: Add commands for listing allocations and removing expired allocations ([filecoin-project/lotus#9468](https://github.com/filecoin-project/lotus/pull/9468))
  - feat: sealing pipeline: Prepare deal assigning logic for FIP-45 ([filecoin-project/lotus#9412](https://github.com/filecoin-project/lotus/pull/9412))
  - feat: add API methods to get allocations and claims ([filecoin-project/lotus#9437](https://github.com/filecoin-project/lotus/pull/9437))
- Implement and support [FIP0029 Beneficiary Address for Storage Providers](https://github.com/filecoin-project/FIPs/blob/master/FIPS/fip-0029.md)
  - feat: api/cli: beneficiary withdraw api and cli #9296
  - feat: api/cli: change beneficiary propose and confirm for actors and multisigs. #9307
  
## Improvements
- feat: wdpost: Add ability to only have single partition per msg for partitions with recovery sectors ([filecoin-project/lotus#9427](https://github.com/filecoin-project/lotus/pull/9427))
- feat: API:  support typed errors over RPC ([filecoin-project/lotus#9061](https://github.com/filecoin-project/lotus/pull/9061))
- feat: refactor: remove NewestNetworkVersion ([filecoin-project/lotus#9351](https://github.com/filecoin-project/lotus/pull/9351))
- chore: actors: Allow builtin-actors to return a map of methods (#9342) ([filecoin-project/lotus#9342](https://github.com/filecoin-project/lotus/pull/9342))

## Dependencies
- Update FFI ([filecoin-project/lotus#9484](https://github.com/filecoin-project/lotus/pull/9484))
- chore: deps: update go-state-types and builtin-actors for v9 release ([filecoin-project/lotus#9485](https://github.com/filecoin-project/lotus/pull/9485))
- deps: backport: #9455 ([filecoin-project/lotus#9463](https://github.com/filecoin-project/lotus/pull/9463))
- Deps: Update go-fil-markets to 1.24.0-v17 ([filecoin-project/lotus#9450](https://github.com/filecoin-project/lotus/pull/9450))
- github.com/filecoin-project/go-jsonrpc (v0.1.7 -> v0.1.8)
- github.com/filecoin-project/go-state-types (v0.1.12-beta -> v0.9.0):

## Others
- fix: upgrade: no splash banner for nv17 :( ([filecoin-project/lotus#9486](https://github.com/filecoin-project/lotus/pull/9486))
- chore: build: add calib upgrade param for shark ([filecoin-project/lotus#9483](https://github.com/filecoin-project/lotus/pull/9483))
- chore: update butterfly artifacts ([filecoin-project/lotus#9467](https://github.com/filecoin-project/lotus/pull/9467))
- chore: butterfly: update assets ([filecoin-project/lotus#9462](https://github.com/filecoin-project/lotus/pull/9462))
- Delete lotus-pond (#9352) ([filecoin-project/lotus#9352](https://github.com/filecoin-project/lotus/pull/9352))
- build: set version to v1.18.0-dev

## lotus-market EOL notice 

As mentioned in [lotus v1.17.0 release notes](https://github.com/filecoin-project/lotus/releases/tag/v1.17.0), markets related features, enhancements and fixes is now lower priority for Lotus. We recommend our users to migrate to other deal making focused software, like [boost](https://boost.filecoin.io/) as soon as possible. That being said, the lotus maintainers will be:
-  Lotus maintainers will stop supporting lotus-market subcomponent/**storage** deal making related issues or enhancements on Jan 31, 2023.
- In Q2 2023, we will be deprecating/removing lotus-market related code from this repository.
If you have any questions or concerns, please raise them in [Lotus discussion](https://github.com/filecoin-project/lotus/discussions/categories/market)!


## Contributors

| Contributor | Commits | Lines ± | Files Changed |
|-------------|---------|---------|---------------|
| @geoff-vball | 73 | +14533/-19712 | 509 |
| @arajasek | 16 | +2230/-303 | 49 |
| @arajasek | 29 | +701/-297 | 117 |
| @magik6k | 5 | +429/-135 | 45 |
| @Frrist | 1 | +246/-203 | 25 |
| @stebalien | 2 | +323/-2 | 6 |
| @shrenujbansal  | 3 | +176/-61 | 10 |
| @ZenGround0 | 2 | +78/-38 | 5 |
| @jennijuju | 8 | +97/-18 | 16 |
| @simlecode | 5 | +18/-9 | 11 |
| Kevin Li | 1 | +7/-0 | 1 |
| @zenground0 | 2 | +3/-3 | 3 |
| @jennijuju | 1 | +3/-3 | 2 |
| Rod Vagg | 1 | +3/-2 | 2 |
| @jennijuju | 1 | +2/-2 | 2 |
| Peter Rabbitson | 1 | +3/-0 | 1 |
| Jakub Sztandera | 1 | +1/-1 | 1 |

# v1.17.2 / 2022-10-05

This is an OPTIONAL release of Lotus. This feature release introduces new sector number management APIs in Lotus that enables all the Sealing-as-a-Service and Lotus interactions needed to function. The default propagation delay setting for storage providers has also been changed, as well as numerous other features and enhancements. Check out the sub-bullet points in the feature and enhancement section to get a short description about each feature and enhancements.

### Highlights

🦭 **SaaS** 🦭
New sector management APIs makes it possible to import partially sealed sectors into Lotus. This release implements all SaaS<->Lotus interactions needed for such services to work. Deep dive into the new APIs here: https://github.com/filecoin-project/lotus/discussions/9079#discussioncomment-3652044

⏳ **Propagation delay** ⌛️
In v1.17.2 the default PropagationDelay has been raised from 6 seconds -> 10 seconds, and you can tune this yourself with the `PROPAGATION_DELAY_SECS` environment variable. This means you will now wait for 10 seconds for other blocks to arrive from the network before computing a winningPoSt (if eligible). In your `lotus-miner` logs that means you will see this "baseDeltaSeconds": 10 as default.

⚠️ **Please note that Lotus v1.17.2 will require a Go-version of v1.18.1 or higher!**

## New features
- feat: sealing: Partially sealed sector import ([filecoin-project/lotus#9210](https://github.com/filecoin-project/lotus/pull/9210))
  - Implements support for importing (partially) sealed sectors which is needed for enabling external sealing services.
- feat: sealing: Use bitfields to manage sector numbers ([filecoin-project/lotus#9183](https://github.com/filecoin-project/lotus/pull/9183))
  - Needed for Sealing-as-a-Service. Move sector number assigning logic to use stored bitfields instead of stored counters. Makes it possible to reserve ranges of sector numbers, see the sector assigner state and view sector number reservations.
- feat: env: propagation delay ([filecoin-project/lotus#9290](https://github.com/filecoin-project/lotus/pull/9290))
  - The default propagation delay is raised to 10 seconds from 6 seconds. Ability to set it yourself with the `PROPAGATION_DELAY_SECS` environment variable.
- feat: cli: lotus info cmd ([filecoin-project/lotus#9233](https://github.com/filecoin-project/lotus/pull/9233))
  - A new `lotus info` command that prints useful node information in one place.
- feat: proving: Introduce manual sector fault recovery (#9144) ([filecoin-project/lotus#9144](https://github.com/filecoin-project/lotus/pull/9144))
  - Allow users to declare fault recovery messages manually with the `lotus-miner proving recover-faults` command, rather than waiting for it to happen automatically before windowPost.
- feat: api: Reintroduce StateActorManifestCID ([filecoin-project/lotus#9201](https://github.com/filecoin-project/lotus/pull/9201))
  - Adds ability to retrieve the Actor Manifest CID through the api.
- feat: message: Add uuid to mpool message sent to chain node from miner ([filecoin-project/lotus#9174](https://github.com/filecoin-project/lotus/pull/9174))
  - Adds a UUID to each message sent by the `lotus-miner` to the daemon. A requirement needed for https://github.com/filecoin-project/lotus/issues/9130
- feat: message: Add retries to mpool push message from lotus-miner ([filecoin-project/lotus#9177](https://github.com/filecoin-project/lotus/pull/9177))
  - Retries to mpool push message API in case of unavailability of the lotus chain node.

**Network 17 related features :**
- feat: network: add nv17 and integrate the corresponding go state type ([filecoin-project/lotus#9267](https://github.com/filecoin-project/lotus/pull/9267))
- feat: cli: print beneficiary info in state miner-info ([filecoin-project/lotus#9308](https://github.com/filecoin-project/lotus/pull/9308))
- feat: api/cli: change beneficiary propose and confirm for actors and multisigs. ([filecoin-project/lotus#9307](https://github.com/filecoin-project/lotus/pull/9307))
- feat: api/cli: beneficiary withdraw api and cli ([filecoin-project/lotus#9296](https://github.com/filecoin-project/lotus/pull/9296))

## Enhancements
- feat: sectors renew --only-cc ([filecoin-project/lotus#9184](https://github.com/filecoin-project/lotus/pull/9184))
  - Exlude extending deal-related sectors with the `--only-cc` option when using the `lotus-miner sectors renew`
- feat: miner: display updated & update-cache for storage list ([filecoin-project/lotus#9323](https://github.com/filecoin-project/lotus/pull/9323))
  - Show amount of `updated` & `update-cache` sectors in each storage path in the `lotus-miner storage list` output
- feat: add descriptive errors to markets event handler ([filecoin-project/lotus#9326](https://github.com/filecoin-project/lotus/pull/9326))
  - More descriptive market error logs
- feat: cli: Add option to terminate sectors from worker address ([filecoin-project/lotus#9291](https://github.com/filecoin-project/lotus/pull/9291))
  - Adds a flag to allow either owner address or worker address to send terminate sectors message.
- fix: cli: actor-cids cli command now defaults to current network ([filecoin-project/lotus#9321](https://github.com/filecoin-project/lotus/pull/9321))
  - Makes the command defaults to the current network.
- fix: ux: Output bytes in `lotus client commP` cmd ([filecoin-project/lotus#9189](https://github.com/filecoin-project/lotus/pull/9189))
  - Adds an additional line that outputs bytes in the `lotus client commP` command.
- fix: sealing: Add information on what worker a job was assigned to in logs ([filecoin-project/lotus#9151](https://github.com/filecoin-project/lotus/pull/9151))
  - Adds the worker hostname into the assignment logs.
- refactor: sealing pipeline: Remove useless storage adapter code ([filecoin-project/lotus#9142](https://github.com/filecoin-project/lotus/pull/9142)
  - Remove proxy code in `storage/miner.go` / `storage/miner_sealing.go`, call the pipeline directly instead.

## Bug fixes
- fix: ffiwrapper: Close readers in AddPiece ([filecoin-project/lotus#9328](https://github.com/filecoin-project/lotus/pull/9328))
- fix: sealing: Drop unused PreCommitInfo from pipeline.SectorInfo ([filecoin-project/lotus#9325](https://github.com/filecoin-project/lotus/pull/9325))
- fix: cli: fix panic in `lotus-miner actor control list` ([filecoin-project/lotus#9241](https://github.com/filecoin-project/lotus/pull/9241))
- fix: sealing: Abort upgrades in sectors with no deals ([filecoin-project/lotus#9310](https://github.com/filecoin-project/lotus/pull/9310))
- fix: sealing: Make DataCid resource env vars make more sense ([filecoin-project/lotus#9231](https://github.com/filecoin-project/lotus/pull/9231))
- fix: cli: Option to specify --from msg sender ([filecoin-project/lotus#9237](https://github.com/filecoin-project/lotus/pull/9237))
- fix: ux: better ledger rejection error ([filecoin-project/lotus#9242](https://github.com/filecoin-project/lotus/pull/9242))
- fix: ux: msg receipt for actor withdrawal ([filecoin-project/lotus#9155](https://github.com/filecoin-project/lotus/pull/9155))
- fix: ux: exclude negative available balance from spendable amount ([filecoin-project/lotus#9182](https://github.com/filecoin-project/lotus/pull/9182))
- fix: sealing: Avoid panicking in handleUpdateActivating on startup ([filecoin-project/lotus#9331](https://github.com/filecoin-project/lotus/pull/9331))
- fix: api: DataCid - ensure reader is closed ([filecoin-project/lotus#9230](https://github.com/filecoin-project/lotus/pull/9230))
- fix: verifreg: serialize RmDcProposalID as int, not tuple ([filecoin-project/lotus#9206](https://github.com/filecoin-project/lotus/pull/9206))
- fix: api: Ignore uuid check for messages with uuid not set ([filecoin-project/lotus#9303](https://github.com/filecoin-project/lotus/pull/9303))
- fix: cgroupV1: memory.memsw.usage_in_bytes: no such file or directory ([filecoin-project/lotus#9202](https://github.com/filecoin-project/lotus/pull/9202))
- fix: miner: init miner's with 32GiB sectors by default ([filecoin-project/lotus#9364](https://github.com/filecoin-project/lotus/pull/9364))
- fix: worker: Close all storage paths on worker shutdown ([filecoin-project/lotus#9153](https://github.com/filecoin-project/lotus/pull/9153))
- fix: build: set PropagationDelaySecs correctly ([filecoin-project/lotus#9358](https://github.com/filecoin-project/lotus/pull/9358))
- fix: renew --only-cc with sectorfile ([filecoin-project/lotus#9428](https://github.com/filecoin-project/lotus/pull/9428))

## Dependency updates
- github.com/filecoin-project/go-fil-markets (v1.23.1 -> v1.24.0)
- github.com/filecoin-project/go-jsonrpc (v0.1.5 -> v0.1.7)
- github.com/filecoin-project/go-state-types (v0.1.10 -> v0.1.12-beta)
- github.com/filecoin-project/go-commp-utils/nonffi (null -> v0.0.0-20220905160352-62059082a837)
- deps: go-libp2p-pubsub v0.8.0 ([filecoin-project/lotus#9229](https://github.com/filecoin-project/lotus/pull/9229))
- deps: libp2p v0.22 ([filecoin-project/lotus#9216](https://github.com/filecoin-project/lotus/pull/9216))
- deps: Use latest cbor-gen ([filecoin-project/lotus#9335](https://github.com/filecoin-project/lotus/pull/9335))
- chore: update bitswap and some libp2p packages ([filecoin-project/lotus#9279](https://github.com/filecoin-project/lotus/pull/9279))

## Others
- chore: merge releases into master after v1.17.1 release ([filecoin-project/lotus#9283](https://github.com/filecoin-project/lotus/pull/9283))
- chore: docs: Fix dead links to docs.filecoin.io ([filecoin-project/lotus#9304](https://github.com/filecoin-project/lotus/pull/9304))
- chore: deps: update FFI ([filecoin-project/lotus#9330](https://github.com/filecoin-project/lotus/pull/9330))
- chore: seed: add cmd for adding signers to rkh to genesis ([filecoin-project/lotus#9198](https://github.com/filecoin-project/lotus/pull/9198))
- chore: fix typo in comment ([filecoin-project/lotus#9161](https://github.com/filecoin-project/lotus/pull/9161))
- chore: cli: cleanup and standardize cli ([filecoin-project/lotus#9317](https://github.com/filecoin-project/lotus/pull/9317))
- chore: versioning: Bump version to v1.17.2-dev ([filecoin-project/lotus#9147](https://github.com/filecoin-project/lotus/pull/9147))
- chore: release: v1.17.2-rc1 ([filecoin-project/lotus#9339](https://github.com/filecoin-project/lotus/pull/9339))
- feat: shed: add a --max-size flag to vlog2car ([filecoin-project/lotus#9212](https://github.com/filecoin-project/lotus/pull/9212))
- fix: docsgen: revert rename of API Name to Num ([filecoin-project/lotus#9315](https://github.com/filecoin-project/lotus/pull/9315))
- fix: ffi: Revert accidental filecoin-ffi downgrade from #9144 ([filecoin-project/lotus#9277](https://github.com/filecoin-project/lotus/pull/9277))
- fix: miner: Call SyncBasefeeCheck from `lotus info` ([filecoin-project/lotus#9281](https://github.com/filecoin-project/lotus/pull/9281))
- fix: mock sealer: grab lock in ReadPiece ([filecoin-project/lotus#9207](https://github.com/filecoin-project/lotus/pull/9207))
- refactor: use `os.ReadDir` for lightweight directory reading ([filecoin-project/lotus#9282](https://github.com/filecoin-project/lotus/pull/9282))
- tests: cli: Don't panic with no providers in client retrieve ([filecoin-project/lotus#9232](https://github.com/filecoin-project/lotus/pull/9232))
- build: artifacts: butterfly ([filecoin-project/lotus#9027](https://github.com/filecoin-project/lotus/pull/9027))
- build: Use lotus snap (and fix typo) for packer builds ([filecoin-project/lotus#9152](https://github.com/filecoin-project/lotus/pull/9152))
- build: Update xcode version for macos builds ([filecoin-project/lotus#9170](https://github.com/filecoin-project/lotus/pull/9170))
- ci: build: Snap daemon autorun disable ([filecoin-project/lotus#9167](https://github.com/filecoin-project/lotus/pull/9167))
- ci: Use golang 1.18.1 to build appimage ([filecoin-project/lotus#9389](https://github.com/filecoin-project/lotus/pull/9389))
- ci: Don't publish new homebrew releases for RC builds ([filecoin-project/lotus#9350](https://github.com/filecoin-project/lotus/pull/9350))
- Merge branch 'deps/go-libp2p-v0.21'

Contributors

| Contributor | Commits | Lines ± | Files Changed |
|-------------|---------|---------|---------------|
| Aayush Rajasekaran | 8 | +23010/-2122 | 109 |
| Aayush | 15 | +6168/-2679 | 360 |
| Łukasz Magiera | 69 | +6462/-2137 | 606 |
| Geoff Stuart | 19 | +3080/-1177 | 342 |
| Marco Munizaga | 16 | +543/-424 | 41 |
| Shrenuj Bansal | 30 | +485/-419 | 88 |
| LexLuthr | 3 | +498/-12 | 19 |
| Phi | 15 | +330/-70 | 17 |
| Jennifer Wang | 7 | +132/-12 | 11 |
| TippyFlitsUK | 1 | +43/-45 | 12 |
| Steven Allen | 1 | +18/-28 | 2 |
| Frrist | 1 | +19/-11 | 2 |
| Eng Zer Jun | 1 | +14/-11 | 6 |
| Dirk McCormick | 2 | +23/-1 | 3 |
| Ian Davis | 3 | +7/-9 | 3 |
| Masih H. Derkani | 1 | +11/-0 | 1 |
| Anton Evangelatov | 1 | +11/-0 | 1 |
| Yu | 2 | +4/-4 | 5 |
| Hannah Howard | 1 | +4/-4 | 1 |
| Phi-rjan | 1 | +1/-2 | 1 |
| Jiaying Wang | 1 | +3/-0 | 1 |
| nujz | 1 | +1/-1 | 1 |
| Rob Quist | 1 | +1/-1 | 1 |

# v1.17.1 / 2022-09-06

This is an optional release of Lotus. This release introduces the [Splitstore v2 - beta](https://github.com/filecoin-project/lotus/blob/master/blockstore/splitstore/README.md)(beta). Splitstore aims to reduce the node performance impact that's caused by the Filecoin's very large, and continuously growing datastore. Splitstore v2 introduces  the coldstore auto prune/GC feature & some improvements for the hotstore.  We welcome all lotus users to join the early testers and try the new Splitstore out, you can leave any feedback or report issues in [this discussion](https://github.com/filecoin-project/lotus/discussions/9179) or create an issue. As always,  multiple small bug fixes, new features & improvements are also included in this release.


## New features

- feat:chain:splitstore auto prune ([filecoin-project/lotus#9123](https://github.com/filecoin-project/lotus/pull/9123))
  - Trigger SplitStore chain prune on head events. [Link to the documentation](https://lotus.filecoin.io/lotus/manage/chain-management/#cold-store-garbage-collection)
- feat:chain:splitstore chain prune ([filecoin-project/lotus#9056](https://github.com/filecoin-project/lotus/pull/9056))
  - Adds `chain prune` command to trigger manual garbage collection. [Link to the documentation](https://lotus.filecoin.io/lotus/manage/chain-management/#cold-store-garbage-collection)
- feat: storage: Path type filters ([filecoin-project/lotus#9013](https://github.com/filecoin-project/lotus/pull/9013))
  - Adds new fields to `sectorstore.json` to allow file type filtering. [Link to the documentation](https://lotus.filecoin.io/storage-providers/operate/custom-storage-layout/#filter-sector-types-1)
- feat: sealing: storage redeclare/detach ([filecoin-project/lotus#9032](https://github.com/filecoin-project/lotus/pull/9032))
  - Adds new Lotus commands to detach and redeclare storage paths. [Link to the documentation](https://lotus.filecoin.io/storage-providers/operate/custom-storage-layout/#detach-storage-paths)
- feat: worker: Add stop cmd for lotus worker ([filecoin-project/lotus#9101](https://github.com/filecoin-project/lotus/pull/9101))
  - Adds new `lotus-worker stop` command. [Link to the documentation](https://lotus.filecoin.io/storage-providers/seal-workers/seal-workers/#stop-the-worker)
- feat: market: Add lotus-shed cmd to get total active deal storage ([filecoin-project/lotus#9113](https://github.com/filecoin-project/lotus/pull/9113))
  - `get-deals-total-storage` - View the total storage available in all active market deals
- feat: wdpost: Envvar for limiting recovering sectors ([filecoin-project/lotus#9106](https://github.com/filecoin-project/lotus/pull/9106))
  - Adds new envvar to limit the number of sectors declared in the recover message


## Improvements

- feat: sealing: Allow overriding worker hostname ([filecoin-project/lotus#9116](https://github.com/filecoin-project/lotus/pull/9116))
- feat: build: run fiximports on make actors-gen ([filecoin-project/lotus#9114](https://github.com/filecoin-project/lotus/pull/9114))
- feat: FVM: always enable tracing for user-triggered executions ([filecoin-project/lotus#9036](https://github.com/filecoin-project/lotus/pull/9036))
- feat: miner cli: proving deadline command enchantments ([filecoin-project/lotus#9109](https://github.com/filecoin-project/lotus/pull/9109))
- FVM: Use MaxInt64 for Implicit Message gas limits ([filecoin-project/lotus#9037](https://github.com/filecoin-project/lotus/pull/9037))
- lotus shed addr decode
- push lotus-gateway to docker hub ([filecoin-project/lotus#8969](https://github.com/filecoin-project/lotus/pull/8969))
- Review Response
- test: net: net and conngater tests ([filecoin-project/lotus#8084](https://github.com/filecoin-project/lotus/pull/8084))
- Update FFI ([filecoin-project/lotus#9139](https://github.com/filecoin-project/lotus/pull/9139))

## Bug Fixes

- backport: 9153: detach storage on worker shutdown ([filecoin-project/lotus#9127](https://github.com/filecoin-project/lotus/pull/9165))
- fix makegen
- fix: build: use GOCC when building lotus-fountain ([filecoin-project/lotus#9127](https://github.com/filecoin-project/lotus/pull/9127))
- fix: ci: Forgot a .sh on the end of a the new publish script ([filecoin-project/lotus#9088](https://github.com/filecoin-project/lotus/pull/9088))
- fix: cli: ./lotus-miner actor control list, if the owner is not account ([filecoin-project/lotus#9072](https://github.com/filecoin-project/lotus/pull/9072))
- fix: deps: update FFI to fix a slow memory leak ([filecoin-project/lotus#9042](https://github.com/filecoin-project/lotus/pull/9042))
- fix: FVM: record message applied metrics ([filecoin-project/lotus#9052](https://github.com/filecoin-project/lotus/pull/9052))
- fix: gas: estimate gas with a zero base-fee ([filecoin-project/lotus#8991](https://github.com/filecoin-project/lotus/pull/8991))
- fix: post: restrict recoveries per deadline ([filecoin-project/lotus#9111](https://github.com/filecoin-project/lotus/pull/9111))
- fix: sealing: Workaround for sealing bug ([filecoin-project/lotus#9043](https://github.com/filecoin-project/lotus/pull/9043))
- fix: storage: don't panic in getCommitCutoff when precommit is not found ([filecoin-project/lotus#9141](https://github.com/filecoin-project/lotus/pull/9141))
- fix: test: deflake TestQuotePriceForUnsealedRetrieval ([filecoin-project/lotus#9084](https://github.com/filecoin-project/lotus/pull/9084))

## Dependency Updates

- github.com/multiformats/go-multibase (v0.0.3 -> v0.1.1)

## Others

- chore: ci: Update xcode version for macos builds ([filecoin-project/lotus#9164)](https://github.com/filecoin-project/lotus/pull/9164))
- Merge branch 'docs/ysrotciv-desc'
- Merge branch 'feat/f8-worker-env'
- Merge branch 'LexLuthr-feat/minerWithdrawBalanceAPI'
- Merge branch 'LexLuthr-feat/SchedRemoveRequest'
- base256emoji ([filecoin-project/lotus#9038)](https://github.com/filecoin-project/lotus/pull/9038))
- chore: interop: update interop assets ([filecoin-project/lotus#9093)](https://github.com/filecoin-project/lotus/pull/9093))
- chore: merge: releases (v1.17.0) to master ([filecoin-project/lotus#9146)](https://github.com/filecoin-project/lotus/pull/9146))
- chore: sealer: Fixup typos ([filecoin-project/lotus#9040)](https://github.com/filecoin-project/lotus/pull/9040))
- chore:docs:remove readme reference to deprecated specs-actors ([filecoin-project/lotus#8984)](https://github.com/filecoin-project/lotus/pull/8984))
- ci : Change default shell options for snapcraft publish ([filecoin-project/lotus#9122)](https://github.com/filecoin-project/lotus/pull/9122))
- ci: More tweaks to snapcraft release process ([filecoin-project/lotus#9090)](https://github.com/filecoin-project/lotus/pull/9090))
- ci: Publish to both lotus and lotus-filecoin for snap ([filecoin-project/lotus#9119)](https://github.com/filecoin-project/lotus/pull/9119))
- ci: Run snap builds for lotus and lotus-filecoin in parallel ([filecoin-project/lotus#9133)](https://github.com/filecoin-project/lotus/pull/9133))
- ci: Switches goreleaser notes back to default (keep-existing) ([filecoin-project/lotus#9120)](https://github.com/filecoin-project/lotus/pull/9120))
- ci: update snapcraft and release flow logic ([filecoin-project/lotus#8994)](https://github.com/filecoin-project/lotus/pull/8994))
- ci: Use goreleaser to build macos universal binaries (including M1 macs) ([filecoin-project/lotus#9096)](https://github.com/filecoin-project/lotus/pull/9096))
- ci:testing:remove codecov ([filecoin-project/lotus#9062)](https://github.com/filecoin-project/lotus/pull/9062))


Contributors

| Contributor | Commits | Lines ± | Files Changed |
|-------------|---------|---------|---------------|
| Łukasz Magiera | 34 | +2329/-317 | 163 |
| ZenGround0 | 2 | +1527/-89 | 38 |
| Ian Davis | 14 | +751/-232 | 30 |
| LexLuthr | 17 | +480/-225 | 63 |
| TheMenko | 4 | +323/-61 | 5 |
| Aayush | 10 | +285/-92 | 30 |
| beck | 3 | +143/-93 | 3 |
| Steven Allen | 4 | +95/-75 | 9 |
| zenground0 | 5 | +44/-116 | 9 |
| Shrenuj Bansal | 7 | +136/-7 | 16 |
| Patrick Deuse | 3 | +76/-57 | 3 |
| Jennifer Wang | 3 | +6/-52 | 11 |
| zl | 2 | +20/-16 | 2 |
| Aayush Rajasekaran | 2 | +6/-6 | 2 |
| Clint Armstrong | 1 | +7/-3 | 1 |
| Cory Schwartz | 2 | +9/-0 | 2 |
| Jorropo | 1 | +3/-2 | 2 |
| Geoff Stuart | 1 | +5/-0 | 1 |
| Frank Y | 1 | +2/-2 | 2 |
| Aloxaf | 1 | +2/-2 | 1 |


# Lotus changelog

# v1.17.0 / 2022-08-02

This is an optional release of Lotus. This feature release introduces a lot of new sealing and scheduler improvements, and many other functionalities and bug fixes.

PSA: Markets related features, enhancements and fixes is now lower priority for Lotus, and is going to be in the hands of [Boost](https://boost.filecoin.io), built by the amazing [Bedrock team](https://www.notion.so/pl-strflt/Bedrock-2e956d5d8143432080a1d84435ccf0ff). You can find Lotus mission scope [here](https://www.notion.so/Lotus-8352bbb6c321431abd8790a7a3401ed3#805c645f592840ad893c272723362d3d)

## New features

- feat: worker: lotus-worker run --no-default ([filecoin-project/lotus#8672](https://github.com/filecoin-project/lotus/pull/8672))
  - Makes it very easy to spin up workers that make the compute tasks opt-in, instead of the default opt-out. Also makes it very easy to create storage-only workers. [Link to the documentation](https://lotus.filecoin.io/storage-providers/seal-workers/seal-workers/#run-the-worker)
- feat: sched: Per worker concurrent task count limits ([filecoin-project/lotus#8725](https://github.com/filecoin-project/lotus/pull/8725))
  - Set the maximum number of tasks running it parallel on workers by exporting env-variables: `[short task type]_[sector size]_MAX_CONCURRENT=[limit]`. [Link to documentation](https://lotus.filecoin.io/storage-providers/seal-workers/seal-workers/#limit-tasks-run-in-parallel)
- feat: sched: Finalize* move selectors ([filecoin-project/lotus#8710](https://github.com/filecoin-project/lotus/pull/8710))
  - Allows you to force all Finalize tasks to run on workers with local access to both long-term storage and the sealing path containing the sector.
- feat: sched: Add scheduler interfaces, configurable assigner ([filecoin-project/lotus#8700](https://github.com/filecoin-project/lotus/pull/8700)) 
  - Introduce a new simpler worker assigning logic which will attempt to assign tasks to as many workers as possible and ignore worker utilization. [Link to documentation](https://lotus.filecoin.io/storage-providers/advanced-configurations/sealing/#worker-assigning-logic)
- feat: bench: simple sealing operations commands ([filecoin-project/lotus#8373](https://github.com/filecoin-project/lotus/pull/8373))
  - Allows you to only test the performance of a single task. [Read the documentation](https://lotus.filecoin.io/storage-providers/operate/benchmarks/#single-task-benchmark).
- feat: miner cli: sealing data-cid command ([filecoin-project/lotus#8715](https://github.com/filecoin-project/lotus/pull/8715))
  - Makes it possible to compute data CIDs on lotus workers.
- feat: precommits info ([filecoin-project/lotus#8696](https://github.com/filecoin-project/lotus/pull/8696))
  - Check the on-chain precommit info with the `lotus-miner sectors precommits` command.
- feat: dagstore: add dagstore register-shard command ([filecoin-project/lotus#8645](https://github.com/filecoin-project/lotus/pull/8645))
  - If you have broken indexes in your market’s dagstore, you can try to recover it by using `lotus-miner dagstore register-shard`. [Link to documentation](https://lotus.filecoin.io/kb/dagstore-register/)
- feat: Implement cli command for compactPartitions ([filecoin-project/lotus#8637](https://github.com/filecoin-project/lotus/pull/8637))
  - Remove dead sectors from partitions and reduce the number of partitions used if possible with the `lotus-miner sectors compact-partitions`command. [Link to documentation](https://lotus.filecoin.io/storage-providers/operate/daily-chores/#compacting-partitions)
- feat: recovery: Config for maximum partition count per message ([filecoin-project/lotus#8986](https://github.com/filecoin-project/lotus/pull/8986)
  - Adds config for setting the maximum amount of partitions to declare in a DeclareFaultsRecovered message [Link to documentation](https://lotus.filecoin.io/storage-providers/seal-workers/post-workers/#multiple-partitions)
- feat: wdpost: Config for maximum partition count per message ([filecoin-project/lotus#8982](https://github.com/filecoin-project/lotus/pull/8982))
  - Adds config for setting the maximum amount of partitions to prove in a SubmitWindowPoSt message [Link to documentation](https://lotus.filecoin.io/storage-providers/seal-workers/post-workers/#multiple-partitions)
- feat: sealer: Config for disabling builtin PoSt / PoSt pre-checks ([filecoin-project/lotus#8959](https://github.com/filecoin-project/lotus/pull/8959))
  - Adds the ability to fully disable PoSt tasks on the `lotus-miner` and disabling windowPoSt pre-checks. [Link to documentation](https://lotus.filecoin.io/storage-providers/advanced-configurations/workers/#post-computations)
- feat: add create ledger wallet address by account index command ([filecoin-project/lotus#8657](https://github.com/filecoin-project/lotus/pull/8657))
 
## Improvements

- feat: wdpost: Ignore faults in lotus-miner proving compute window-post ([filecoin-project/lotus#8737](https://github.com/filecoin-project/lotus/pull/8737))
- feat: cli: Nicer net stat ([filecoin-project/lotus#8797](https://github.com/filecoin-project/lotus/pull/8797))
- feat: networking: add healthz and livez endpoints ([filecoin-project/lotus#8692](https://github.com/filecoin-project/lotus/pull/8692))
- feat: Snap Deals full unseal ([filecoin-project/lotus#8478](https://github.com/filecoin-project/lotus/pull/8478))
- feat: cli: Hide sector nums in 'proving deadline' by default ([filecoin-project/lotus#8952](https://github.com/filecoin-project/lotus/pull/8952))
- feat: Add rate limiting to the lotus gateway ([filecoin-project/lotus#8517](https://github.com/filecoin-project/lotus/pull/8517))
- feat: networking: disconnect cmd ([filecoin-project/lotus#8955](https://github.com/filecoin-project/lotus/pull/8955))
- feat: dagstore: Add DestroyShard() in dagstore wrapper ([filecoin-project/lotus#9010](https://github.com/filecoin-project/lotus/pull/9010))
- feat: shed: report the "user version" ([filecoin-project/lotus#8864](https://github.com/filecoin-project/lotus/pull/8864))
- feat: lotus-shed get remote peer hello message ([filecoin-project/lotus#8787](https://github.com/filecoin-project/lotus/pull/8787))
- feat: only enable rcmgr by default in full nodes ([filecoin-project/lotus#8769](https://github.com/filecoin-project/lotus/pull/8769))
- feat: refactor: actor bundling system (#8838) ([filecoin-project/lotus#8838](https://github.com/filecoin-project/lotus/pull/8838))
- feat: migration: Implement function to migrate actors with only code changes ([filecoin-project/lotus#8843](https://github.com/filecoin-project/lotus/pull/8843))
- feat: conformance & tvx: support ReportConsensusFault messages ([filecoin-project/lotus#8302](https://github.com/filecoin-project/lotus/pull/8302))
- feat: wdpost: Envvar for limiting recovering sectors ([filecoin-project/lotus#9106](https://github.com/filecoin-project/lotus/pull/9106))
- fix: post: restrict recoveries per deadline ([filecoin-project/lotus#9111](https://github.com/filecoin-project/lotus/pull/9111))
- ux: print absolute time for proving period start in proving cli ([filecoin-project/lotus#8954](https://github.com/filecoin-project/lotus/pull/8954))
- chore: storage refactors part 1 ([filecoin-project/lotus#8858](https://github.com/filecoin-project/lotus/pull/8858))
- chore: sealing pipeline: Remove adapter code (storage refactors part 2) ([filecoin-project/lotus#8871](https://github.com/filecoin-project/lotus/pull/8871))
- refactor: remove old BlockSyncProtocolID ([filecoin-project/lotus#8820](https://github.com/filecoin-project/lotus/pull/8820))

## Bug Fixes

- fix: format error log ([filecoin-project/lotus#8854](https://github.com/filecoin-project/lotus/pull/8854))
- fix: build: really make macos compatible (#8853) ([filecoin-project/lotus#8853](https://github.com/filecoin-project/lotus/pull/8853))
- fix: build: fix pack script and add calibrationnet to bundle ([filecoin-project/lotus#8852](https://github.com/filecoin-project/lotus/pull/8852))
- fix: build: fix 2k build params ([filecoin-project/lotus#8835](https://github.com/filecoin-project/lotus/pull/8835))
- Fix: PaychGetRestartAfterAddFundsMsg may stuck in forever waiting ([filecoin-project/lotus#8829](https://github.com/filecoin-project/lotus/pull/8829))
- fix: paych: Print "waiting for confirmation.." ([filecoin-project/lotus#8823](https://github.com/filecoin-project/lotus/pull/8823))
- fix: build: genesis miner network version ([filecoin-project/lotus#8756](https://github.com/filecoin-project/lotus/pull/8756))
- fix: bench: consistency in description ([filecoin-project/lotus#8777](https://github.com/filecoin-project/lotus/pull/8777))
- fix: worker: don't log normal storage stat calls ([filecoin-project/lotus#8744](https://github.com/filecoin-project/lotus/pull/8744))
- fix: worker: don't check params with --no-default when not needed ([filecoin-project/lotus#8741](https://github.com/filecoin-project/lotus/pull/8741))
- fix: Deduplicate parallel stat requests ([filecoin-project/lotus#8589](https://github.com/filecoin-project/lotus/pull/8589))
- fix: Delegate storage auth on market nodes ([filecoin-project/lotus#8978](https://github.com/filecoin-project/lotus/pull/8978))
- fix: post workers: check proving params on startup ([filecoin-project/lotus#8736](https://github.com/filecoin-project/lotus/pull/8736))
- fix: rpc: readd rpc.discover aliases; lotus-gateway openrpc ([filecoin-project/lotus#8738](https://github.com/filecoin-project/lotus/pull/8738))
- fix: change 1475 bootstrap peer ([filecoin-project/lotus#9008](https://github.com/filecoin-project/lotus/pull/9008))
- fix: verifreg: update deprecation log ([filecoin-project/lotus#8690](https://github.com/filecoin-project/lotus/pull/8690))
- fix: vm: support raw blocks in chain export ([filecoin-project/lotus#8691](https://github.com/filecoin-project/lotus/pull/8691))
- fix: deps: restore butterfly network genesis from v1.14.4 ([filecoin-project/lotus#8708](https://github.com/filecoin-project/lotus/pull/8708))
- fix: improve error message when maxPrice is too low ([filecoin-project/lotus#8818](https://github.com/filecoin-project/lotus/pull/8818))
- fix: msig cli: Check for existing signers in add-propose ([filecoin-project/lotus#8833](https://github.com/filecoin-project/lotus/pull/8833))
- Add new proofs version type ([filecoin-project/lotus#8848](https://github.com/filecoin-project/lotus/pull/8848))
- fix: Make cli deal command get Block Delay specific to build ([filecoin-project/lotus#8896](https://github.com/filecoin-project/lotus/pull/8896))
- fix: cli: Break out of retrieval if provider cancels ([filecoin-project/lotus#8912](https://github.com/filecoin-project/lotus/pull/8912))
- fix: appimage build ([filecoin-project/lotus#8931](https://github.com/filecoin-project/lotus/pull/8931))
- fix: incorrect usage of peer.IDFromString (should be peer.Decode) ([filecoin-project/lotus#8993](https://github.com/filecoin-project/lotus/pull/8993))
- fix: deps: update FFI to fix a slow memory leak ([filecoin-project/lotus#9044](https://github.com/filecoin-project/lotus/pull/9044))
- fix: sealing: hacky sealing fix backport ([filecoin-project/lotus#9055](https://github.com/filecoin-project/lotus/pull/9055))

## Dependency Updates

- github.com/filecoin-project/go-address (v0.0.6 -> v1.0.0)
- github.com/filecoin-project/go-fil-markets (v1.20.1 -> v1.23.1)
- github.com/filecoin-project/go-indexer-core (v0.2.8 -> v0.2.9)
- github.com/filecoin-project/go-data-transfer (v1.15.1 -> v1.15.2)
- github.com/filecoin-project/go-legs (v0.3.7 -> v0.4.4)
- github.com/filecoin-project/go-state-types (v0.1.8 -> v0.1.10)
- github.com/filecoin-project/index-provider (v0.5.0 -> v0.8.1)
- github.com/filecoin-project/specs-actors (v0.9.14 -> v0.9.15)
- github.com/filecoin-project/specs-actors/v3 (v3.1.1 -> v3.1.2)
- github.com/filecoin-project/specs-actors/v4 (v4.0.1 -> v4.0.2)
- github.com/filecoin-project/specs-actors/v5 (v5.0.4 -> v5.0.6)
- github.com/filecoin-project/specs-actors/v6 (v6.0.1 -> v6.0.2)
- github.com/filecoin-project/specs-actors/v7 (v7.0.0 -> v7.0.1)
- github.com/filecoin-project/specs-actors/v8 (null -> v8.0.1)
- github.com/filecoin-project/specs-storage (v0.2.4 -> v0.4.1)
- github.com/filecoin-project/storetheindex (v0.3.5 -> v0.4.17)
- deps: libp2p: update to the latest golibp2p tag ([filecoin-project/lotus#8704](https://github.com/filecoin-project/lotus/pull/8704))
- chore: update and fix libp2p ([filecoin-project/lotus#8996](https://github.com/filecoin-project/lotus/pull/8996))

## Others

- chore: fix imports conflict ([filecoin-project/lotus#8863](https://github.com/filecoin-project/lotus/pull/8863))
- chore: Fix imports ([filecoin-project/lotus#8859](https://github.com/filecoin-project/lotus/pull/8859))
- chore: backport: release v1.16.0 back to master ([filecoin-project/lotus#8855](https://github.com/filecoin-project/lotus/pull/8855))
- chore: bundle: remove wrongly committed bundle cars ([filecoin-project/lotus#8762](https://github.com/filecoin-project/lotus/pull/8762))
- docs:sealing:fix default miner config comments ([filecoin-project/lotus#8689](https://github.com/filecoin-project/lotus/pull/8689))
- ci: deps: Use testground-github-action from testground org ([filecoin-project/lotus#8490](https://github.com/filecoin-project/lotus/pull/8490))
 
Contributors

| Contributor | Commits | Lines ± | Files Changed |
|-------------|---------|---------|---------------|
| Masih H. Derkani | 153 | +15515/-16832 | 660 |
| Łukasz Magiera | 92 | +10429/-8024 | 1580 |
| Andrew Gillis | 43 | +4149/-1765 | 208 |
| Jennifer Wang | 10 | +1441/-1138 | 34 |
| Geoff Stuart | 18 | +1348/-859 | 113 |
| dirkmc | 11 | +1827/-210 | 70 |
| Aayush | 21 | +1134/-894 | 69 |
| Steven Allen | 9 | +743/-889 | 66 |
| Marco Munizaga | 15 | +990/-252 | 36 |
| gammazero | 47 | +681/-411 | 104 |
| Will | 4 | +514/-246 | 29 |
| web3-bot | 15 | +409/-348 | 20 |
| Steven Fraser | 1 | +671/-0 | 36 |
| Cory Schwartz | 27 | +520/-89 | 36 |
| Hannah Howard | 3 | +318/-105 | 8 |
| Piotr Galar | 2 | +337/-59 | 7 |
| swift-mx | 14 | +264/-131 | 17 |
| vyzo | 7 | +357/-15 | 16 |
| Petar Maymounkov | 6 | +221/-23 | 14 |
| LexLuthr | 7 | +182/-21 | 14 |
| Aayush Rajasekaran | 5 | +97/-70 | 33 |
| Raúl Kripalani | 5 | +87/-45 | 7 |
| unknown | 1 | +114/-0 | 8 |
| sti-bot | 44 | +54/-60 | 44 |
| Aarsh Shah | 2 | +61/-50 | 8 |
| Lucas Molas | 1 | +74/-27 | 3 |
| zenground0 | 8 | +80/-18 | 14 |
| Dirk McCormick | 3 | +52/-33 | 8 |
| frank | 3 | +73/-7 | 3 |
| Will Scott | 4 | +45/-11 | 5 |
| kaola526 | 5 | +44/-11 | 5 |
| dependabot[bot] | 3 | +16/-10 | 8 |
| zl | 1 | +15/-4 | 4 |
| Phi | 5 | +12/-6 | 6 |
| Marcin Rataj | 1 | +11/-7 | 1 |
| github-actions[bot] | 7 | +8/-8 | 7 |
| Anton Evangelatov | 2 | +13/-0 | 4 |
| Nicolas Gimenez | 1 | +12/-0 | 1 |
| Marten Seemann | 2 | +5/-7 | 5 |
| Chris Harden | 1 | +10/-0 | 2 |
| jennijuju | 1 | +4/-4 | 7 |
| Travis Person | 2 | +2/-6 | 2 |
| Rod Vagg | 1 | +3/-3 | 2 |
| Rob Quist | 1 | +3/-3 | 1 |
| Jiaying Wang | 1 | +2/-3 | 2 |
| zengroundumbass | 1 | +3/-1 | 1 |
| lifei | 1 | +1/-1 | 1 |
| Mike | 1 | +2/-0 | 1 |
| Hubert | 1 | +1/-1 | 1 |
| Daniel N | 1 | +1/-1 | 1 |
| BMZ | 1 | +1/-1 | 1 |

# 1.16.1 / 2022-07-07

This is an OPTIONAL PATCH releases for storage providers who have failed to publish `SubmitWindowedPoSt` due to out of gas error. The error log looks like `/wdpost_run.go:xxx	estimating gas	{"error": "estimating gas used: message execution failed: exit SysErrOutOfGas(7)...`.

## New Features

- feat: declare fault recovery: Config for maximum partition count per message (#8988 / #8986)
  - configure `MaxPartitionsPerRecoveryMessage` in miner configuration setting.
- feat: wdpost: Config for maximum partition count per message (#8982 / #8986)
  - configure `MaxPartitionsPerPoStMessage` in miner configuration setting.
  
# 1.16.0 / 2022-06-24

This is a MANDATORY release of Lotus that introduces [Filecoin network v16,
codenamed the Skyr upgrade](https://github.com/filecoin-project/community/discussions/74?sort=new#discussioncomment-2392151).

The network is scheduled to upgrade to nv16 at epoch 1960320, on July 6th at 2022-07-06T14:00:00Z. All node operators, including storage providers, must upgrade to this release (or a later release) before that time. Storage providers must update their daemons, miners, market and worker(s).

Your lotus node will switch from the Legacy VM (that depended on go-based specs-actors) to Filecoin Virtual Machine FVM (that uses Rust-based builtin-actors) atomically upon the upgrade.

The Skyr upgrade introduces the following FIPs, enhancements and bug fixes, delivered in [built-actors v8](https://github.com/filecoin-project/builtin-actors/releases/tag/v8.0.0) and [ref-fvm v1.0.0](https://github.com/filecoin-project/ref-fvm/releases/tag/fvm%40v1.0.0):,

- [FIP-0030](https://github.com/filecoin-project/FIPs/blob/master/FIPS/fip-0030.md)
- [FIP-0031](https://github.com/filecoin-project/FIPs/blob/master/FIPS/fip-0031.md)
- [FIP-0032](https://github.com/filecoin-project/FIPs/blob/master/FIPS/fip-0032.md))
- [FIP-0027](https://github.com/filecoin-project/FIPs/blob/master/FIPS/fip-0027.md)
- [Bug fix for the ProveReplicaUpdates method](https://github.com/filecoin-project/builtin-actors/pull/138)
- [New proofs version for SnarkPack](https://github.com/filecoin-project/builtin-actors/pull/474/commits/3027c365f516e1cba6f156d4fb9dbd8c893d5b62)


## 🆕 Things you may wanna know

### Actor Code CIDs

As stated in [FIP-0031](https://github.com/filecoin-project/FIPs/blob/master/FIPS/fip-0031.md)- [structure of the code cid](https://github.com/filecoin-project/FIPs/blob/master/FIPS/fip-0031.md#structure-of-code-cids), system actors' code CIDs will be real content-addressing

For lotus users, we are making the change minimal for you. This means the `CODE` output when you run `lotus state get-actor` will now be the actual CID that represents the executable code for the actor, followed by wrapped synthetic id like the ones you've got before, i.e `fil/8/system`.

Moreover, this also means that in the future, whenever the actor code changes, the CID changes accordingly, and a network upgrade is needed for the network participants to have consensus over what executable code we should use for each system actor.

### Built-in actor bundles

As the network introduces FVM, it's also switching from spec-actor (written in GoLang) to [built-in actor](https://github.com/filecoin-project/builtin-actors) (written in rust), in which the latter comes with[ importable bundles](https://github.com/filecoin-project/builtin-actors#importable-bundle). This means, like filecoin proof parameters, node operators now also need to fetch the actor bundles according to the network versions for the nodes to remain operational.

Bundles for all networks(mainnet, calibnet, and etc) are included in the lotus source tree (`build/actors/`) and embedded on build. Lotus verifies that the bundle CIDs are the right ones upon build & upgrade against the values in `build/builtin_actors_gen.go`, according to the network you are building. You may also check the bundle manifest CID matches the bundle gen-ed values by running `lotus state actor-cids --network-version 16`.

The manifest CID & full list of actor code CIDs for nv16 using v8.0.0 is:

```
    "_manifest":         "bafy2bzacebogjbpiemi7npzxchgcjjki3tfxon4ims55obfyfleqntteljsea"
	"account":          "bafk2bzacedudbf7fc5va57t3tmo63snmt3en4iaidv4vo3qlyacbxaa6hlx6y"
	"cron":             "bafk2bzacecqb3eolfurehny6yp7tgmapib4ocazo5ilkopjce2c7wc2bcec62"
	"init":             "bafk2bzaceaipvjhoxmtofsnv3aj6gj5ida4afdrxa4ewku2hfipdlxpaektlw"
	"multisig":         "bafk2bzacebhldfjuy4o5v7amrhp5p2gzv2qo5275jut4adnbyp56fxkwy5fag"
	"paymentchannel":   "bafk2bzacebalad3f72wyk7qyilvfjijcwubdspytnyzlrhvn73254gqis44rq"
	"reward":           "bafk2bzacecwzzxlgjiavnc3545cqqil3cmq4hgpvfp2crguxy2pl5ybusfsbe"
	"storagemarket":    "bafk2bzacediohrxkp2fbsl4yj4jlupjdkgsiwqb4zuezvinhdo2j5hrxco62q"
	"storageminer":     "bafk2bzacecgnynvd3tene3bvqoknuspit56canij5bpra6wl4mrq2mxxwriyu"
	"storagepower":     "bafk2bzacebjvqva6ppvysn5xpmiqcdfelwbbcxmghx5ww6hr37cgred6dyrpm"
	"system":           "bafk2bzacedwq5uppsw7vp55zpj7jdieizirmldceehu6wvombw3ixq2tcq57w"
	"verifiedregistry": "bafk2bzaceb3zbkjz3auizmoln2unmxep7dyfcmsre64vnqfhdyh7rkqfoxlw4"
```

All bundles are also available at https://github.com/filecoin-project/builtin-actors/releases, thus you can also manually download the bundles and place them in the right path.

Note: use customized bundle will risk you to lose sync with the network!

To get Code CIDs:
- api:`StateActorCodeCIDs`
- cli: `lotus state actor-cids`
- cli: `lotus-shed cid inspect-bundle`

### Execution Trace

For developers that are dependent on lotus execution trace, you will need  to enable `LOTUS_VM_ENABLE_TRACING` envvar to get the exact execution trace response as before. Without the envvar enabled, `Subcall` details, Duration` and `GasCharges` fields will be missing from the new FVM trace.

### Deal Proposal Migration

All deal proposals with non-utf8 string as the label in the metadata store will perform a light migration to new format as defined in [v1.1.1](https://github.com/filecoin-project/go-fil-markets/pull/721).

## Others
- Resource manager is now only enabled by default on full daemon node. You can enable it manually for other nodes by setting env var `LOTUS_RCMGR` to `1`.
- Fix: drand: calculation of round from Filecoin epochs ([filecoin-project/lotus#8606](https://github.com/filecoin-project/lotus/pull/8606))

## Dependency Update
- chore: deps: update to go-libp2p v0.19.4 ([filecoin-project/lotus#8801](https://github.com/filecoin-project/lotus/pull/8801))
- github.com/filecoin-project/go-fil-markets (v1.20.1 -> v1.20.1-v16-2):
- github.com/filecoin-project/go-legs (v0.3.7 -> v0.3.10):
- github.com/filecoin-project/go-state-types (v0.1.8 -> v0.1.10):
- github.com/filecoin-project/specs-storage (v0.2.4 -> v0.4.1):

## Contributors

| Contributor | Commits | Lines ± | Files Changed |
|-------------|---------|---------|---------------|
| @geoff-vball | 37 | +10565/-8454 | 150 |
| @arajasek | 33 | +7964/-6340 | 473 |
| @arajasek | 37 | +6220/-6976 | 457 |
| @vyzo | 135 | +7287/-5380 | 546 |
| @ZenGround0 | 19 | +5958/-2920 | 226 |
| @stebalien | 18 | +1566/-1101 | 116 |
| Alex | 5 | +323/-2304 | 32 |
| @zenground0 | 9 | +583/-358 | 56 |
| @jennijuju | 5 | +853/-27 | 19 |
| @jennijuju | 24 | +392/-201 | 60 |
| Marco Munizaga | 3 | +236/-83 | 5 |
| @raulk| 9 | +93/-15 | 15 |
| @travisperson | 3 | +37/-37 | 12 |
| @Kubuxu | 1 | +41/-5 | 1 |
| @koalacxr | 1 | +29/-13 | 3 |
| @gammazero | 2 | +18/-10 | 4 |
| Peter Rabbitson | 1 | +5/-3 | 1 |
| Steve Loeppky | 1 | +6/-0 | 1 |
| @masih | 1 | +3/-3 | 2 |
| @magik6k | 1 | +4/-0 | 1 |
| @jennijuju | 1 | +2/-2 | 1 |
| tian zhou | 1 | +1/-1 | 1 |

# 1.15.3 / 2022-05-31

This is an optional release of lotus that include new APIs, some improvements and bug fixes.

## New Features
- feat: api: add StateGetNetworkParams api ([filecoin-project/lotus#8546](https://github.com/filecoin-project/lotus/pull/8546))
- feat: api: Implement StateLookupRobustAddress ([filecoin-project/lotus#8486](https://github.com/filecoin-project/lotus/pull/8486))
- sealing: DataCid on workers ([filecoin-project/lotus#8557](https://github.com/filecoin-project/lotus/pull/8557))
- feat: FVM: Support exectraces ([filecoin-project/lotus#8514](https://github.com/filecoin-project/lotus/pull/8514))

## Improvements
- ux: wallet: update delete usage ([filecoin-project/lotus#8442](https://github.com/filecoin-project/lotus/pull/8442))
- chore: config: default-disable kvlog ([filecoin-project/lotus#8477](https://github.com/filecoin-project/lotus/pull/8477))
- chore: cli: Alias cli commands for uniformity ([filecoin-project/lotus#8587](https://github.com/filecoin-project/lotus/pull/8587))

## Bug Fixes
- fix: Make deal making logs much less noisy ([filecoin-project/lotus#8622](https://github.com/filecoin-project/lotus/pull/8622))
- fix: mpool: avoid deadlock on unsubscribe  ([filecoin-project/lotus#8635](https://github.com/filecoin-project/lotus/pull/8635))
- fix: update StatApplied when fvm apply message ([filecoin-project/lotus#8545](https://github.com/filecoin-project/lotus/pull/8545))
- fix: ci: build macos and linux assets on tagged releases ([filecoin-project/lotus#8597](https://github.com/filecoin-project/lotus/pull/8597))
- fix: Clean up vanilla proof fetching errors for proper display ([filecoin-project/lotus#8564](https://github.com/filecoin-project/lotus/pull/8564))
- fix: Make markets logger less noisy when doing retrievals ([filecoin-project/lotus#8604](https://github.com/filecoin-project/lotus/pull/8604))
- fix: test: Fix flaky TestGatewayWalletMsig ([filecoin-project/lotus#8601](https://github.com/filecoin-project/lotus/pull/8601))
- fix: lotus-wallet: correct network in version ([filecoin-project/lotus#8563](https://github.com/filecoin-project/lotus/pull/8563))
- fix: worker: Download proofs if PRU2 is enabled ([filecoin-project/lotus#8555](https://github.com/filecoin-project/lotus/pull/8555))
- fix: ux: update `lotus-wallet run` description ([filecoin-project/lotus#8528](https://github.com/filecoin-project/lotus/pull/8528))
- fix: market: Infer index provider topic from network name by default ([filecoin-project/lotus#8526](https://github.com/filecoin-project/lotus/pull/8526))
- fix: storiface: Make FSOverhead numbers more accurate ([filecoin-project/lotus#8481](https://github.com/filecoin-project/lotus/pull/8481))
- fix: node: fix comment for IndexProvider ([filecoin-project/lotus#8480](https://github.com/filecoin-project/lotus/pull/8480))
- fix: sealing: fail to add expired precommits to a batch ([filecoin-project/lotus#8479](https://github.com/filecoin-project/lotus/pull/8479))
- fix:sealing:check index out of bounds against correct param length not return length ([filecoin-project/lotus#8475](https://github.com/filecoin-project/lotus/pull/8475))
- fix: sealing: Finalize snap sectors before submitting proofs ([filecoin-project/lotus#8582](https://github.com/filecoin-project/lotus/pull/8582))
- chore: fix lint issue ([filecoin-project/lotus#8531](https://github.com/filecoin-project/lotus/pull/8531))
- feat: vm: add actor error backtraces to FVM ([filecoin-project/lotus#8524](https://github.com/filecoin-project/lotus/pull/8524))

## Dependency Updates
- github.com/filecoin-project/specs-storage (v0.2.2 -> v0.2.3-0.20220426183226-1a0a63c5990f):
- deps: update go-libp2p@v0.19 ([filecoin-project/lotus#8511](https://github.com/filecoin-project/lotus/pull/8511))
- chore: deps: Use tagged version of specs-storage #8764

## Others
- chore: merge releases back into master ([filecoin-project/lotus#8638](https://github.com/filecoin-project/lotus/pull/8638))
- chore:ci:make codecov quiet ([filecoin-project/lotus#8600](https://github.com/filecoin-project/lotus/pull/8600))
- chore: version: bump the version to v1.15.3-dev ([filecoin-project/lotus#8473](https://github.com/filecoin-project/lotus/pull/8473))
- chore: .gitignore: ignore built in actor bundles ([filecoin-project/lotus#8590](https://github.com/filecoin-project/lotus/pull/8590))
- ci: deps: macos build deps ([filecoin-project/lotus#8581](https://github.com/filecoin-project/lotus/pull/8581))
- chore:chore:chore remove the wrong TODO ([filecoin-project/lotus#8586](https://github.com/filecoin-project/lotus/pull/8586))
- add 1475 bootstrapper ([filecoin-project/lotus#8495](https://github.com/filecoin-project/lotus/pull/8495))
- Bump version for xtools ([filecoin-project/lotus#8494](https://github.com/filecoin-project/lotus/pull/8494))
- chore: bundle: remove wrongly committed bundle cars #8763
## Contributors

| Contributor | Commits | Lines ± | Files Changed |
|-------------|---------|---------|---------------|
| @stebalien | 4 | +607/-95 | 19 |
| @magik6k  | 9 | +550/-37 | 43 |
| @geoff-vball | 5 | +279/-219 | 27 |
| @simlecode | 1 | +306/-39 | 20 |
| @arajasek | 1 | +256/-34 | 10 |
| @zenground0 | 11 | +214/-66 | 31 |
| @arajasek | 2 | +149/-99 | 8 |
| @vyzo | 3 | +125/-81 | 4 |
| @Masih| 1 | +134/-15 | 7 |
| @travisperson | 3 | +24/-32 | 6 |
| @Rjan | 6 | +16/-16 | 9 |
| @jennijuju | 3 | +9/-8 | 15 |
| Rob Quist | 3 | +12/-4 | 3 |
| @Icarus9913 | 1 | +3/-3 | 3 |
| @swift-mx | 1 | +3/-0 | 1 |
| @Phi-rjan | 1 | +1/-1 | 1 |
| @lifei | 1 | +1/-0 | 1 |


# 1.15.2 / 2022-05-06

This is a highly recommended feature lotus release v1.15.2. This feature release introduces many new features and  for SPs, including PoSt workers, sealing scheduler, snap deal queue and so on.

Note: You need to be using go v1.18.1&up from this release onwards.

## Highlights
### ❣️❣️❣️ PoSt Workers ❣️❣️❣️
‼️️Attention - the long-awaited yet highly requested PoSt workers, they are here! And they come in as a combo: you may setup PoSt workers for both winningPoSt or/and windowPoSt worker. You can also setup any number of PoSt workers as long as you have the hardware resources!
For more details and learn how to set it up, see the docs [here](https://lotus.filecoin.io/storage-providers/seal-workers/post-workers/). You can also find early result of the PoSt workers performance by the community [here](https://github.com/filecoin-project/lotus/discussions/8375).
- feat: PoSt workers ([filecoin-project/lotus#7971](https://github.com/filecoin-project/lotus/pull/7971))
- feat: storage: Parallel proving checks ([filecoin-project/lotus#8391](https://github.com/filecoin-project/lotus/pull/8391))
  - adjust `ParallelCheckLimit` according to your resource setup to get pre-post checkers run faster!

In addition, we also added some handy toolings:
- feat: miner: API/CLI to compute window-post ([filecoin-project/lotus#8389](https://github.com/filecoin-project/lotus/pull/8389))
  - run `lotus-miner proving compute window-post` to manually trigger a full windowPoSt computation for a specific deadline for full sanity checks.
- feat: miner cli: Separate proving workers command ([filecoin-project/lotus#8379](https://github.com/filecoin-project/lotus/pull/8379))
  - run `lotus-miner proving workers` to list all the PoSt workers that's attached
- feat: miner cli: proving check --faulty, faults in storage list sectors ([filecoin-project/lotus#8349](https://github.com/filecoin-project/lotus/pull/8349))
  - run `lotus-miner proving check --faulty` to identify the sectors that might be bad.

### 🔥🔥🔥 Sealing Scheduler Enhancement 🔥🔥🔥

Have you ever got a couple workers but only a few of them are super packed, while the rest are idling waiting for jobs? Now the task can be distributed more evenly with:
- feat: sched: Improve worker assigning logic ([filecoin-project/lotus#8447](https://github.com/filecoin-project/lotus/pull/8447))

### 🌟🌟🌟 Snap Deal Enhancements 🌟🌟🌟

The Filecoin Network introduced Snap Deal with the network v15 OhSnap upgrade, and lotus shipped v1.14.0 with basic snappy support for SP to use this feature. Since then, we have received good ux feedbacks and bug reports from the community, and we are introducing a couple enhancement for SPs to better leverage this feature.

- feat: sealing: Sector upgrade queue ([filecoin-project/lotus#8330](https://github.com/filecoin-project/lotus/pull/8330))
  - Snap up CCs to be ready for deals automatically, learn more [here](https://lotus.filecoin.io/storage-providers/operate/snap-deals/#snap-deal-queue)
- feat: sealing: More SnapDeals config knobs ([filecoin-project/lotus#8343](https://github.com/filecoin-project/lotus/pull/8343))
  - SPs can now set `PreferNewSectorsForDeals` and `MaxUpgradingSectors` to better manage their sealing/dealing pipeline.
- feat: config: Move MakeNewSectorForDeals config into the Sealing sectoin ([filecoin-project/lotus#8378](https://github.com/filecoin-project/lotus/pull/8378))
- fix: sealing: Release unsealed sector files after snapdeals abort ([filecoin-project/lotus#8438](https://github.com/filecoin-project/lotus/pull/8438))
- fix: sealing: always do cooldown in handleSubmitReplicaUpdateFailed ([filecoin-project/lotus#8353](https://github.com/filecoin-project/lotus/pull/8353))
- fix: storagefsm: Fix error loop on bad event ([filecoin-project/lotus#8338](https://github.com/filecoin-project/lotus/pull/8338))
- fix: sealing: Remove sector copies from workers after snapdeals ([filecoin-project/lotus#8329](https://github.com/filecoin-project/lotus/pull/8329))

## New Features
- enable rcmgr by default ([filecoin-project/lotus#8470](https://github.com/filecoin-project/lotus/pull/8470))
- feat: cli: lotus client list-asks --protocols ([filecoin-project/lotus#8464](https://github.com/filecoin-project/lotus/pull/8464))
- feat: shed: Multi-file vlog2car ([filecoin-project/lotus#8426](https://github.com/filecoin-project/lotus/pull/8426))
- feat: worker: check fd limit on startup ([filecoin-project/lotus#8390](https://github.com/filecoin-project/lotus/pull/8390))
- feat: lotus-shed: add command to compute state over a range of tipsets. ([filecoin-project/lotus#8371](https://github.com/filecoin-project/lotus/pull/8371))
- feat: cli/net: implement 'net ping' command ([filecoin-project/lotus#8357](https://github.com/filecoin-project/lotus/pull/8357))
- feat: stmgr: call: use a buffered concurrent-access blockstore ([filecoin-project/lotus#8358](https://github.com/filecoin-project/lotus/pull/8358))
- feat: infra/ci: add `lotus-test` image as CI build step ([filecoin-project/lotus#7956](https://github.com/filecoin-project/lotus/pull/7956))
- feat:  multisig: lotus-sheed miner-multisig change-worker command. ([filecoin-project/lotus#8281](https://github.com/filecoin-project/lotus/pull/8281))
- feat: Add additional test annotations (#8272) ([filecoin-project/lotus#8272](https://github.com/filecoin-project/lotus/pull/8272))

## Improvements
- Revert appimage removal ([filecoin-project/lotus#8439](https://github.com/filecoin-project/lotus/pull/8439))
- sealing: Don't panic in ReleaseUnsealed with no ranges ([filecoin-project/lotus#8461](https://github.com/filecoin-project/lotus/pull/8461))
- testkit: give up on waiting for the RPC server to shutdown after 1s ([filecoin-project/lotus#8450](https://github.com/filecoin-project/lotus/pull/8450))
- chore: events: implement event observer deregister method ([filecoin-project/lotus#8441](https://github.com/filecoin-project/lotus/pull/8441))
- Thread safe piecereader ([filecoin-project/lotus#8397](https://github.com/filecoin-project/lotus/pull/8397))
- VM: Refactor pricelist to be based on network versions ([filecoin-project/lotus#8369](https://github.com/filecoin-project/lotus/pull/8369))
- --max-piece-size in set-ask is no longer required ([filecoin-project/lotus#8361](https://github.com/filecoin-project/lotus/pull/8361))
- refactor: convert RepoType from int to interface ([filecoin-project/lotus#8086](https://github.com/filecoin-project/lotus/pull/8086))
- Shed: fix error message ([filecoin-project/lotus#8340](https://github.com/filecoin-project/lotus/pull/8340))

## Bug Fixes
- fix: FVM: add finality check for consensus faults ([filecoin-project/lotus#8452](https://github.com/filecoin-project/lotus/pull/8452))
- fix: market: Reuse the market `PubSub` in index provider ([filecoin-project/lotus#8443](https://github.com/filecoin-project/lotus/pull/8443))
- fix: market: set all index provider options based on lotus config ([filecoin-project/lotus#8444](https://github.com/filecoin-project/lotus/pull/8444))
- release worker tracker lock when call cb func ([filecoin-project/lotus#8206](https://github.com/filecoin-project/lotus/pull/8206))
- fix: node: Fix market node startup ([filecoin-project/lotus#8425](https://github.com/filecoin-project/lotus/pull/8425))
- fix: sealing: Fix PR1 worker selection ([filecoin-project/lotus#8420](https://github.com/filecoin-project/lotus/pull/8420))
- fix: go: make Go 1.18 builds work ([filecoin-project/lotus#8410](https://github.com/filecoin-project/lotus/pull/8410))
- fix: sealing: Added error checking ([filecoin-project/lotus#8404](https://github.com/filecoin-project/lotus/pull/8404))
- fix: ux: Change Propose-worker msg ([filecoin-project/lotus#8384](https://github.com/filecoin-project/lotus/pull/8384))
- fix: miner: dead loop on removing sector ([filecoin-project/lotus#8386](https://github.com/filecoin-project/lotus/pull/8386))
- fix: worker: Fix default value handling ([filecoin-project/lotus#8380](https://github.com/filecoin-project/lotus/pull/8380))
- Revert "Update params for interopnet for fvm" ([filecoin-project/lotus#8374](https://github.com/filecoin-project/lotus/pull/8374))
- fix: cli: Reset miner/ask lists in interactive deal 'miner' step (#8155) ([filecoin-project/lotus#8155](https://github.com/filecoin-project/lotus/pull/8155))
- fix:snapup: Rename error message ([filecoin-project/lotus#8370](https://github.com/filecoin-project/lotus/pull/8370))
- fix: multisig: Print "waiting for confirmation.." ([filecoin-project/lotus#8368](https://github.com/filecoin-project/lotus/pull/8368))
- fix: lotus-wallet: pass correct repo type to repo.Init ([filecoin-project/lotus#8356](https://github.com/filecoin-project/lotus/pull/8356))
- fix: avoid racy memstores when estimating gas ([filecoin-project/lotus#8351](https://github.com/filecoin-project/lotus/pull/8351))
- fix: itests: Don't hang on exit in MineBlocksMustPost ([filecoin-project/lotus#8345](https://github.com/filecoin-project/lotus/pull/8345))
- fix: miner cli: Estimate deal weight in sector list when upgrading ([filecoin-project/lotus#8336](https://github.com/filecoin-project/lotus/pull/8336))
- fix: sealing: FinalizeSector doesn't need sealed replica access ([filecoin-project/lotus#8337](https://github.com/filecoin-project/lotus/pull/8337))
- fix: cli: add ArgsUsage field to clientGetDealCmd ([filecoin-project/lotus#8241](https://github.com/filecoin-project/lotus/pull/8241))
- fix: market: Infer index provider topic from network name by default #8533
- fix: deps: Update to FFI with logger bump #8588
- fix: sealing: Finalize snap sectors before submitting proofs #8588

## Dependency Updates
- deps: update go-libp2p@v0.19 #8533
- deps: ffi: update ffi that includes the log fix #8577
- deps: ffi: pull ffi that includes the latest fvm ([filecoin-project/lotus#8424](https://github.com/filecoin-project/lotus/pull/8424))
- Update to go-log 2.5.1 ([filecoin-project/lotus#8422](https://github.com/filecoin-project/lotus/pull/8422))
- chore(deps): update go-data-transfer with fixes (master edition) ([filecoin-project/lotus#8411](https://github.com/filecoin-project/lotus/pull/8411))
- deps: update ffi with actor v7.1.0 and fvm that uses the bundle that includes the new manifest ([filecoin-project/lotus#8402](https://github.com/filecoin-project/lotus/pull/8402))
- Update to specs-storage v0.2.2 ([filecoin-project/lotus#8400](https://github.com/filecoin-project/lotus/pull/8400))
- chore: ffi: the latest fvm release ([filecoin-project/lotus#8381](https://github.com/filecoin-project/lotus/pull/8381))
- Update params for interopnet for fvm ([filecoin-project/lotus#8119](https://github.com/filecoin-project/lotus/pull/8119))
- github.com/filecoin-project/specs-storage (v0.2.0 -> v0.2.2):
- ci: deps: macos build deps #8588

## Others
- chore: merge releases back to master ([filecoin-project/lotus#8468](https://github.com/filecoin-project/lotus/pull/8468))
- Packer publish copy orb ([filecoin-project/lotus#8413](https://github.com/filecoin-project/lotus/pull/8413))
- chore: Remove temp gomock reflect file ([filecoin-project/lotus#8372](https://github.com/filecoin-project/lotus/pull/8372))
- chore: FVM: log when fvm is used ([filecoin-project/lotus#8363](https://github.com/filecoin-project/lotus/pull/8363))
- lib: extract unixfs filestore into lib ([filecoin-project/lotus#8354](https://github.com/filecoin-project/lotus/pull/8354))
- test: use `T.TempDir` to create temporary test directory ([filecoin-project/lotus#8295](https://github.com/filecoin-project/lotus/pull/8295))
- Update Dockerfile.lotus
- chore:sealing:remove endpoint from cli ([filecoin-project/lotus#8215](https://github.com/filecoin-project/lotus/pull/8215))
- chore: build: bump the master version to v1.15.2-dev ([filecoin-project/lotus#8322](https://github.com/filecoin-project/lotus/pull/8322))
- chore: fix lint issue #8533

## Contributors

| Contributor | Commits | Lines ± | Files Changed |
|-------------|---------|---------|---------------|
| @magik6k | 95 | +5147/-2922 | 401 |
| @mz-sirius | 3 | +1789/-546 | 48 |
| @nonsense  | 11 | +777/-567 | 121 |
| @arajasek | 11 | +336/-231 | 28 |
| Darko Brdareski | 1 | +463/-13 | 95 |
| @coryschwartz | 11 | +147/-217 | 13 |
| spark8899 | 2 | +300/-0 | 2 |
| @zenground0 | 2 | +6/-193 | 7 |
| Eng Zer Jun | 1 | +31/-158 | 11 |
| Kevin Li | 2 | +174/-0 | 14 |
| @arajasek | 5 | +85/-86 | 18 |
| @jennijuju | 1 | +0/-119 | 3 |
| @jennijuju | 1 | +0/-98 | 6 |
| @raulk | 1 | +60/-1 | 1 |
| @frrist | 1 | +56/-0 | 2 |
| @vyzo | 3 | +18/-16 | 5 |
| @Masih | 3 | +29/-4 | 3 |
| @jennijuju | 4 | +18/-11 | 11 |
| @hannahhoward | 1 | +13/-10 | 2 |
| @dirkmc | 1 | +21/-1 | 1 |
| koalacxr | 1 | +10/-11 | 4 |
| Aarsh Shah | 1 | +19/-1 | 1 |
| @Rjan | 6 | +10/-8 | 7 |
| @zl | 1 | +7/-1 | 1 |
| KAYUII | 1 | +3/-2 | 1 |
| @simlecode | 1 | +4/-0 | 1 |
| @dirkmc | 1 | +1/-3 | 1 |
| Jerry | 1 | +3/-0 | 1 |
| @steblian | 1 | +1/-1 | 1 |
| Geoff Stuart | 1 | +1/-0 | 1 |
| Florian Ruen | 1 | +0/-1 | 1 |

# 1.15.1 / 2022-04-07

This is a *HIGHLY recommended* feature release v1.15.1, especially for node operators and storage providers who want to be a part of the content addressing network of Filecoin and IPFS.
This feature release introduces Index Provider, GraphSync v2, and many other latest functionalities, improvements and bug fixes. More importantly, node operator can now enable the FVM(experimental) to sync mainnet!!

## Highlights

### 🔥🔥🔥 FVM (Experimental) 🔥🔥🔥
- feat: fvm: FVM integration  ([filecoin-project/lotus#8332](https://github.com/filecoin-project/lotus/pull/8332))
  The lotus team is excited to announce the launch of experimental non-programmable FVM on mainnet. By enabling `"LOTUS_USE_FVM_EXPERIMENTAL=1` envvar, the lotus daemon will be running the [WASM-compiled built-in actors](https://github.com/filecoin-project/builtin-actors) that is compatible with the existing chain(Network v15 OhSnap). If you are trying it out and having any questions or feedbacks, please leave a comment [here](https://github.com/filecoin-project/lotus/discussions/8334)!
  - chore: FVM: log when fvm is used([filecoin-project/lotus#8363](https://github.com/filecoin-project/lotus/pull/8363))
  - chore: ffi: the latest fvm release([filecoin-project/lotus#8382](https://github.com/filecoin-project/lotus/pull/8382))

### 🌟🌟🌟 Index Provider (Production Ready!) 🌟🌟🌟
- feat: markets: Integrate index ingest protocol and retrieve by any CID ([filecoin-project/lotus#7313](https://github.com/filecoin-project/lotus/pull/7313))

More and more useful data is being stored on Filecoin via deals made by clients to Storage Providers. The goal is that this content is discoverable when people need them. To achieve that goal, one of the projects [the Bedrock team](https://www.notion.so/pl-strflt/Bedrock-2e956d5d8143432080a1d84435ccf0ff) is working on is building an Indexer Ecosystem, a project that's focus on content addressing on Filecoin, then potentially have interoperability with IPFS in the future and eventually serve the retrieval market. The Indexer Ecosystem high level architecture overview diagram can be found [here](https://github.com/filecoin-project/storetheindex/blob/main/doc/indexer_ecosys.png) and a detailed write up about can be found [here](https://www.notion.so/pl-strflt/Introducing-Indexer-to-SP-90bf296794174a8281c121d4ce6747a0).

That being said, with this release, lotus Storage Providers can easily become an Index Provider and serve the Indexer Content Addressing System. Index Providers generate advertisements from the deals made by a storage provider and announces the data to the indexer nodes for further processing:
- To learn more about *what is an Index Provider and how to be an Index Provider*, read it [here](https://lotus.filecoin.io/storage-providers/operate/index-provider/) in lotus docuementation.
- An [one-off migration](https://lotus.filecoin.io/storage-providers/operate/index-provider/#first-time-migration) is needed in order for a Storage Provider to become an Index Provider and announce the proper formatted index. It's *highly recommended* for all Index Provider to do a [force bulk initialization](https://lotus.filecoin.io/storage-providers/configure/dagstore/#forcing-bulk-initialization) to enable index announcement on all existing deals.
  - Note that the Initialization places IO workload on your storage system. SP should set a proper `concurrency` based on your hardware or can stop/start initialization at their wish/convenience as proving deadlines approach and elapse, to avoid IOPS starvation or competition with window PoSt.
- After the first one-time migration, being an Index Provider barely puts any extra usage on SP's market system.
  - You can find the testing result by SPX fellows [here](https://github.com/filecoin-project/lotus/discussions/8087).

We recommend all Storage Providers that are serving deals in the Filecoin network to become a Index Provider, make the data you are storing discoverable for the retrieval market and retrieval clients!
- If you have any questions about becoming an index provider, or the indexer system in general, leave a comment [here](https://github.com/filecoin-project/lotus/discussions/8341).
- Follow the indexer project at https://github.com/filecoin-project/go-indexer-core.
- If you have any feature request or bug reports of running an index provider, create an issue in https://github.com/filecoin-project/index-provider.
- You may also join the #storetheindex channel in the Filecoin Slack to engage with the team & the community!

### ❗️❗️❗️ Dag Migration For New CAR index format in DagStore ❗️❗️❗️
The index provider leverages the latest CARv2 indexing format `MultihashIndexSorted`, which stores the multihash code as well as the digest of all CIDs in a CAR file. Thus, all Storage Providers SHOULD perform an one-off DAG mirgation to regenerate DagStore CARv2 indices. You have to do it to become an index provider, failing to do so may also impact your future deal making.
Follow the instruction [here](https://lotus.filecoin.io/storage-providers/operate/index-provider/) to perform the migration.

## New Features
- feat: sealing: Sector upgrade queue ([filecoin-project/lotus#8333](https://github.com/filecoin-project/lotus/pull/8333))
  - see more details in docs: [here](https://lotus.filecoin.io/storage-providers/operate/snap-deals/#snap-deal-queue)
- feat: market utils: Support unixfsnode in TraverseDag ([filecoin-project/lotus#8168](https://github.com/filecoin-project/lotus/pull/8168))
- feat: config: enable indexer providing by default ([filecoin-project/lotus#8314](https://github.com/filecoin-project/lotus/pull/8314))
- feat: api: Make ClientCalcCommP multithreaded ([filecoin-project/lotus#8276](https://github.com/filecoin-project/lotus/pull/8276))
- feat: config: Persistent subsystem log level config ([filecoin-project/lotus#8283](https://github.com/filecoin-project/lotus/pull/8283))
- feat: shed: blockstore/vlog to car export cmds ([filecoin-project/lotus#8265](https://github.com/filecoin-project/lotus/pull/8265))
- feat: shed: ItestD ([filecoin-project/lotus#8290](https://github.com/filecoin-project/lotus/pull/8290))
- feat: Make add piece idempotent ([filecoin-project/lotus#8160](https://github.com/filecoin-project/lotus/pull/8160))
- feat: paychmgr: Support paych funding (a.k.a. fast paid retrieval) ([filecoin-project/lotus#7883](https://github.com/filecoin-project/lotus/pull/7883))
- feat: ci: packer snap ([filecoin-project/lotus#7819](https://github.com/filecoin-project/lotus/pull/7819))
- feat: #6147: Include worker name in sealing errors ([filecoin-project/lotus#7844](https://github.com/filecoin-project/lotus/pull/7844))
- Feat: cli: Remove verified data cap ([filecoin-project/lotus#8175](https://github.com/filecoin-project/lotus/pull/8175))
- feat: gateway: add MsigGetVestingSchedule to gateway api ([filecoin-project/lotus#8104](https://github.com/filecoin-project/lotus/pull/8104))
- feat: itests: add itests ensemble mocknet getter ([filecoin-project/lotus#8157](https://github.com/filecoin-project/lotus/pull/8157))
- feat: lotus-miner sectors list --initial-pledge ([filecoin-project/lotus#8098](https://github.com/filecoin-project/lotus/pull/8098))
- Resource Manager Metrics ([filecoin-project/lotus#8089](https://github.com/filecoin-project/lotus/pull/8089))
- feat: cli: set current network version from params ([filecoin-project/lotus#8111](https://github.com/filecoin-project/lotus/pull/8111))
- feat: Snapdeals support in `storage find` CLI ([filecoin-project/lotus#8130](https://github.com/filecoin-project/lotus/pull/8130))

## Improvements
- improve resource manager integration ([filecoin-project/lotus#8318](https://github.com/filecoin-project/lotus/pull/8318))
- add check manual-stateless-deal with interactive deal making ([filecoin-project/lotus#7560](https://github.com/filecoin-project/lotus/pull/7560))
- test: cli: adding wallet tests ([filecoin-project/lotus#8079](https://github.com/filecoin-project/lotus/pull/8079))
- test: chain: unit tests for the syncer & sync manager ([filecoin-project/lotus#8072](https://github.com/filecoin-project/lotus/pull/8072))
- test: cli: unit tests for sync related commands ([filecoin-project/lotus#8080](https://github.com/filecoin-project/lotus/pull/8080))
- misc: wallet: wallet tests with annotations for system test matrix ([filecoin-project/lotus#7928](https://github.com/filecoin-project/lotus/pull/7928))
- test: Cli: add mempool tests ([filecoin-project/lotus#8162](https://github.com/filecoin-project/lotus/pull/8162))
- add a state-tree diff command to lotus shed ([filecoin-project/lotus#8081](https://github.com/filecoin-project/lotus/pull/8081))
- test: mempool: Add unit and integration tests ([filecoin-project/lotus#8017](https://github.com/filecoin-project/lotus/pull/8017))
- splistore cold object reification redux ([filecoin-project/lotus#8029](https://github.com/filecoin-project/lotus/pull/8029))
- test: cli: chain category unit tests ([filecoin-project/lotus#8048](https://github.com/filecoin-project/lotus/pull/8048))
- feat: config: Move MakeNewSectorForDeals config into the Sealing section([filecoin-project/lotus#8382](https://github.com/filecoin-project/lotus/pull/8382))

## Bug Fixes
- fix: FVM: add finality check for consensus faults #8452
- fix: market: Reuse the market PubSub in index provider #8451
- fix: market: set all index provider options based on lotus config #8444
- fix: sealing: Fix PR1 worker selection (#8421)
- fix: miner: dead loop on removing sector (#8421)
- fix: sealing: Remove sector copies from workers after snapdeals ([filecoin-project/lotus#8331](https://github.com/filecoin-project/lotus/pull/8331))
- fix: storagefsm: Fix error loop on bad event ([filecoin-project/lotus#8339](https://github.com/filecoin-project/lotus/pull/8339))
- fix: sealing: FinalizeSector doesn't need sealed replica access ([filecoin-project/lotus#8339](https://github.com/filecoin-project/lotus/pull/8339))
- fix: sealing: always do cooldown in handleSubmitReplicaUpdateFailed ([filecoin-project/lotus#8353](https://github.com/filecoin-project/lotus/pull/8353))
- fix: storage cli: Output primary sector status correctly ([filecoin-project/lotus#8320](https://github.com/filecoin-project/lotus/pull/8320))
- fix: sealing fsm: Handle inputLk correctly ([filecoin-project/lotus#8291](https://github.com/filecoin-project/lotus/pull/8291))
- fix: piece provider: Don't log CIDs as binary ([filecoin-project/lotus#8287](https://github.com/filecoin-project/lotus/pull/8287))
- fix:sealing:Log instead of error normal shutdown of state machine ([filecoin-project/lotus#8232](https://github.com/filecoin-project/lotus/pull/8232))
- fix:sealing:Handle finalize replica update failures in fsm ([filecoin-project/lotus#8229](https://github.com/filecoin-project/lotus/pull/8229))
- ci: appimage: re-install appimage CI ([filecoin-project/lotus#7943](https://github.com/filecoin-project/lotus/pull/7943))
- fix: sealing: PRU insufficient collateral  ([filecoin-project/lotus#8219](https://github.com/filecoin-project/lotus/pull/8219))
- fix: shed: diff command ([filecoin-project/lotus#8202](https://github.com/filecoin-project/lotus/pull/8202))
- Make `--lite` option visible in the lotus daemon help text  ([filecoin-project/lotus#8207](https://github.com/filecoin-project/lotus/pull/8207))
- fix:sealing:Less verbose sector manager logging ([filecoin-project/lotus#8213](https://github.com/filecoin-project/lotus/pull/8213))
- avoid panic ([filecoin-project/lotus#8205](https://github.com/filecoin-project/lotus/pull/8205))
- A package is vulnerable to Exposure of Sensitive Information  ([filecoin-project/lotus#8204](https://github.com/filecoin-project/lotus/pull/8204))
- fix: sealing: add flag usage ([filecoin-project/lotus#8190](https://github.com/filecoin-project/lotus/pull/8190))
- Fix the epoch used for gas in the message pool & validation ([filecoin-project/lotus#8163](https://github.com/filecoin-project/lotus/pull/8163))
- fix:sealing:really-do-it flag for abort upgrade ([filecoin-project/lotus#8181](https://github.com/filecoin-project/lotus/pull/8181))
- fix:proving:post check sector handles snap deals replica faults ([filecoin-project/lotus#8177](https://github.com/filecoin-project/lotus/pull/8177))
- fix: client: calculate commps for pieces bigger than 32GB ([filecoin-project/lotus#8179](https://github.com/filecoin-project/lotus/pull/8179))
- fix:cli:Continue instead of return error if no valid value is filled ([filecoin-project/lotus#8131](https://github.com/filecoin-project/lotus/pull/8131))
- fix: limit reification sizes ([filecoin-project/lotus#8149](https://github.com/filecoin-project/lotus/pull/8149))
- fix: state: Allow lotus-miner info to complete without admin permission ([filecoin-project/lotus#8057](https://github.com/filecoin-project/lotus/pull/8057))
- fix:paychan:deflake integration test ([filecoin-project/lotus#8088](https://github.com/filecoin-project/lotus/pull/8088))
- fix: worker: allow enable/disabling ReplicaUpdate tasks ([filecoin-project/lotus#8090](https://github.com/filecoin-project/lotus/pull/8090))
- don't fail reification on missing references ([filecoin-project/lotus#8128](https://github.com/filecoin-project/lotus/pull/8128))
- sealer: fix error message ([filecoin-project/lotus#8121](https://github.com/filecoin-project/lotus/pull/8121))
- don't track peer ids in rcmgr metrics ([filecoin-project/lotus#8099](https://github.com/filecoin-project/lotus/pull/8099))
- temporarily disable reification ([filecoin-project/lotus#8132](https://github.com/filecoin-project/lotus/pull/8132))
- [Describe]: when excute cmd "lotus-bench sealing" without "benchmark-… ([filecoin-project/lotus#8173](https://github.com/filecoin-project/lotus/pull/8173))

## Dependency Updates
- deps: update go-libp2p and go-libp2p-resource-manager ([filecoin-project/lotus#8289](https://github.com/filecoin-project/lotus/pull/8289))
- feat(deps): update to graphsync v0.13.0 with 2.0 protocol ([filecoin-project/lotus#8273](https://github.com/filecoin-project/lotus/pull/8273))
- dep: actor: get v7 ([filecoin-project/lotus#8194](https://github.com/filecoin-project/lotus/pull/8194))
- deps: update go-libp2p to v0.18 release  ([filecoin-project/lotus#8355](https://github.com/filecoin-project/lotus/pull/8355))
- github.com/filecoin-project/go-data-transfer (v1.14.1 -> v1.15.0):
- github.com/filecoin-project/go-fil-markets (v1.19.2 -> v1.20.1):
- deps: update go-libp2p to v0.18.0-rc5 ([filecoin-project/lotus#8169](https://github.com/filecoin-project/lotus/pull/8169))

## Others
- chore: build: backport releases ([filecoin-project/lotus#8192](https://github.com/filecoin-project/lotus/pull/8192))
- feat: build: bump the version to v1.15.1-dev ([filecoin-project/lotus#8073](https://github.com/filecoin-project/lotus/pull/8073))
- makefile: add make jen ([filecoin-project/lotus#8122](https://github.com/filecoin-project/lotus/pull/8122))
- chore: Merge releases into master ([filecoin-project/lotus#8156](https://github.com/filecoin-project/lotus/pull/8156))
- chore: ci: disable publish-packer #8451

# 1.15.0 / 2022-03-09

This is an optional release with retrieval improvements(client side), SP ux with unsealing, snap deals and regular deal making and many other new features, improvements and bug fixes.

## Highlights
- feat:sealing: StartEpochSealingBuffer triggers packing on time([filecoin-project/lotus#7905](https://github.com/filecoin-project/lotus/pull/7905))
  - use the `StartEpochSealingBuffer` configuration variable as a way to enforce that sectors are packed for sealing / updating no matter how many deals they have if the nearest deal start date is close enough to the present.
- feat: #6017 market: retrieval ask CLI command ([filecoin-project/lotus#7814](https://github.com/filecoin-project/lotus/pull/7814))
- feat(graphsync): allow setting of per-peer incoming requests for miners ([filecoin-project/lotus#7578](https://github.com/filecoin-project/lotus/pull/7578))
  - by setting `SimultaneousTransfersForStoragePerClient` in deal making configuration.
- Make retrieval even faster ([filecoin-project/lotus#7746](https://github.com/filecoin-project/lotus/pull/7746))
- feat: #7747 sealing: Adding conf variable for capping number of concurrent unsealing jobs (#7884) ([filecoin-project/lotus#7884](https://github.com/filecoin-project/lotus/pull/7884))
  - by setting `MaxConcurrentUnseals` in `DAGStoreConfig`

## New Features
- feat: mpool: Cache state nonces ([filecoin-project/lotus#8005](https://github.com/filecoin-project/lotus/pull/8005))
- chore: build: make the OhSnap epoch configurable by an envvar for devnets ([filecoin-project/lotus#7995](https://github.com/filecoin-project/lotus/pull/7995))
- Shed: Add a util to send a batch of messages ([filecoin-project/lotus#7667](https://github.com/filecoin-project/lotus/pull/7667))
- Add api for transfer diagnostics ([filecoin-project/lotus#7759](https://github.com/filecoin-project/lotus/pull/7759))
- Shed: Add a util to list terminated deals ([filecoin-project/lotus#7774](https://github.com/filecoin-project/lotus/pull/7774))
- Expose EnableGasTracing as an env_var ([filecoin-project/lotus#7750](https://github.com/filecoin-project/lotus/pull/7750))
- Command to list active sector locks ([filecoin-project/lotus#7735](https://github.com/filecoin-project/lotus/pull/7735))
- Initial switch to OpenTelemetry ([filecoin-project/lotus#7725](https://github.com/filecoin-project/lotus/pull/7725))

## Improvements
- splitstore sortless compaction ([filecoin-project/lotus#8008](https://github.com/filecoin-project/lotus/pull/8008))
- perf: chain: Make drand logs in daemon less noisy (#7955) ([filecoin-project/lotus#7955](https://github.com/filecoin-project/lotus/pull/7955))
- chore: shed: storage stats 2.0 ([filecoin-project/lotus#7941](https://github.com/filecoin-project/lotus/pull/7941))
- misc: api: Annotate lotus tests according to listed behaviors ([filecoin-project/lotus#7835](https://github.com/filecoin-project/lotus/pull/7835))
- some basic splitstore refactors ([filecoin-project/lotus#7999](https://github.com/filecoin-project/lotus/pull/7999))
- chore: sealer: quieten a log ([filecoin-project/lotus#7998](https://github.com/filecoin-project/lotus/pull/7998))
- tvx: supply network version when extracting messages. ([filecoin-project/lotus#7996](https://github.com/filecoin-project/lotus/pull/7996))
- chore: remove inaccurate comment in sealtasks ([filecoin-project/lotus#7977](https://github.com/filecoin-project/lotus/pull/7977))
- Refactor: VM: Remove the NetworkVersionGetter ([filecoin-project/lotus#7818](https://github.com/filecoin-project/lotus/pull/7818))
- refactor: state: Move randomness versioning out of the VM ([filecoin-project/lotus#7816](https://github.com/filecoin-project/lotus/pull/7816))
- updating to new datastore/blockstore code with contexts ([filecoin-project/lotus#7646](https://github.com/filecoin-project/lotus/pull/7646))
- Mempool msg selection should respect block message limits ([filecoin-project/lotus#7321](https://github.com/filecoin-project/lotus/pull/7321))
- Minor improvement for OpenTelemetry ([filecoin-project/lotus#7760](https://github.com/filecoin-project/lotus/pull/7760))
- Sort lotus-miner retrieval-deals by dealId ([filecoin-project/lotus#7749](https://github.com/filecoin-project/lotus/pull/7749))
- dagstore pieceReader: Always read full in ReadAt ([filecoin-project/lotus#7737](https://github.com/filecoin-project/lotus/pull/7737))

## Bug Fixes
- fix: sealing: Stop recovery attempts after fault ([filecoin-project/lotus#8014](https://github.com/filecoin-project/lotus/pull/8014))
- fix:snap: pay for the collateral difference needed if the miner available balance is insufficient ([filecoin-project/lotus#8234](https://github.com/filecoin-project/lotus/pull/8234))
- sealer: fix error message ([filecoin-project/lotus#8136](https://github.com/filecoin-project/lotus/pull/8136))
- typo in  variable name ([filecoin-project/lotus#8134](https://github.com/filecoin-project/lotus/pull/8134))
- fix: sealer: allow enable/disabling ReplicaUpdate tasks ([filecoin-project/lotus#8093](https://github.com/filecoin-project/lotus/pull/8093))
- chore: chain: fix log ([filecoin-project/lotus#7993](https://github.com/filecoin-project/lotus/pull/7993))
- Fix: chain: create a new VM for each epoch ([filecoin-project/lotus#7966](https://github.com/filecoin-project/lotus/pull/7966))
- fix: doc generation struct slice example value ([filecoin-project/lotus#7851](https://github.com/filecoin-project/lotus/pull/7851))
- fix: returned error not be accept correctly ([filecoin-project/lotus#7852](https://github.com/filecoin-project/lotus/pull/7852))
- fix: #7577 markets: When retrying Add Piece, first seek to start of reader ([filecoin-project/lotus#7812](https://github.com/filecoin-project/lotus/pull/7812))
- misc: n/a sealing: Fix grammatical error in a log warning message ([filecoin-project/lotus#7831](https://github.com/filecoin-project/lotus/pull/7831))
- sectors update-state checks if sector exists before changing its state ([filecoin-project/lotus#7762](https://github.com/filecoin-project/lotus/pull/7762))
- SplitStore: supress compaction near upgrades ([filecoin-project/lotus#7734](https://github.com/filecoin-project/lotus/pull/7734))

## Dependency Updates
- github.com/filecoin-project/go-commp-utils (v0.1.2 -> v0.1.3):
- github.com/filecoin-project/dagstore (v0.4.3 -> v0.4.4):
- github.com/filecoin-project/go-fil-markets (v1.13.4 -> v1.19.2):
- github.com/filecoin-project/go-statestore (v0.1.1 -> v0.2.0):
- github.com/filecoin-project/go-storedcounter (v0.0.0-20200421200003-1c99c62e8a5b -> v0.1.0):
- github.com/filecoin-project/specs-actors/v2 (v2.3.5 -> v2.3.6):
  - feat(deps): update markets stack ([filecoin-project/lotus#7959](https://github.com/filecoin-project/lotus/pull/7959))
  - Use go-libp2p-connmgr v0.3.1 ([filecoin-project/lotus#7957](https://github.com/filecoin-project/lotus/pull/7957))
  - dep/fix 7701 Dependency: update to ipld-legacy to v0.1.1 ([filecoin-project/lotus#7751](https://github.com/filecoin-project/lotus/pull/7751))

## Others
- chore: backport: release ([filecoin-project/lotus#8245](https://github.com/filecoin-project/lotus/pull/8245))
- Lotus release v1.15.0-rc3 ([filecoin-project/lotus#8236](https://github.com/filecoin-project/lotus/pull/8236))
- Lotus release v1.15.0-rc2 ([filecoin-project/lotus#8211](https://github.com/filecoin-project/lotus/pull/8211))
- Merge branch 'releases' into release/v1.15.0
- chore: build: backport releases ([filecoin-project/lotus#8193](https://github.com/filecoin-project/lotus/pull/8193))
- Merge branch 'releases' into release/v1.15.0
- bump the version to v1.15.0-rc1
- chore: build: v1.14.0 -> master ([filecoin-project/lotus#8053](https://github.com/filecoin-project/lotus/pull/8053))
- chore: merge release/v1.14.0 PRs into master ([filecoin-project/lotus#7979](https://github.com/filecoin-project/lotus/pull/7979))
- chore: update PR template ([filecoin-project/lotus#7918](https://github.com/filecoin-project/lotus/pull/7918))
- build: release: bump master version to v1.15.0-dev ([filecoin-project/lotus#7922](https://github.com/filecoin-project/lotus/pull/7922))
- misc: docs: remove issue number from the pr title ([filecoin-project/lotus#7902](https://github.com/filecoin-project/lotus/pull/7902))
- Snapcraft grade no develgrade ([filecoin-project/lotus#7802](https://github.com/filecoin-project/lotus/pull/7802))
- chore: create pull_request_template.md ([filecoin-project/lotus#7726](https://github.com/filecoin-project/lotus/pull/7726))
- Disable appimage ([filecoin-project/lotus#7707](https://github.com/filecoin-project/lotus/pull/7707))

## Contributors
| Contributor | Commits | Lines ± | Files Changed |
|-------------|---------|---------|---------------|
| @arajasek | 73 | +7232/-2778 | 386 |
| @zenground0 | 27 | +5604/-1049 | 219 |
| @vyzo | 118 | +4356/-1470 | 253 |
| @zl | 1 | +3725/-309 | 8 |
| @dirkmc | 7 | +1392/-1110 | 61 |
| arajasek | 37 | +221/-1329 | 90 |
| @magik6k | 33 | +1138/-336 | 101 |
| @whyrusleeping | 2 | +483/-585 | 28 |
| Darko Brdareski | 14 | +725/-276 | 154 |
| @rvagg | 2 | +43/-947 | 10 |
| @hannahhoward | 5 | +436/-335 | 31 |
| @hannahhoward | 12 | +507/-133 | 37 |
| @jennijuju | 27 | +333/-178 | 54 |
| @TheMenko | 8 | +237/-179 | 17 |
| c r | 2 | +227/-45 | 12 |
| @dirkmck | 12 | +188/-40 | 27 |
| @ribasushi | 3 | +128/-62 | 3 |
| @raulk | 6 | +128/-49 | 9 |
| @Whyrusleeping | 1 | +76/-70 | 8 |
| @Stebalien | 1 | +55/-37 | 1 |
| @jennijuju | 11 | +29/-16 | 11 |
| @aarshkshah1992 | 1 | +23/-19 | 5 |
| @travisperson | 1 | +0/-18 | 2 |
| @gstuart | 3 | +12/-1 | 3 |
| @coryschwartz | 4 | +5/-6 | 4 |
| @pefish | 1 | +4/-3 | 1 |
| @Kubuxu | 1 | +5/-2 | 2 |
| Colin Kennedy | 1 | +4/-2 | 1 |
| Rob Quist | 1 | +2/-2 | 1 |
| @shotcollin | 1 | +1/-1 | 1 |


# 1.14.4 / 2022-03-03

This is a *highly recommended* optional release for storage providers that are doing snap deals. This fix the bug
that causes some snap deal sectors are stuck in `FinalizeReplicaUpdate`. In addition, SPs should be able to force
update sectors status without getting blocked by `normal shutdown of state machine`.

# v1.14.3 / 2022-02-28

This is an **optional** release, that includes a fix to properly register the `--really-do-it` flag for abort-upgrade.

# 1.14.2 / 2022-02-24

This is an **optional** release of lotus, that's had a couple more improvements w.r.t Snap experience for storage providers in preparation of the[upcoming OhSnap upgrade](https://github.com/filecoin-project/community/discussions/74?sort=new#discussioncomment-1922550).

Note that the network is STILL scheduled to upgrade to v15 on March 1st at 2022-03-01T15:00:00Z. All node operators, including storage providers, must upgrade to at least Lotus v1.14.0 before that time. Storage providers must update their daemons, miners, and worker(s).

Wanna know how to Snap your deal? Check [this](https://github.com/filecoin-project/lotus/discussions/8141) out!

## Bug Fixes
- fix lotus-bench for sealing jobs (#8173)
- fix:sealing:really-do-it flag for abort upgrade (#8181)
- fix:proving:post check sector handles snap deals replica faults (#8177)
- fix: sealing: missing file type (#8180)

## Others
- Retract force-pushed v1.14.0 to work around stale gomod caches (#8159): We originally tagged v1.14.0 off the wrong
  commit and fixed that by a force push, in which is a really bad practise since it messes up the go mod. Therefore,
  we want to retract it and users may use v1.14.1&^.

## Contributors

| Contributor | Commits | Lines ± | Files Changed |
|-------------|---------|---------|---------------|
| @zenground0 | 2 | +73/-58 | 12 |
| @eben.xie | 1 | +7/-0 | 1 |
| @jennijuju | 1 | +4/-0 | 1 |
| @jennijuju | 1 | +2/-1 | 1 |
| @ribasushi | 1 | +2/-0 | 1 |

# 1.14.1 / 2022-02-18

This is an **optional** release of lotus, that fixes the incorrect *comment* of network v15 OhSnap upgrade **date**. Note the actual upgrade epoch in [v1.14.0](https://github.com/filecoin-project/lotus/releases/tag/v1.14.0) was correct.

# 1.14.0 / 2022-02-17

This is a MANDATORY release of Lotus that introduces [Filecoin network v15,
codenamed the OhSnap upgrade](https://github.com/filecoin-project/community/discussions/74?sort=new#discussioncomment-1922550).

The network is scheduled to upgrade to v15 on March 1st at 2022-03-01T15:00:00Z. All node operators, including storage providers, must upgrade to this release (or a later release) before that time. Storage providers must update their daemons, miners, and worker(s).

The OhSnap upgrade introduces the following FIPs, delivered in [actors v7](https://github.com/filecoin-project/specs-actors/releases/tag/v7.0.0):
- [FIP-0019 Snap Deals](https://github.com/filecoin-project/FIPs/blob/master/FIPS/fip-0019.md)
- [FIP-0028 Remove Datacap from Verified clients](https://github.com/filecoin-project/FIPs/pull/226)

It is recommended that storage providers download the new params before updating their node, miner, and workers. To do so:

- Download Lotus v1.14.0 or later
- run `make lotus-shed`
- run `./lotus-shed fetch-params` with the appropriate `proving-params` flag
- Upgrade the Lotus daemon and miner **when the previous step is complete**

All node operators, including storage providers, should be aware that a pre-migration will begin at 2022-03-01T13:30:00Z (90 minutes before the real upgrade). The pre-migration will take between 20 and 50 minutes, depending on hardware specs. During this time, expect slower block validation times, increased CPU and memory usage, and longer delays for API queries.

## New Features and Changes
- Integrate actor v7-rc1:
  - Integrate v7 actors ([#7617](https://github.com/filecoin-project/lotus/pull/7617))
  - feat: state: Fast migration for v15 ([#7933](https://github.com/filecoin-project/lotus/pull/7933))
  - fix: blockstore: Add missing locks to autobatch::Get() [#7939](https://github.com/filecoin-project/lotus/pull/7939))
  - correctness fixes for the autobatch blockstore ([#7940](https://github.com/filecoin-project/lotus/pull/7940))
- Implement and support [FIP-0019 Snap Deals](https://github.com/filecoin-project/FIPs/blob/master/FIPS/fip-0019.md)
  - chore: deps: Integrate proof v11.0.0 ([#7923](https://github.com/filecoin-project/lotus/pull/7923))
  - Snap Deals Lotus Integration: FSM Posting and integration test ([#7810](https://github.com/filecoin-project/lotus/pull/7810))
  - Feat/sector storage unseal ([#7730](https://github.com/filecoin-project/lotus/pull/7730))
  - Feat/snap deals storage ([#7615](https://github.com/filecoin-project/lotus/pull/7615))
  - fix: sealing: Add more deal expiration checks during PRU pipeline ([#7871](https://github.com/filecoin-project/lotus/pull/7871))
  - chore: deps: Update go-paramfetch ([#7917](https://github.com/filecoin-project/lotus/pull/7917))
  - feat: #7880 gas: add gas charge for VerifyReplicaUpdate ([#7897](https://github.com/filecoin-project/lotus/pull/7897))
  - enhancement: sectors: disable existing cc upgrade path 2 days before the upgrade epoch ([#7900](https://github.com/filecoin-project/lotus/pull/7900))

## Improvements
- updating to new datastore/blockstore code with contexts ([#7646](https://github.com/filecoin-project/lotus/pull/7646))
- reorder transfer checks so as to ensure sending 2B FIL to yourself fails if you don't have that amount ([#7637](https://github.com/filecoin-project/lotus/pull/7637))
- VM: Circ supply should be constant per epoch ([#7811](https://github.com/filecoin-project/lotus/pull/7811))

## Bug Fixes
- Fix: state: circsuypply calc around null blocks ([#7890](https://github.com/filecoin-project/lotus/pull/7890))
- Mempool msg selection should respect block message limits ([#7321](https://github.com/filecoin-project/lotus/pull/7321))
  SplitStore: supress compaction near upgrades ([#7734](https://github.com/filecoin-project/lotus/pull/7734))

## Others
- chore: create pull_request_template.md ([#7726](https://github.com/filecoin-project/lotus/pull/7726))

## Contributors

| Contributor | Commits | Lines ± | Files Changed |
|-------------|---------|---------|---------------|
| Aayush Rajasekaran | 41 | +5538/-1205 | 189 |
| zenground0 | 11 | +3316/-524 | 124 |
| Jennifer Wang | 29 | +714/-599 | 68 |
| ZenGround0 | 3 | +263/-25 | 11 |
| c r | 2 | +198/-30 | 6 |
| vyzo | 4 | +189/-7 | 7 |
| Aayush | 11 | +146/-48 | 49 |
| web3-bot | 10 | +99/-17 | 10 |
| Steven Allen | 1 | +55/-37 | 1 |
| Jiaying Wang | 5 | +30/-8 | 5 |
| Jakub Sztandera | 2 | +8/-3 | 3 |
| Łukasz Magiera | 1 | +3/-3 | 2 |
| Travis Person | 1 | +2/-2 | 2 |
| Rod Vagg | 1 | +2/-2 | 2 |

# v1.13.2 /  2022-01-09

Lotus v1.13.2 is a *highly recommended* feature release with remarkable retrieval improvements, new features like
worker management, schedule enhancements and so on.

## Highlights
- 🚀🚀🚀Improve retrieval deal experience
  - Testing result with MinerX.3 shows the retrieval deal success rate has increased dramatically with faster transfer
    speed, you can join or follow along furthur performance testings [here](https://github.com/filecoin-project/lotus/discussions/7874). We recommend application developers to integrate with the new
    retrieval APIs to provide a better client experience.
  - 🌟🌟🌟 Reduce retrieval Time-To-First-Byte over 100x ([#7693](https://github.com/filecoin-project/lotus/pull/7693))
    - This change makes most free, small retrievals sub-second
  - 🌟🌟🌟 Partial retrieval ux improvements ([#7610](https://github.com/filecoin-project/lotus/pull/7610))
    - New retrieval commands for clients:
      - `lotus client ls`: retrieve and list desired object links
      - `lotus client cat`: retrieve and print the data from the network
    - 🌟🌟 The monolith `ClientRetrieve` method was broken into:
      - `ClientRetrieve` which retrieves data into the local repo (or into an IPFS node if ipfs integration is enabled)
      - `ClientRetrieveWait` which will wait for the retrieval to complete
      - `ClientExport` which will export data from the local node
      - Note: this change only applies to v1 API. v0 API remains unchanged.
    - 🌟 Support for full ipld selectors was added (for example making it possible to only retrieve list of directories in a deal, without fetching any file data)
      - To learn more, see [here](https://github.com/filecoin-project/lotus/blob/0523c946f984b22b3f5de8cc3003cc791389527e/api/types.go#L230-L264)
- 🚀🚀 Sealing scheduler enhancements ([#7703](https://github.com/filecoin-project/lotus/pull/7703),
  [#7269](https://github.com/filecoin-project/lotus/pull/7269)), [#7714](https://github.com/filecoin-project/lotus/pull/7714)
  - Workers are now aware of cgroup memory limits
  - Multiple tasks which use a GPU can be scheduled on a single worker
  - Workers can override default resource table through env vars
    - Default value list: https://gist.github.com/magik6k/c0e1c7cd73c1241a9acabc30bf469a43
- 🚀🚀 Sector storage groups ([#7453](https://github.com/filecoin-project/lotus/pull/7453))
  - Storage groups allow for better control of data flow between workers, for example, it makes it possible to define that data from PC1 on a given worker has to have it's PC2 step executed on the same worker
  - To set it up, follow the instructions under the `Sector Storage Group` section [here](https://lotus.filecoin.io/docs/storage-providers/seal-workers/#lotus-worker-co-location)

## New Features
- Add RLE dump code ([#7691](https://github.com/filecoin-project/lotus/pull/7691))
- Shed: Add a util to list miner faults ([#7605](https://github.com/filecoin-project/lotus/pull/7605))
- lotus-shed msg: Decode submessages/msig proposals ([#7639](https://github.com/filecoin-project/lotus/pull/7639))
- CLI: Add a lotus multisig cancel command ([#7645](https://github.com/filecoin-project/lotus/pull/7645))
- shed: simple wallet balancer util ([#7414](https://github.com/filecoin-project/lotus/pull/7414))
  - balancing token balance between multiple accounts

## Improvements
- Add verbose mode to `lotus-miner pieces list-cids` ([#7699](https://github.com/filecoin-project/lotus/pull/7699))
- retrieval: Only output matching nodes, MatchPath dagspec ([#7706](https://github.com/filecoin-project/lotus/pull/7706))
- Cleanup partial retrieval codepaths ( zero functional changes ) ([#7688](https://github.com/filecoin-project/lotus/pull/7688))
- storage: Use 1M buffers for Tar transfers ([#7681](https://github.com/filecoin-project/lotus/pull/7681))
- Chore/dm level tests plus merkle proof cars ([#7673](https://github.com/filecoin-project/lotus/pull/7673))
- Shed: Add a util to create miners more easily ([#7595](https://github.com/filecoin-project/lotus/pull/7595))
- add timeout flag to wait-api command ([#7592](https://github.com/filecoin-project/lotus/pull/7592))
- add log for restart windows post scheduler ([#7613](https://github.com/filecoin-project/lotus/pull/7613))
- remove jaeger envvars ([#7631](https://github.com/filecoin-project/lotus/pull/7631))
- remove api and jaeger env from docker file ([#7624](https://github.com/filecoin-project/lotus/pull/7624))
- Wdpost worker: Reduce challenge confidence to 1 epoch ([#7572](https://github.com/filecoin-project/lotus/pull/7572))
- add additional methods to lotus gateway ([#7644](https://github.com/filecoin-project/lotus/pull/7644))
- Add caches to lotus-stats and splitcode ([#7329](https://github.com/filecoin-project/lotus/pull/7329))
- remote store: Remove debug printf ([#7664](https://github.com/filecoin-project/lotus/pull/7664))
- docsgen-cli: Handle commands with no description correctly ([#7659](https://github.com/filecoin-project/lotus/pull/7659))

## Bug Fixes
- fix docker logic error ([#7709](https://github.com/filecoin-project/lotus/pull/7709))
- add missing NodeType tag ([#7559](https://github.com/filecoin-project/lotus/pull/7559))
- checkCommit should return SectorCommitFailed ([#7555](https://github.com/filecoin-project/lotus/pull/7555))
- ffiwrapper: Validate PC2 by calling C1 with random seeds ([#7710](https://github.com/filecoin-project/lotus/pull/7710))

## Dependency Updates
- Update go-graphsync v0.10.6 ([#7708](https://github.com/filecoin-project/lotus/pull/7708))
- update go-libp2p-pubsub to v0.5.6 ([#7581](https://github.com/filecoin-project/lotus/pull/7581))
- Update go-state-types ([#7591](https://github.com/filecoin-project/lotus/pull/7591))
- disable mplex stream muxer ([#7689](https://github.com/filecoin-project/lotus/pull/7689))
- Bump ws from 5.2.2 to 5.2.3 in /lotuspond/front ([#7660](https://github.com/filecoin-project/lotus/pull/7660))
- Bump color-string from 1.5.3 to 1.6.0 in /lotuspond/front ([#7658](https://github.com/filecoin-project/lotus/pull/7658))
- Bump postcss from 7.0.17 to 7.0.39 in /lotuspond/front ([#7657](https://github.com/filecoin-project/lotus/pull/7657))
- Bump path-parse from 1.0.6 to 1.0.7 in /lotuspond/front ([#7656](https://github.com/filecoin-project/lotus/pull/7656))
- Bump tmpl from 1.0.4 to 1.0.5 in /lotuspond/front ([#7655](https://github.com/filecoin-project/lotus/pull/7655))
- Bump url-parse from 1.4.7 to 1.5.3 in /lotuspond/front ([#7654](https://github.com/filecoin-project/lotus/pull/7654))
- github.com/filecoin-project/go-state-types (v0.1.1-0.20210915140513-d354ccf10379 -> v0.1.1):

## Others
- Update archive script ([#7690](https://github.com/filecoin-project/lotus/pull/7690))

## Contributors

| Contributor | Commits | Lines ± | Files Changed |
|-------------|---------|---------|---------------|
| @magik6k | 89 | +5200/-1818 | 232 |
| Travis Person | 5 | +1473/-953 | 38 |
| @arajasek | 6 | +550/-38 | 19 |
| @clinta | 4 | +393/-123 | 26 |
| @ribasushi | 3 | +334/-68 | 7 |
| @jennijuju| 13 | +197/-120 | 67 |
| @Kubuxu | 10 | +153/-30 | 10 |
| @coryschwartz | 6 | +18/-26 | 6 |
| Marten Seemann | 2 | +6/-34 | 5 |
| @vyzo | 1 | +3/-3 | 2 |
| @hannahhoward | 1 | +3/-3 | 2 |
| @zenground0 | 2 | +2/-2 | 2 |
| @yaohcn | 2 | +2/-2 | 2 |
| @jennijuju | 1 | +1/-1 | 1 |
| @hunjixin | 1 | +1/-0 | 1 |



# v1.13.1 / 2021-11-26

This is an optional Lotus v1.13.1 release.

## New Features
- Shed: Add a util to find miner based on peerid ([filecoin-project/lotus#7544](https://github.com/filecoin-project/lotus/pull/7544))
- Collect and expose graphsync metrics  ([filecoin-project/lotus#7542](https://github.com/filecoin-project/lotus/pull/7542))
- Shed: Add a util to find the most recent null tipset ([filecoin-project/lotus#7456](https://github.com/filecoin-project/lotus/pull/7456))

## Improvements
- Show prepared tasks in sealing jobs ([filecoin-project/lotus#7527](https://github.com/filecoin-project/lotus/pull/7527))
- To make Deep happy ([filecoin-project/lotus#7546](https://github.com/filecoin-project/lotus/pull/7546))
- Expose per-state sector counts on the prometheus endpoint ([filecoin-project/lotus#7541](https://github.com/filecoin-project/lotus/pull/7541))
- Add storage-id flag to proving check ([filecoin-project/lotus#7479](https://github.com/filecoin-project/lotus/pull/7479))
- FilecoinEC: Improve a log message ([filecoin-project/lotus#7499](https://github.com/filecoin-project/lotus/pull/7499))
- itests: retry deal when control addr is out of funds ([filecoin-project/lotus#7454](https://github.com/filecoin-project/lotus/pull/7454))
- Normlize selector use within lotus ([filecoin-project/lotus#7467](https://github.com/filecoin-project/lotus/pull/7467))
- sealing: Improve scheduling of ready work ([filecoin-project/lotus#7335](https://github.com/filecoin-project/lotus/pull/7335))
- Remove dead example code + dep ([filecoin-project/lotus#7466](https://github.com/filecoin-project/lotus/pull/7466))

## Bug Fixes
- fix  the withdrawn amount unit ([filecoin-project/lotus#7563](https://github.com/filecoin-project/lotus/pull/7563))
- rename vm#make{=>Account}Actor(). ([filecoin-project/lotus#7562](https://github.com/filecoin-project/lotus/pull/7562))
- Fix used sector space accounting after AddPieceFailed ([filecoin-project/lotus#7530](https://github.com/filecoin-project/lotus/pull/7530))
- Don't remove sector data when moving data into a shared path ([filecoin-project/lotus#7494](https://github.com/filecoin-project/lotus/pull/7494))
- fix: support node instantiation in external packages ([filecoin-project/lotus#7511](https://github.com/filecoin-project/lotus/pull/7511))
- Stop adding Jennifer's $HOME to lotus docs ([filecoin-project/lotus#7477](https://github.com/filecoin-project/lotus/pull/7477))
- Bugfix: Use correct startup network versions ([filecoin-project/lotus#7486](https://github.com/filecoin-project/lotus/pull/7486))
- Dep upgrade pass ([filecoin-project/lotus#7478](https://github.com/filecoin-project/lotus/pull/7478))
- Remove obsolete GS testplan - it now lives in go-graphsync ([filecoin-project/lotus#7469](https://github.com/filecoin-project/lotus/pull/7469))
- sealing: Recover sectors after failed AddPiece ([filecoin-project/lotus#7444](https://github.com/filecoin-project/lotus/pull/7444))

## Dependency Updates
- Update go-graphsync v0.10.1 ([filecoin-project/lotus#7457](https://github.com/filecoin-project/lotus/pull/7457))
- update to proof v10.1.0 ([filecoin-project/lotus#7564](https://github.com/filecoin-project/lotus/pull/7564))
- github.com/filecoin-project/specs-actors/v6 (v6.0.0 -> v6.0.1):
- github.com/filecoin-project/go-jsonrpc (v0.1.4-0.20210217175800-45ea43ac2bec -> v0.1.5):
- github.com/filecoin-project/go-fil-markets (v1.13.1 -> v1.13.3):
- github.com/filecoin-project/go-data-transfer (v1.11.1 -> v1.11.4):
- github.com/filecoin-project/go-crypto (v0.0.0-20191218222705-effae4ea9f03 -> v0.0.1):
- github.com/filecoin-project/go-commp-utils (v0.1.1-0.20210427191551-70bf140d31c7 -> v0.1.2):
- github.com/filecoin-project/go-cbor-util (v0.0.0-20191219014500-08c40a1e63a2 -> v0.0.1):
- github.com/filecoin-project/go-address (v0.0.5 -> v0.0.6):
- unpin the yamux dependency ([filecoin-project/lotus#7532](https://github.com/filecoin-project/lotus/pull/7532)
- peerstore@v0.2.9 was withdrawn, let's not depend on it directly ([filecoin-project/lotus#7481](https://github.com/filecoin-project/lotus/pull/7481))
- chore(deps): use tagged github.com/ipld/go-ipld-selector-text-lite ([filecoin-project/lotus#7464](https://github.com/filecoin-project/lotus/pull/7464))
- Stop indirectly depending on deprecated github.com/prometheus/common ([filecoin-project/lotus#7473](https://github.com/filecoin-project/lotus/pull/7473))

## Others
- fix the changelog ([filecoin-project/lotus#7594](https://github.com/filecoin-project/lotus/pull/7594))
- v1.13.1-rc2 prep ([filecoin-project/lotus#7593](https://github.com/filecoin-project/lotus/pull/7593))
- lotus v1.13.1-rc1 ([filecoin-project/lotus#7569](https://github.com/filecoin-project/lotus/pull/7569))
- misc: back-port v1.13.0 back to master ([filecoin-project/lotus#7537](https://github.com/filecoin-project/lotus/pull/7537))
- Inline codegen ([filecoin-project/lotus#7495](https://github.com/filecoin-project/lotus/pull/7495))
- releases -> master ([filecoin-project/lotus#7507](https://github.com/filecoin-project/lotus/pull/7507))
- Make chocolate back to master ([filecoin-project/lotus#7493](https://github.com/filecoin-project/lotus/pull/7493))
- restore filters for the build-macos job ([filecoin-project/lotus#7455](https://github.com/filecoin-project/lotus/pull/7455))
- bump master to v1.13.1-dev ([filecoin-project/lotus#7451](https://github.com/filecoin-project/lotus/pull/7451))

Contributors

| Contributor | Commits | Lines ± | Files Changed |
|-------------|---------|---------|---------------|
| @magik6k | 27 | +1285/-531 | 76 |
| @ribasushi | 7 | +265/-1635 | 21 |
| @raulk | 2 | +2/-737 | 13 |
| @nonsens | 4 | +391/-21 | 19 |
| @arajasek | 6 | +216/-23 | 14 |
| @jennijuju| 8 | +102/-37 | 29 |
| Steven Allen | 2 | +77/-29 | 6 |
| @jennijuju | 4 | +19/-18 | 11 |
| @dirkmc | 2 | +9/-9 | 4 |
| @@coryschwartz | 1 | +16/-2 | 2 |
| @frrist | 1 | +12/-0 | 2 |
| @Kubuxu | 5 | +5/-5 | 5 |
| @hunjixin | 2 | +6/-3 | 2 |
| @vyzo | 1 | +3/-3 | 2 |
| @@rvagg | 1 | +3/-3 | 2 |
| @hannahhoward | 1 | +3/-2 | 2 |
| Marten Seemann | 1 | +3/-0 | 1 |
| @ZenGround0 | 1 | +1/-1 | 1 |


# v1.13.0 / 2021-10-18

Lotus v1.13.0 is a *highly recommended* feature release for all lotus users(i.e: storage providers, data brokers, application developers and so on) that supports the upcoming
[Network v14 Chocolate upgrade](https://github.com/filecoin-project/lotus/discussions/7431).
This feature release includes the latest functionalities and improvements, like data transfer rate-limiting for both storage and retrieval deals, proof v10 with CUDA support, etc. You can find more details in the Changelog below.

## Highlights
- Enable separate storage and retrieval transfer limits ([filecoin-project/lotus#7405](https://github.com/filecoin-project/lotus/pull/7405))
  - `SimultaneousTransfer` is now replaced by `SimultaneousTransfersForStorage` and `SimultaneousTransfersForRetrieval`, where users may set the amount of ongoing data transfer for storage and retrieval deals in parallel separately. The default value for both is set to 20.
  - If you are using the lotus client, these two configuration variables are under the `Client` section in `./lotus/config.toml`.
  - If you are a service provider, these two configuration variables should be set under the `Dealmaking` section in `/.lotusminer/config.toml`.
- Update proofs to v10.0.0 ([filecoin-project/lotus#7420](https://github.com/filecoin-project/lotus/pull/7420))
  - This version supports CUDA. To enable CUDA instead of openCL, build lotus with `FFI_USE_CUDA=1 FFI_BUILD_FROM_SOURCE=1 ...`.
  - You can find additional Nvidia driver installation instructions written by MinerX fellows [here](https://github.com/filecoin-project/lotus/discussions/7443#discussioncomment-1425274) and perf improvements result on PC2/C2/WindowPoSt computation on different profiles [here](https://github.com/filecoin-project/lotus/discussions/7443), most people observe a 30-50% decrease in computation time.

## New Features
- Feat/datamodel selector retrieval ([filecoin-project/lotus#6393](https://github.com/filecoin-project/lotus/pull/66393393))
  - This introduces a new RetrievalOrder-struct field and a CLI option that takes a string representation as understood by [https://pkg.go.dev/github.com/ipld/go-ipld-selector-text-lite#SelectorSpecFromPath](https://pkg.go.dev/github.com/ipld/go-ipld-selector-text-lite#SelectorSpecFromPath). This allows for partial retrieval of any sub-DAG of a deal provided the user knows the exact low-level shape of the deal contents.
    - For example, to retrieve the first entry of a UnixFS directory by executing, run `lotus client retrieve --miner f0XXXXX --datamodel-path-selector 'Links/0/Hash' bafyROOTCID ~/output`
- Expose storage stats on the metrics endpoint ([filecoin-project/lotus#7418](https://github.com/filecoin-project/lotus/pull/7418))
- feat: Catch panic to generate report and reraise ([filecoin-project/lotus#7341](https://github.com/filecoin-project/lotus/pull/7341))
  - Set `LOTUS_PANIC_REPORT_PATH` and `LOTUS_PANIC_JOURNAL_LOOKBACK` to get reports generated when a panic occurs on your daemon miner or workers.
- Add envconfig docs to the config ([filecoin-project/lotus#7412](https://github.com/filecoin-project/lotus/pull/7412))
  - You can now find supported env vars in [default-lotus-miner-config.toml](https://github.com/filecoin-project/lotus/blob/master/documentation/en/default-lotus-miner-config.toml).
- lotus shed: fr32 utils ([filecoin-project/lotus#7355](https://github.com/filecoin-project/lotus/pull/7355))
- Miner CLI: Allow trying to change owners of any miner actor ([filecoin-project/lotus#7328](https://github.com/filecoin-project/lotus/pull/7328))
- Add --unproven flag to the sectors list command ([filecoin-project/lotus#7308](https://github.com/filecoin-project/lotus/pull/7308))

## Improvements
- check for deal start epoch on SectorAddPieceToAny ([filecoin-project/lotus#7407](https://github.com/filecoin-project/lotus/pull/7407))
- Verify Voucher locks in VoucherValidUnlocked ([filecoin-project/lotus#5609](https://github.com/filecoin-project/lotus/pull/5609))
- Add more info to miner allinfo command ([filecoin-project/lotus#7384](https://github.com/filecoin-project/lotus/pull/7384))
- add `lotus-miner storage-deals list --format=json` with transfers ([filecoin-project/lotus#7312](https://github.com/filecoin-project/lotus/pull/7312))
- Fix formatting ([filecoin-project/lotus#7383](https://github.com/filecoin-project/lotus/pull/7383))
- GetCurrentDealInfo err: handle correctly err case ([filecoin-project/lotus#7346](https://github.com/filecoin-project/lotus/pull/7346))
- fix: Enforce verification key integrity check regardless of TRUST_PARAMS=1 ([filecoin-project/lotus#7327](https://github.com/filecoin-project/lotus/pull/7327))
- Show more deal states in miner info ([filecoin-project/lotus#7311](https://github.com/filecoin-project/lotus/pull/7311))
- Prep retrieval for selectors: no functional changes ([filecoin-project/lotus#7306](https://github.com/filecoin-project/lotus/pull/7306))
- Seed: improve helptext ([filecoin-project/lotus#7304](https://github.com/filecoin-project/lotus/pull/7304))
- Mempool: reduce size of sigValCache ([filecoin-project/lotus#7305](https://github.com/filecoin-project/lotus/pull/7305))
- Stop indirectly depending on deprecated github.com/prometheus/common ([filecoin-project/lotus#7474](https://github.com/filecoin-project/lotus/pull/7474))

## Bug Fixes
- StateSearchMsg: Correct usage of the allowReplaced flag ([filecoin-project/lotus#7450](https://github.com/filecoin-project/lotus/pull/7450))
- fix staging area path buildup ([filecoin-project/lotus#7363](https://github.com/filecoin-project/lotus/pull/7363))
- storagemgr: Cleanup workerLk around worker resources ([filecoin-project/lotus#7334](https://github.com/filecoin-project/lotus/pull/7334))
- fix: check padSector Cid ([filecoin-project/lotus#7310](https://github.com/filecoin-project/lotus/pull/7310))
- sealing: Recover sectors after failed AddPiece ([filecoin-project/lotus#7492](https://github.com/filecoin-project/lotus/pull/7492))
- fix: support node instantiation in external packages ([filecoin-project/lotus#7511](https://github.com/filecoin-project/lotus/pull/7511))
- Chore/backport cleanup withdrawn dependency ([filecoin-project/lotus#7482](https://github.com/filecoin-project/lotus/pull/7482))

## Dependency Updates
- github.com/filecoin-project/go-data-transfer (v1.10.1 -> v1.11.1):
- github.com/filecoin-project/go-fil-markets (v1.12.0 -> v1.13.1):
- github.com/filecoin-project/go-paramfetch (v0.0.2-0.20210614165157-25a6c7769498 -> v0.0.2):
- update go-libp2p to v0.15.0 ([filecoin-project/lotus#7362](https://github.com/filecoin-project/lotus/pull/7362))
- update to go-graphsync v0.10.1 ([filecoin-project/lotus#7359](https://github.com/filecoin-project/lotus/pull/7359))

## Others
- Chocolate to master ([filecoin-project/lotus#7440](https://github.com/filecoin-project/lotus/pull/7440))
- releases -> master ([filecoin-project/lotus#7403](https://github.com/filecoin-project/lotus/pull/7403))
- remove nerpanet related code  ([filecoin-project/lotus#7373](https://github.com/filecoin-project/lotus/pull/7373))
- sync branch main with master on updates ([filecoin-project/lotus#7366](https://github.com/filecoin-project/lotus/pull/7366))
- remove job to install jq ([filecoin-project/lotus#7309](https://github.com/filecoin-project/lotus/pull/7309))
- restore filters for the build-macos job ([filecoin-project/lotus#7455](https://github.com/filecoin-project/lotus/pull/7455))
- v1.13.0-rc2 ([filecoin-project/lotus#7458](https://github.com/filecoin-project/lotus/pull/7458))
- v1.13.0-rc1 ([filecoin-project/lotus#7452](https://github.com/filecoin-project/lotus/pull/7452))

## Contributors

| Contributor | Commits | Lines ± | Files Changed |
|-------------|---------|---------|---------------|
| @dirkmc | 8 | +845/-375 | 55 |
| @magik6k | 10 | +1056/-60 | 26 |
| @aarshkshah1992 | 6 | +813/-259 | 16 |
| @arajasek | 10 | +552/-251 | 43 |
| @ribasushi | 6 | +505/-78 | 22 |
| @jennijuju | 7 | +212/-323 | 34 |
| @nonsense | 10 | +335/-139 | 19 |
| @dirkmc | 8 | +149/-55 | 16 |
| @hannahhoward | 4 | +56/-32 | 17 |
| @rvagg | 4 | +61/-13 | 9 |
| @jennijuju | 2 | +0/-57 | 2 |
| @hannahhoward | 1 | +33/-18 | 7 |
| @Kubuxu | 8 | +27/-16 | 9 |
| @coryschwartz | 1 | +16/-2 | 2 |
| @travisperson | 1 | +14/-0 | 1 |
| @frrist | 1 | +12/-0 | 2 |
| @ognots | 1 | +0/-10 | 2 |
| @lanzafame  | 1 | +3/-3 | 1 |
| @jennijuju | 1 | +2/-2 | 1 |
| @swift-mx | 1 | +1/-1 | 1 |

# v1.12.0 / 2021-10-12

This is a mandatory release of Lotus that introduces [Filecoin Network v14](https://github.com/filecoin-project/community/discussions/74#discussioncomment-1398542), codenamed the Chocolate upgrade. The Filecoin mainnet will upgrade at epoch 1231620, on 2021-10-26T13:30:00Z.

The Chocolate upgrade introduces the following FIPs, delivered in [v6 actors](https://github.com/filecoin-project/specs-actors/releases/tag/v6.0.0)

- [FIP-0020](https://github.com/filecoin-project/FIPs/blob/master/FIPS/fip-0020.md): Add return value to `WithdrawBalance`
- [FIP-0021](https://github.com/filecoin-project/FIPs/blob/master/FIPS/fip-0021.md): Correct quality calculation on expiration
- [FIP-0022](https://github.com/filecoin-project/FIPs/blob/master/FIPS/fip-0022.md): Bad deals don't fail PublishStorageDeals
- [FIP-0023](https://github.com/filecoin-project/FIPs/blob/master/FIPS/fip-0023.md): Break ties between tipsets of equal weight
- [FIP-0024](https://github.com/filecoin-project/FIPs/blob/master/FIPS/fip-0024.md): BatchBalancer & BatchDiscount Post-HyperDrive Adjustment
- [FIP-0026](https://github.com/filecoin-project/FIPs/blob/master/FIPS/fip-0026.md): Extend sector faulty period from 2 weeks to 6 weeks

Note that this release is built on top of lotus v1.11.3. Enterprising users like storage providers, data brokers and others are recommended to use lotus v1.13.0 for latest new features, improvements and bug fixes.

## New Features and Changes
- Implement and support [FIP-0024](https://github.com/filecoin-project/FIPs/blob/master/FIPS/fip-0024.md) BatchBalancer & BatchDiscount Post-HyperDrive Adjustment:
  - Precommit batch balancer support/config ([filecoin-project/lotus#7410](https://github.com/filecoin-project/lotus/pull/7410))
    - Set `BatchPreCommitAboveBaseFee` to decide whether sending out a PreCommits in individual messages or in a batch.
    - The default value of `BatchPreCommitAboveBaseFee` and `AggregateAboveBaseFee` are now updated to 0.32nanoFIL.
- The amount of FIL withdrawn from `WithdrawBalance` from miner or market via lotus CLI is now printed out upon message landing on the chain.

## Improvements
- Implement [FIP-0023](https://github.com/filecoin-project/FIPs/blob/master/FIPS/fip-0023.md) (Break ties between tipsets of equal weight)
  - ChainStore: Add a tiebreaker rule for tipsets of equal weight ([filecoin-project/lotus#7378](https://github.com/filecoin-project/lotus/pull/7378))
- Randomness: Move getters from ChainAPI to StateAPI ([filecoin-project/lotus#7322](https://github.com/filecoin-project/lotus/pull/7322))

## Bug Fixes
- Fix Drand fetching around null tipsets ([filecoin-project/lotus#7376](https://github.com/filecoin-project/lotus/pull/7376))

## Dependency Updates
- Add [v6 actors](https://github.com/filecoin-project/specs-actors/releases/tag/v6.0.0)
  - **Protocol changes**
    - Multisig Approve only hashes when hash in params
    - FIP 0020 WithdrawBalance methods return withdrawn value
    - FIP 0021 Fix bug in power calculation when extending verified deals sectors
    - FIP 0022 PublishStorageDeals drops errors in batch
    - FIP 0024 BatchBalancer update and burn added to PreCommitBatch
    - FIP 0026 Add FaultMaxAge extension
    - Reduce calls to power and reward actors by passing values from power cron
    - Defensive programming hardening power cron against programmer error
  - **Implementation changes**
    - Move to xerrors
    - Improved logging: burn events are not logged with reasons and burned value.
- github.com/filecoin-project/go-state-types (v0.1.1-0.20210810190654-139e0e79e69e -> v0.1.1-0.20210915140513-d354ccf10379):

## Others
- v1.12.0-rc1 prep ([filecoin-project/lotus#7426](https://github.com/filecoin-project/lotus/pull/7426)
- Extend FaultMaxAge to 6 weeks for actors v6 on test networks only ([filecoin-project/lotus#7421](https://github.com/filecoin-project/lotus/pull/7421))

## Contributors

| Contributor | Commits | Lines ± | Files Changed |
|-------------|---------|---------|---------------|
| @ZenGround0 | 12 | +4202/-2752 | 187 |
| @arajasek | 25 | +4567/-854 | 190 |
| @laudiacay | 4 | +1276/-435 | 37 |
| @laudiacay | 12 | +1350/-209 | 43 |
| @magik6k |  1 | +171/-13 | 8 |
| @Stebalien | 2 | +115/-12 | 6 |
| @jennijuju | 7 | +73/-34 | 26 |
| @travisperson | 2 | +19/-19 | 7 |
| @coryschwartz | 1 | +16/-2 | 2 |
| @Kubuxu | 5 | +5/-5 | 5 |
| @ribasushi | 1 | +5/-3 | 1 |

# v1.11.3 / 2021-09-29

lotus v1.11.3 is a feature release that's **highly recommended to ALL lotus users to upgrade**, including node
operators, storage providers and clients. It includes many improvements and bug fixes that result in perf
improvements in different area, like deal making, sealing and so on.

## Highlights

- 🌟🌟Introduce `MaxStagingDealsBytes - reject new deals if our staging deals area is full ([filecoin-project/lotus#7276](https://github.com/filecoin-project/lotus/pull/7276))
  - Set `MaxStagingDealsBytes` under the [Dealmaking] section of the markets' subsystem's `config.toml` to reject new incoming deals when the `deal-staging` directory of market subsystem's repo gets too large.
- 🌟🌟miner: Command to list/remove expired sectors locally ([filecoin-project/lotus#7140](https://github.com/filecoin-project/lotus/pull/7140))
  - run `./lotus-miner sectors expired -h` for more details.
- 🚀update to ffi to update-bellperson-proofs-v9-0-2 ([filecoin-project/lotus#7369](https://github.com/filecoin-project/lotus/pull/7369))
  - MinerX fellows(early testers of lotus releases) have reported faster WindowPoSt computation!
- 🌟dealpublisher: Fully validate deals before publishing ([filecoin-project/lotus#7234](https://github.com/filecoin-project/lotus/pull/7234))
  - This excludes the expired deals before sending out a PSD message which reduces the chances of PSD message failure due to invalid deals.
- 🌟Simple alert system; FD limit alerts ([filecoin-project/lotus#7108](https://github.com/filecoin-project/lotus/pull/7108))

## New Features

- feat(ci): include version/cli checks in tagged releases ([filecoin-project/lotus#7331](https://github.com/filecoin-project/lotus/pull/7331))
- Show deal sizes is sealing sectors ([filecoin-project/lotus#7261](https://github.com/filecoin-project/lotus/pull/7261))
- config for disabling NAT port mapping ([filecoin-project/lotus#7204](https://github.com/filecoin-project/lotus/pull/7204))
- Add optional mined block list to miner info ([filecoin-project/lotus#7202](https://github.com/filecoin-project/lotus/pull/7202))
- Shed: Create a verifreg command for when VRK isn't a multisig ([filecoin-project/lotus#7099](https://github.com/filecoin-project/lotus/pull/7099))

## Improvements

- build macOS CI ([filecoin-project/lotus#7307](https://github.com/filecoin-project/lotus/pull/7307))
- itests: remove cid equality comparison ([filecoin-project/lotus#7292](https://github.com/filecoin-project/lotus/pull/7292))
- Add partition info to the 'sectors status' command ([filecoin-project/lotus#7246](https://github.com/filecoin-project/lotus/pull/7246))
- chain: Cleanup consensus logic ([filecoin-project/lotus#7255](https://github.com/filecoin-project/lotus/pull/7255))
- builder: Handle chainstore config in ConfigFullNode ([filecoin-project/lotus#7232](https://github.com/filecoin-project/lotus/pull/7232))
- gateway: check tipsets in ChainGetPath ([filecoin-project/lotus#7230](https://github.com/filecoin-project/lotus/pull/7230))
- Refactor events subsystem ([filecoin-project/lotus#7000](https://github.com/filecoin-project/lotus/pull/7000))
- test: re-enable disabled tests ([filecoin-project/lotus#7211](https://github.com/filecoin-project/lotus/pull/7211))
- Reduce lotus-miner startup spam ([filecoin-project/lotus#7205](https://github.com/filecoin-project/lotus/pull/7205))
- Catch deal slashed because sector was terminated ([filecoin-project/lotus#7201](https://github.com/filecoin-project/lotus/pull/7201))
- Insert miner and network power data as gibibytes to avoid int64 overflows ([filecoin-project/lotus#7194](https://github.com/filecoin-project/lotus/pull/7194))
- sealing: Check piece CIDs after AddPiece ([filecoin-project/lotus#7185](https://github.com/filecoin-project/lotus/pull/7185))
- markets: OnDealExpiredOrSlashed - get deal by proposal instead of deal ID ([filecoin-project/lotus#5431](https://github.com/filecoin-project/lotus/pull/5431))
- Incoming: improve a log message ([filecoin-project/lotus#7181](https://github.com/filecoin-project/lotus/pull/7181))
- journal: make current log file have a fixed named (#7112) ([filecoin-project/lotus#7112](https://github.com/filecoin-project/lotus/pull/7112))
- call string.Repeat always with positive int ([filecoin-project/lotus#7104](https://github. com/filecoin-project/lotus/pull/7104))
- itests: support larger sector sizes; add large deal test. ([filecoin-project/lotus#7148](https://github.com/filecoin-project/lotus/pull/7148))
- Ignore nil throttler ([filecoin-project/lotus#7169](https://github.com/filecoin-project/lotus/pull/7169))

## Bug Fixes

- fix: escape periods to match actual periods in version
- fix bug for CommittedCapacitySectorLifetime ([filecoin-project/lotus#7337](https://github.com/filecoin-project/lotus/pull/7337))
- fix a panic in HandleRecoverDealIDs ([filecoin-project/lotus#7336](https://github.com/filecoin-project/lotus/pull/7336))
- fix index out of range ([filecoin-project/lotus#7273](https://github.com/filecoin-project/lotus/pull/7273))
- fix: correctly handle null blocks when detecting an expensive fork ([filecoin-project/lotus#7210](https://github.com/filecoin-project/lotus/pull/7210))
- fix: make lotus soup use the correct dependencies ([filecoin-project/lotus#7221](https://github.com/filecoin-project/lotus/pull/7221))
- fix: init restore adds empty storage.json ([filecoin-project/lotus#7025](https://github.com/filecoin-project/lotus/pull/7025))
- fix: disable broken testground integration test ([filecoin-project/lotus#7187](https://github.com/filecoin-project/lotus/pull/7187))
- fix TestDealPublisher ([filecoin-project/lotus#7173](https://github.com/filecoin-project/lotus/pull/7173))
- fix: make TestTimedCacheBlockstoreSimple pass reliably ([filecoin-project/lotus#7174](https://github.com/filecoin-project/lotus/pull/7174))
- Fix throttling bug ([filecoin-project/lotus#7177](https://github.com/filecoin-project/lotus/pull/7177))
- sealing: Fix sector state accounting with FinalizeEarly ([filecoin-project/lotus#7256](https://github.com/filecoin-project/lotus/pull/7256))
- docker entrypoint.sh missing variable escape character ([filecoin-project/lotus#7291](https://github.com/filecoin-project/lotus/pull/7291))
- sealing: Fix retry loop in SubmitCommitAggregate ([filecoin-project/lotus#7245](https://github.com/filecoin-project/lotus/pull/7245))
- sectors expired: Handle precomitted and unproven sectors correctly ([filecoin-project/lotus#7236](https://github.com/filecoin-project/lotus/pull/7236))
- stores: Fix reserved disk usage log spam ([filecoin-project/lotus#7233](https://github.com/filecoin-project/lotus/pull/7233))


## Dependency Updates

- github.com/filecoin-project/go-fil-markets (v1.8.1 -> v1.12.0):
- github.com/filecoin-project/go-data-transfer (v1.7.8 -> v1.10.1):
- update to ffi to update-bellperson-proofs-v9-0-2 ([filecoin-project/lotus#7369](https://github.com/filecoin-project/lotus/pull/7369))
- fix(deps): use go-graphsync v0.9.3 with hotfix
- Update to unified go-graphsync v0.9.0 ([filecoin-project/lotus#7197](https://github.com/filecoin-project/lotus/pull/7197))

## Others

- v1.11.3-rc2 ([filecoin-project/lotus#7371](https://github.com/filecoin-project/lotus/pull/7371))
- v1.11.3-rc1 ([filecoin-project/lotus#7299](https://github.com/filecoin-project/lotus/pull/7299))
- Increase threshold from 0.5% to 1% ([filecoin-project/lotus#7262](https://github.com/filecoin-project/lotus/pull/7262))
- ci: exclude cruft from code coverage ([filecoin-project/lotus#7189](https://github.com/filecoin-project/lotus/pull/7189))
- Bump version to v1.11.3-dev ([filecoin-project/lotus#7180](https://github.com/filecoin-project/lotus/pull/7180))
- test: disable flaky TestBatchDealInput ([filecoin-project/lotus#7176](https://github.com/filecoin-project/lotus/pull/7176))
- Turn off patch ([filecoin-project/lotus#7172](https://github.com/filecoin-project/lotus/pull/7172))
- test: disable flaky TestSimultaneousTransferLimit ([filecoin-project/lotus#7153](https://github.com/filecoin-project/lotus/pull/7153))


## Contributors

| Contributor | Commits | Lines ± | Files Changed |
|-------------|---------|---------|---------------|
| @magik6k | 39 | +3311/-1825 | 179 |
| @Stebalien | 23 | +1935/-1417 | 84 |
| @dirkmc | 12 | +921/-732 | 111 |
| @dirkmc | 12 | +663/-790 | 30 |
| @hannahhoward | 3 | +482/-275 | 46 |
| @travisperson | 1 | +317/-65 | 5 |
| @jennijuju | 11 | +223/-126 | 24 |
| @hannahhoward | 7 | +257/-55 | 16 |
| @nonsense| 9 | +258/-37 | 19 |
| @raulk | 4 | +127/-36 | 13 |
| @raulk | 1 | +43/-60 | 15 |
| @arajasek | 4 | +74/-8 | 10 |
| @Frank | 2 | +68/-8 | 3 |
| @placer14|  2 | +52/-1 | 4 |
| @ldoublewood | 2 | +15/-13 | 3 |
| @lanzafame | 1 | +16/-2 | 1 |
| @aarshkshah1992 | 2 | +11/-6 | 2 |
| @ZenGround0 | 2 | +7/-6 | 2 |
| @ognots | 1 | +0/-10 | 2 |
| @KAYUII | 2 | +4/-4 | 2 |
| @lanzafame | 1 | +6/-0 | 1 |
| @jacobheun | 1 | +3/-3 | 1 |
| @frank | 1 | +4/-0 | 1 |


# v1.11.2 / 2021-09-06

lotus v1.11.2 is a feature release that's **highly recommended ALL lotus users to upgrade**, including node operators,
storage providers and clients.

## Highlights
- 🌟🌟🌟 Introduce Dagstore and CARv2 for deal-making (#6671) ([filecoin-project/lotus#6671](https://github.com/filecoin-project/lotus/pull/6671))
  - **[lotus miner markets' Dagstore](https://lotus.filecoin.io/storage-providers/operate/dagstore/)** is a
    component of the `markets` subsystem in lotus-miner. It is a sharded store to hold large IPLD graphs efficiently,
    packaged as  location-transparent attachable CAR files and it replaces the former Badger staging blockstore. It
    is designed to provide high efficiency and throughput, and minimize resource utilization during deal-making operations.  
    The dagstore also leverages the indexing features of [CARv2](https://github.com/ipld/ipld/blob/master/specs/transport/car/carv2/index.md) to enable plan CAR files to act as read and write
    blockstores, which are served as the direct medium for data exchanges in markets for both storage and retrieval
    deal making without requiring intermediate buffers.
  - In the future, lotus will leverage and interact with Dagstore a lot for new features and improvements for deal
    making, therefore, it's highly recommended to lotus users to go through [Lotus Miner: About the markets dagstore](https://lotus.filecoin.io/storage-providers/operate/dagstore/) thoroughly to learn more about Dagstore's
    conceptual overview, terminology, directory structure, configuration and so on.
  - **Note**:
    - When you first start your lotus-miner or market subsystem with this release, a one-time/first-time **dagstore migration** will be triggered which replaces the former Badger staging blockstore with dagstore. We highly
      recommend storage providers to read this [section](https://lotus.filecoin.io/storage-providers/operate/dagstore/#first-time-migration) to learn more about
      what the process does, what to expect and how monitor it.
    - It is highly recommended to **wait all ongoing data transfer to finish or cancel inbound storage deals that
      are still transferring**, using the `lotus-miner data-transfers cancel` command before upgrade your market nodes. Reason being that the new dagstore changes attributes in the internal deal state objects, and the paths to the staging CARs where the deal data was being placed will be lost.
    - ‼️Having your dags initialized will become important in the near feature for you to provide a better storage
      and retrieval service. We'd suggest you to start [forced bulk initialization] soon if possible as this process
      places relatively high IP workload on your storage system and is better to be carried out gradually and over a
      longer timeframe. Read how to do properly perform a force bulk initialization [here](https://lotus.filecoin.io/storage-providers/operate/dagstore/#forcing-bulk-initialization).
    - ⏮ Rollback Alert(from v1.11.2-rcX to any version lower): If a storages deal is initiated with M1/v1.11.2(-rcX)
      release, it needs to get to the `StorageDealAwaitingPrecommit` state before you can do a version rollback or the markets process may panic.
  - 💙 **Special thanks to [MinerX fellows for testing and providing valuable feedbacks](https://github.com/filecoin-project/lotus/discussions/6852) for Dagstore in the past month!**
- 🌟🌟 rpcenc: Support reader redirect ([filecoin-project/lotus#6952](https://github.com/filecoin-project/lotus/pull/6952))
  - This allows market processes to send piece bytes directly to workers involved on `AddPiece`.
- Extending sectors: more practical and flexible tools ([filecoin-project/lotus#6097](https://github.com/filecoin-project/lotus/pull/6097))
  - `lotus-miner sectors check-expire` to inspect expiring sectors.
  - `lotus-miner sectors renew` for renewing expiring sectors, see the command help menu for customizable option
    like `extension`, `new-expiration` and so on.
- ‼️ MpoolReplaceCmd ( lotus mpool replace`) now takes FIL for fee-limit ([filecoin-project/lotus#6927](https://github.com/filecoin-project/lotus/pull/6927))
- Drop townhall/chainwatch ([filecoin-project/lotus#6912](https://github.com/filecoin-project/lotus/pull/6912))
  - ChainWatch is no longer supported by lotus.
- Configurable CC Sector Expiration ([filecoin-project/lotus#6803](https://github.com/filecoin-project/lotus/pull/6803))
  - Set `CommittedCapacitySectorLifetime` in lotus-miner/config.toml to specify the default expiration for a new CC
    sector, value must be between 180-540 days inclusive.

## New Features
- api/command for encoding actor params ([filecoin-project/lotus#7150](https://github.com/filecoin-project/lotus/pull/7150))
- shed: Support raw encoding in cid id ([filecoin-project/lotus#7149](https://github.com/filecoin-project/lotus/pull/7149))
- feat(miner deals): create subdir to miner repo for staged deals ([filecoin-project/lotus#6853](https://github.com/filecoin-project/lotus/pull/6853))
- Support --actor in miner actor control list ([filecoin-project/lotus#7027](https://github.com/filecoin-project/lotus/pull/7027))
- Shed: Include network name in genesis-verify ([filecoin-project/lotus#7019](https://github.com/filecoin-project/lotus/pull/7019))
- feat: add ChainGetTipSetAfterHeight ([filecoin-project/lotus#6990](https://github.com/filecoin-project/lotus/pull/6990))
- lotus-shed splitstore clear command ([filecoin-project/lotus#6967](https://github.com/filecoin-project/lotus/pull/6967))

## Improvements
- improve get api error messages ([filecoin-project/lotus#7088](https://github.com/filecoin-project/lotus/pull/7088))
- Strict major minor version checking on v0 and v1 apis ([filecoin-project/lotus#7038](https://github.com/filecoin-project/lotus/pull/7038))
- make lotus-miner net commands hit markets subsystem. ([filecoin-project/lotus#7042](https://github.com/filecoin-project/lotus/pull/7042))
- Test with latest actors version ([filecoin-project/lotus#6998](https://github.com/filecoin-project/lotus/pull/6998))
- Reduce splitstore memory usage during chain walks ([filecoin-project/lotus#6949](https://github.com/filecoin-project/lotus/pull/6949))
- Remove forgotten non-functioning config from the pre-mainnet days ([filecoin-project/lotus#6970](https://github.com/filecoin-project/lotus/pull/6970))
- add explicit error msg if repo dir does not exist ([filecoin-project/lotus#6909](https://github.com/filecoin-project/lotus/pull/6909))
- Test/pledge batching msg prop ([filecoin-project/lotus#6537](https://github.com/filecoin-project/lotus/pull/6537))
- reasonable max value for initial sector expiration ([filecoin-project/lotus#6099](https://github.com/filecoin-project/lotus/pull/6099))
- support MARKETS_API_INFO env var, and markets-repo, markets-api-url CLI flags. ([filecoin-project/lotus#6936](https://github.com/filecoin-project/lotus/pull/6936))
- Improve formatting of workers CLI ([filecoin-project/lotus#6942](https://github.com/filecoin-project/lotus/pull/6942))
- make: set default GOCC earlier ([filecoin-project/lotus#6932](https://github.com/filecoin-project/lotus/pull/6932))
- Moving GC Followup ([filecoin-project/lotus#6905](https://github.com/filecoin-project/lotus/pull/6905))
- Log more call context during errors ([filecoin-project/lotus#6918](https://github.com/filecoin-project/lotus/pull/6918))
- polish(errors): better state tree errors ([filecoin-project/lotus#6923](https://github.com/filecoin-project/lotus/pull/6923))
- adding an RuntimeSubsystems API to storage miner; fix `lotus-miner info` ([filecoin-project/lotus#6906](https://github.com/filecoin-project/lotus/pull/6906))
- Reduce entropy in the chain package ([filecoin-project/lotus#6889](https://github.com/filecoin-project/lotus/pull/6889))
- make: Allow setting Go compiler with GOCC ([filecoin-project/lotus#6911](https://github.com/filecoin-project/lotus/pull/6911))

## Bug Fixes
- sealing: Fix RecoverDealIDs loop with changed PieceCID ([filecoin-project/lotus#7117](https://github.com/filecoin-project/lotus/pull/7117))
- Fix error handling in SectorAddPieceToAny api impl ([filecoin-project/lotus#7135](https://github.com/filecoin-project/lotus/pull/7135))
- add rice box to required binaries ([filecoin-project/lotus#7125](https://github.com/filecoin-project/lotus/pull/7125))
- fix(miner): always create miner deal staging directory (#7098) ([filecoin-project/lotus#7098](https://github.com/filecoin-project/lotus/pull/7098))
- fix build after merging #6097. (#7096) ([filecoin-project/lotus#7096](https://github.com/filecoin-project/lotus/pull/7096))
- fix: don't check for t_aux when proving ([filecoin-project/lotus#7011](https://github.com/filecoin-project/lotus/pull/7011))
- fix: vet actors shims ([filecoin-project/lotus#6999](https://github.com/filecoin-project/lotus/pull/6999))
- fix: more logging in maybeStartBatch error ([filecoin-project/lotus#6996](https://github.com/filecoin-project/lotus/pull/6996))
- fix flaky TestDealPublisher and re-enable ([filecoin-project/lotus#6991](https://github.com/filecoin-project/lotus/pull/6991))
- fix skipCount ([filecoin-project/lotus#6940](https://github.com/filecoin-project/lotus/pull/6940))
- fix bug in MpoolPending message exclusion ([filecoin-project/lotus#6945](https://github.com/filecoin-project/lotus/pull/6945))
- PreCommitPolicy: Don't try to align expirations on proving period boundaries ([filecoin-project/lotus#7018](https://github.com/filecoin-project/lotus/pull/7018))
- make: fix version check when using gotip ([filecoin-project/lotus#6916](https://github.com/filecoin-project/lotus/pull/6916))
- fix ticket check ([filecoin-project/lotus#6882](https://github.com/filecoin-project/lotus/pull/6882))

## Dependency Updates
- github.com/filecoin-project/go-data-transfer (v1.7.2 -> v1.7.8):
- github.com/filecoin-project/go-fil-markets (v1.6.2 -> v1.8.1):
- update go-libp2p-pubsub to v0.5.4 ([filecoin-project/lotus#6958](https://github.com/filecoin-project/lotus/pull/6958))
- integrate the proof patch: tag proofs-v9-revert-deps-hotfix
- Update markets, dt and graphsync ([filecoin-project/lotus#7160](https://github.com/filecoin-project/lotus/pull/7160))
- Remove replace directive for multihash dep (#7113) ([filecoin-project/lotus#7113](https://github.com/filecoin-project/lotus/pull/7113))
- upgrade upstream dependencies. ([filecoin-project/lotus#7115](https://github.com/filecoin-project/lotus/pull/7115))
- Update to latest FFI ([filecoin-project/lotus#7110](https://github.com/filecoin-project/lotus/pull/7110))
- Update state machine deps for logging ([filecoin-project/lotus#6941](https://github.com/filecoin-project/lotus/pull/6941))
- Update deps for more logging in data transfer and markets ([filecoin-project/lotus#6937](https://github.com/filecoin-project/lotus/pull/6937))
- Update to branches with improved logging ([filecoin-project/lotus#6919](https://github.com/filecoin-project/lotus/pull/6919))
- update go-libp2p-pubsub to v0.5.3 ([filecoin-project/lotus#6907](https://github.com/filecoin-project/lotus/pull/6907))

## Others
- Fix nits and see if codecov works now with auto ([filecoin-project/lotus#7151](https://github.com/filecoin-project/lotus/pull/7151))
- Codecov Projects ([filecoin-project/lotus#7147](https://github.com/filecoin-project/lotus/pull/7147))
- remove m1 templates and make area selection multi-optionable ([filecoin-project/lotus#7121](https://github.com/filecoin-project/lotus/pull/7121))
- release -> master ([filecoin-project/lotus#7105](https://github.com/filecoin-project/lotus/pull/7105))
- Lotus release process  - how we make releases ([filecoin-project/lotus#6944](https://github.com/filecoin-project/lotus/pull/6944))
- codecov: fix mock name ([filecoin-project/lotus#7039](https://github.com/filecoin-project/lotus/pull/7039))
- codecov: fix regexes ([filecoin-project/lotus#7037](https://github.com/filecoin-project/lotus/pull/7037))
- chore: disable flaky test ([filecoin-project/lotus#6957](https://github.com/filecoin-project/lotus/pull/6957))
- set buildtype in nerpa and butterfly ([filecoin-project/lotus#6085](https://github.com/filecoin-project/lotus/pull/6085))
- release v1.11.1 backport -> master ([filecoin-project/lotus#6929](https://github.com/filecoin-project/lotus/pull/6929))
- chore: fixup issue templates ([filecoin-project/lotus#6899](https://github.com/filecoin-project/lotus/pull/6899))
- bump master version to v1.11.2-dev ([filecoin-project/lotus#6903](https://github.com/filecoin-project/lotus/pull/6903))
- releases -> master for v1.11.0 ([filecoin-project/lotus#6894](https://github.com/filecoin-project/lotus/pull/6894))


Contributors

| Contributor | Commits | Lines ± | Files Changed |
|-------------|---------|---------|---------------|
| @magik6k | 23 | +5040/-8389 | 114 |
| @aarshkshah1992 | 11 | +4859/-1078 | 101 |
| @raulk | 5 | +4170/-1662 | 104 |
| @vyzo | 30 | +1092/-702 | 49 |
| @nonsense | 6 | +630/-472 | 19 |
| @ZenGround0 | 31 | +556/-274 | 74 |
| @He Weidong | 16 | +680/-128 | 16 |
| @raulk | 16 | +444/-277 | 49 |
| @Stebalien | 11 | +403/-259 | 48 |
| @jennijuju| 17 | +276/-281 | 42 |
| @dirkmc | 5 | +204/-138 | 20 |
| @placer14 | 7 | +178/-77 | 17 |
| @BlocksOnAChain | 1 | +138/-0 | 1 |
| @Frrist | 1 | +63/-56 | 2 |
| @arajasek | 7 | +74/-42 | 13 |
| @frrist | 2 | +67/-6 | 6 |
| @hannahhoward | 2 | +13/-11 | 3 |
| @coryschwartz | 1 | +16/-6 | 3 |
| @whyrusleeping | 1 | +7/-7 | 1 |
| @hunjixin | 1 | +8/-6 | 1 |
| @aarshkshah1992 | 1 | +6/-6 | 2 |
| @dirkmc | 2 | +8/-0 | 2 |
| @mx | 2 | +6/-1 | 2 |
| @travisperson | 1 | +3/-2 | 1 |
| @jennijuju | 2 | +2/-2 | 2 |
| @ribasushi | 1 | +1/-2 | 2 |

# 1.11.1 / 2021-08-16

> Note: for discussion about this release, please comment [here](https://github.com/filecoin-project/lotus/discussions/6904)

This is a  **highly recommended** but optional Lotus v1.11.1 release that introduces many deal making and datastore improvements and new features along with other bug fixes.

## Highlights
- ⭐️⭐️⭐️[**lotus-miner market subsystem**](https://lotus.filecoin.io/storage-providers/advanced-configurations/split-markets-miners/) is introduced in this release! It is **highly recommended** for storage providers to run markets processes on a separate machine! Doing so, only this machine needs to exposes public ports for deal making. This also means that the other miner operations can now be completely isolated by from the deal making processes and storage providers can stop and restarts the markets process without affecting an ongoing Winning/Window PoSt!
  - More details on the concepts, architecture and how to split the market process can be found [here](https://lotus.filecoin.io/storage-providers/advanced-configurations/split-markets-miners/#concepts).
  - Base on your system setup(running on separate machines, same machine and so on), please see the suggested practice by community members [here](https://github.com/filecoin-project/lotus/discussions/7047#discussion-3515335).
    - Note: if you are running lotus-worker on a different machine, you will need to set `MARKETS_API_INFO` for certain CLI to work properly. This will be improved by #7072.
  - Huge thanks to MinerX fellows for [helping testing the implementation, reporting the issues so they were fixed by now and providing feedbacks](https://github.com/filecoin-project/lotus/discussions/6861) to user docs in the past three weeks!
- Config for collateral from miner available balance ([filecoin-project/lotus#6629](https://github.com/filecoin-project/lotus/pull/6629))
  - Better control your sector collateral payment by setting `CollateralFromMinerBalance`, `AvailableBalanceBuffer` and `DisableCollateralFallback`.
    - `CollateralFromMinerBalance`:  whether to use available miner balance for sector collateral instead of sending it with each message, default is `false`.
    - `AvailableBalanceBuffer`: minimum available balance to keep in the miner actor before sending it with messages, default is 0FIL.
    - `DisableCollateralFallback`: whether to send collateral with messages even if there is no available balance in the miner actor, default is `false`.
- Config for deal publishing control addresses ([filecoin-project/lotus#6697](https://github.com/filecoin-project/lotus/pull/6697))
  - Set `DealPublishControl` to set the wallet used for sending `PublishStorageDeals` messages, instructions [here](https://lotus.filecoin.io/storage-providers/operate/addresses/#control-addresses).
- Config UX improvements ([filecoin-project/lotus#6848](https://github.com/filecoin-project/lotus/pull/6848))
  - You can now preview the the default and updated node config by running `lotus/lotus-miner config default/updated`

## New Features
- ⭐️⭐️⭐️ Support standalone miner-market process ([filecoin-project/lotus#6356](https://github.com/filecoin-project/lotus/pull/6356))
- **⭐️⭐️ Experimental** [Splitstore]((https://github.com/filecoin-project/lotus/blob/master/blockstore/splitstore/README.md)) (more details coming in v1.11.2! Stay tuned! Join the discussion [here](https://github.com/filecoin-project/lotus/discussions/5788) if you have questions!) :
  - Improve splitstore warmup ([filecoin-project/lotus#6867](https://github.com/filecoin-project/lotus/pull/6867))
  - Moving GC for badger ([filecoin-project/lotus#6854](https://github.com/filecoin-project/lotus/pull/6854))
  - splitstore shed utils ([filecoin-project/lotus#6811](https://github.com/filecoin-project/lotus/pull/6811))
  - fix warmup by decoupling state from message receipt walk ([filecoin-project/lotus#6841](https://github.com/filecoin-project/lotus/pull/6841))
  - Splitstore: support on-disk marksets using badger ([filecoin-project/lotus#6833](https://github.com/filecoin-project/lotus/pull/6833))
  - cache loaded block messages ([filecoin-project/lotus#6760](https://github.com/filecoin-project/lotus/pull/6760))
  - Splitstore: add retention policy option for keeping messages in the hotstore ([filecoin-project/lotus#6775](https://github.com/filecoin-project/lotus/pull/6775))
  - Introduce the LOTUS_CHAIN_BADGERSTORE_DISABLE_FSYNC envvar ([filecoin-project/lotus#6817](https://github.com/filecoin-project/lotus/pull/6817))
  - Splitstore: add support for protecting out of chain references in the blockstore ([filecoin-project/lotus#6777](https://github.com/filecoin-project/lotus/pull/6777))
  - Implement exposed splitstore ([filecoin-project/lotus#6762](https://github.com/filecoin-project/lotus/pull/6762))
  - Splitstore code reorg ([filecoin-project/lotus#6756](https://github.com/filecoin-project/lotus/pull/6756))
  - Splitstore: Some small fixes ([filecoin-project/lotus#6754](https://github.com/filecoin-project/lotus/pull/6754))
  - Splitstore Enhanchements ([filecoin-project/lotus#6474](https://github.com/filecoin-project/lotus/pull/6474))
- lotus-shed: initial export cmd for markets related metadata ([filecoin-project/lotus#6840](https://github.com/filecoin-project/lotus/pull/6840))
- add a very verbose -vv flag to lotus and lotus-miner. ([filecoin-project/lotus#6888](https://github.com/filecoin-project/lotus/pull/6888))
- Add allocated sectorid vis ([filecoin-project/lotus#4638](https://github.com/filecoin-project/lotus/pull/4638))
- add a command for compacting sector numbers bitfield ([filecoin-project/lotus#4640](https://github.com/filecoin-project/lotus/pull/4640))
  - Run `lotus-miner actor compact-allocated` to compact sector number allocations to reduce the size of the allocated sector number bitfield.
- Add ChainGetMessagesInTipset API ([filecoin-project/lotus#6642](https://github.com/filecoin-project/lotus/pull/6642))
- Handle the --color flag via proper global state ([filecoin-project/lotus#6743](https://github.com/filecoin-project/lotus/pull/6743))
  - Enable color by default only if os.Stdout is a TTY ([filecoin-project/lotus#6696](https://github.com/filecoin-project/lotus/pull/6696))
  - Stop outputing ANSI color on non-TTY ([filecoin-project/lotus#6694](https://github.com/filecoin-project/lotus/pull/6694))
- Envvar to disable slash filter ([filecoin-project/lotus#6620](https://github.com/filecoin-project/lotus/pull/6620))
- commit batch: AggregateAboveBaseFee config ([filecoin-project/lotus#6650](https://github.com/filecoin-project/lotus/pull/6650))
- shed tool to estimate aggregate network fees ([filecoin-project/lotus#6631](https://github.com/filecoin-project/lotus/pull/6631))

## Bug Fixes
- Fix padding of deals, which only partially shipped in #5988 ([filecoin-project/lotus#6683](https://github.com/filecoin-project/lotus/pull/6683))
- fix deal concurrency test failures by upgrading graphsync and others ([filecoin-project/lotus#6724](https://github.com/filecoin-project/lotus/pull/6724))
- fix: on randomness change, use new rand ([filecoin-project/lotus#6805](https://github.com/filecoin-project/lotus/pull/6805))  - fix: always check if StateSearchMessage returns nil ([filecoin-project/lotus#6802](https://github.com/filecoin-project/lotus/pull/6802))
- test: fix flaky window post tests ([filecoin-project/lotus#6804](https://github.com/filecoin-project/lotus/pull/6804))
-  wrap close(wait) with sync.Once to avoid panic ([filecoin-project/lotus#6800](https://github.com/filecoin-project/lotus/pull/6800))
- fixes #6786 segfault ([filecoin-project/lotus#6787](https://github.com/filecoin-project/lotus/pull/6787))
-  ClientRetrieve stops on cancel([filecoin-project/lotus#6739](https://github.com/filecoin-project/lotus/pull/6739))
- Fix bugs in sectors extend --v1-sectors ([filecoin-project/lotus#6066](https://github.com/filecoin-project/lotus/pull/6066))
- fix "lotus-seed genesis car" error "merkledag: not found" ([filecoin-project/lotus#6688](https://github.com/filecoin-project/lotus/pull/6688))
- Get retrieval pricing input should not error out on a deal state fetch ([filecoin-project/lotus#6679](https://github.com/filecoin-project/lotus/pull/6679))
- Fix more CID double-encoding as hex ([filecoin-project/lotus#6680](https://github.com/filecoin-project/lotus/pull/6680))
- storage: Fix FinalizeSector with sectors in stoage paths ([filecoin-project/lotus#6653](https://github.com/filecoin-project/lotus/pull/6653))
- Fix tiny error in check-client-datacap ([filecoin-project/lotus#6664](https://github.com/filecoin-project/lotus/pull/6664))
- Fix: precommit_batch method used the wrong cfg.CommitBatchWait ([filecoin-project/lotus#6658](https://github.com/filecoin-project/lotus/pull/6658))
- fix ticket expiration check ([filecoin-project/lotus#6635](https://github.com/filecoin-project/lotus/pull/6635))
- remove precommit check in handleCommitFailed ([filecoin-project/lotus#6634](https://github.com/filecoin-project/lotus/pull/6634))
- fix prove commit aggregate send token amount ([filecoin-project/lotus#6625](https://github.com/filecoin-project/lotus/pull/6625))

## Improvements
- Eliminate inefficiency in markets logging ([filecoin-project/lotus#6895](https://github.com/filecoin-project/lotus/pull/6895))
- rename `cmd/lotus{-storage=>}-miner` to match binary. ([filecoin-project/lotus#6886](https://github.com/filecoin-project/lotus/pull/6886))
- fix racy TestSimultanenousTransferLimit. ([filecoin-project/lotus#6862](https://github.com/filecoin-project/lotus/pull/6862))
- ValidateBlock: Assert that block header height's are greater than parents ([filecoin-project/lotus#6872](https://github.com/filecoin-project/lotus/pull/6872))
- feat: Don't panic when api impl is nil ([filecoin-project/lotus#6857](https://github.com/filecoin-project/lotus/pull/6857))
- add docker-compose file ([filecoin-project/lotus#6544](https://github.com/filecoin-project/lotus/pull/6544))
- easy way to make install app ([filecoin-project/lotus#5183](https://github.com/filecoin-project/lotus/pull/5183))
- api: Separate the Net interface from Common ([filecoin-project/lotus#6627](https://github.com/filecoin-project/lotus/pull/6627))  - add StateReadState to gateway api ([filecoin-project/lotus#6818](https://github.com/filecoin-project/lotus/pull/6818))
- add SealProof in SectorBuilder ([filecoin-project/lotus#6815](https://github.com/filecoin-project/lotus/pull/6815))
- sealing: Handle preCommitParams errors more correctly ([filecoin-project/lotus#6763](https://github.com/filecoin-project/lotus/pull/6763))
- ClientFindData: always fetch peer id from chain ([filecoin-project/lotus#6807](https://github.com/filecoin-project/lotus/pull/6807))
- test: handle null blocks in TestForkRefuseCall ([filecoin-project/lotus#6758](https://github.com/filecoin-project/lotus/pull/6758))
- Add more deal details to lotus-miner info ([filecoin-project/lotus#6708](https://github.com/filecoin-project/lotus/pull/6708))
- add election backtest ([filecoin-project/lotus#5950](https://github.com/filecoin-project/lotus/pull/5950))
- add dollar sign ([filecoin-project/lotus#6690](https://github.com/filecoin-project/lotus/pull/6690))
- get-actor cli spelling fix ([filecoin-project/lotus#6681](https://github.com/filecoin-project/lotus/pull/6681))
- polish(statetree): accept a context in statetree diff for timeouts ([filecoin-project/lotus#6639](https://github.com/filecoin-project/lotus/pull/6639))
- Add helptext to lotus chain export ([filecoin-project/lotus#6672](https://github.com/filecoin-project/lotus/pull/6672))
- add an incremental nonce itest. ([filecoin-project/lotus#6663](https://github.com/filecoin-project/lotus/pull/6663))
- commit batch: Initialize the FailedSectors map ([filecoin-project/lotus#6647](https://github.com/filecoin-project/lotus/pull/6647))
- Fast-path retry submitting commit aggregate if commit is still valid  ([filecoin-project/lotus#6638](https://github.com/filecoin-project/lotus/pull/6638))
- Reuse timers in sealing batch logic ([filecoin-project/lotus#6636](https://github.com/filecoin-project/lotus/pull/6636))

## Dependency Updates
- Update to proof v8.0.3 ([filecoin-project/lotus#6890](https://github.com/filecoin-project/lotus/pull/6890))
- update to go-fil-market v1.6.0 ([filecoin-project/lotus#6885](https://github.com/filecoin-project/lotus/pull/6885))
- Bump go-multihash, adjust test for supported version ([filecoin-project/lotus#6674](https://github.com/filecoin-project/lotus/pull/6674))
- github.com/filecoin-project/go-data-transfer (v1.6.0 -> v1.7.2):
- github.com/filecoin-project/go-fil-markets (v1.5.0 -> v1.6.2):
- github.com/filecoin-project/go-padreader (v0.0.0-20200903213702-ed5fae088b20 -> v0.0.0-20210723183308-812a16dc01b1)
- github.com/filecoin-project/go-state-types (v0.1.1-0.20210506134452-99b279731c48 -> v0.1.1-0.20210810190654-139e0e79e69e)
- github.com/filecoin-project/go-statemachine (v0.0.0-20200925024713-05bd7c71fbfe -> v1.0.1)
- update go-libp2p-pubsub to v0.5.0 ([filecoin-project/lotus#6764](https://github.com/filecoin-project/lotus/pull/6764))

## Others
- Master->v1.11.1 ([filecoin-project/lotus#7051](https://github.com/filecoin-project/lotus/pull/7051))
- v1.11.1-rc2 ([filecoin-project/lotus#6966](https://github.com/filecoin-project/lotus/pull/6966))
- Backport master -> v1.11.1 ([filecoin-project/lotus#6965](https://github.com/filecoin-project/lotus/pull/6965))
- Fixes in master -> release ([filecoin-project/lotus#6933](https://github.com/filecoin-project/lotus/pull/6933))
- Add changelog  for v1.11.1-rc1 and bump the version ([filecoin-project/lotus#6900](https://github.com/filecoin-project/lotus/pull/6900))
- Fix  merge release -> v1.11.1 ([filecoin-project/lotus#6897](https://github.com/filecoin-project/lotus/pull/6897))
- Update RELEASE_ISSUE_TEMPLATE.md ([filecoin-project/lotus#6880](https://github.com/filecoin-project/lotus/pull/6880))
- Add github actions for staled pr ([filecoin-project/lotus#6879](https://github.com/filecoin-project/lotus/pull/6879))
- Update issue templates and add templates for M1 ([filecoin-project/lotus#6856](https://github.com/filecoin-project/lotus/pull/6856))
- Fix links in issue templates
- Update issue templates to forms ([filecoin-project/lotus#6798](https://github.com/filecoin-project/lotus/pull/6798)
- Nerpa v13 upgrade ([filecoin-project/lotus#6837](https://github.com/filecoin-project/lotus/pull/6837))
- add docker-compose file ([filecoin-project/lotus#6544](https://github.com/filecoin-project/lotus/pull/6544))
- release -> master ([filecoin-project/lotus#6828](https://github.com/filecoin-project/lotus/pull/6828))
- Resurrect CODEOWNERS, but for maintainers group ([filecoin-project/lotus#6773](https://github.com/filecoin-project/lotus/pull/6773))
- Master disclaimer  ([filecoin-project/lotus#6757](https://github.com/filecoin-project/lotus/pull/6757))
- Create stale.yml ([filecoin-project/lotus#6747](https://github.com/filecoin-project/lotus/pull/6747))
- Release template: Update all testnet infra at once ([filecoin-project/lotus#6710](https://github.com/filecoin-project/lotus/pull/6710))
- Release Template: remove binary validation step ([filecoin-project/lotus#6709](https://github.com/filecoin-project/lotus/pull/6709))
- Reset of the interop network ([filecoin-project/lotus#6689](https://github.com/filecoin-project/lotus/pull/6689))
- Update version.go to 1.11.1 ([filecoin-project/lotus#6621](https://github.com/filecoin-project/lotus/pull/6621))

## Contributors

| Contributor | Commits | Lines ± | Files Changed |
|-------------|---------|---------|---------------|
| @vyzo | 313 | +8928/-6010 | 415 |
| @nonsense | 103 | +6041/-4041 | 304 |
| @magik6k | 37 | +3851/-1611 | 146 |
| @ZenGround0 | 24 | +1693/-1394 | 95 |
| @placer14 | 1 | +2310/-578 | 8 |
| @dirkmc | 7 | +1154/-726 | 29 |
| @raulk | 44 | +969/-616 | 141 |
| @jennijuju | 15 | +682/-354 | 47 |
| @ribasushi | 18 | +469/-273 | 64 |
| @coryschwartz | 5 | +576/-135 | 14 |
| @hunjixin | 7 | +404/-82 | 19 |
| @dirkmc | 17 | +348/-47 | 17 |
| @tchardin | 2 | +262/-34 | 5 |
| @aarshkshah1992 | 9 | +233/-63 | 44 |
| @Kubuxu | 4 | +254/-16 | 4 |
| @hannahhoward | 6 | +163/-75 | 8 |
| @whyrusleeping | 4 | +157/-16 | 9 |
| @Whyrusleeping | 2 | +87/-66 | 10 |
| @arajasek | 10 | +81/-53 | 13 |
| @zgfzgf | 2 | +104/-4 | 2 |
| @aarshkshah1992 | 6 | +85/-19 | 10 |
| @llifezou | 4 | +59/-20 | 4 |
| @Stebalien | 7 | +47/-17 | 9 |
| @johnli-helloworld | 3 | +46/-15 | 5 |
| @frrist | 1 | +28/-23 | 2 |
| @hannahhoward | 4 | +46/-5 | 11 |
| @Jennifer | 4 | +31/-2 | 4 |
| @wangchao | 1 | +1/-27 | 1 |
| @jennijuju | 2 | +7/-21 | 2 |
| @chadwick2143 | 1 | +15/-1 | 1 |
| @Jerry | 2 | +9/-4 | 2 |
| Steve Loeppky | 2 | +12/-0 | 2 |
| David Dias | 1 | +9/-0 | 1 |
| dependabot[bot] | 1 | +3/-3 | 1 |
| zhoutian527 | 1 | +2/-2 | 1 |
| xloem | 1 | +4/-0 | 1 |
| | 2 | +2/-2 | 3 |
| Liviu Damian | 2 | +2/-2 | 2 |
| @jimpick | 2 | +2/-2 | 2 |
| Frank | 1 | +3/-0 | 1 |
| turuslan | 1 | +1/-1 | 1 |
| Kirk Baird | 1 | +0/-0 | 1 |

# 1.11.0 / 2021-07-22

This is a **highly recommended** release of Lotus that have many bug fixes, improvements and new features.

## Highlights
- Miner SimultaneousTransfers config ([filecoin-project/lotus#6612](https://github.com/filecoin-project/lotus/pull/6612))
- Miner SimultaneousTransfers config ([filecoin-project/lotus#6612](https://github.com/filecoin-project/lotus/pull/6612))
  - Set `SimultaneousTransfers` in lotus miner config to configure the maximum number of parallel online data transfers, including both storage and retrieval deals.
- Dynamic Retrieval pricing ([filecoin-project/lotus#6175](https://github.com/filecoin-project/lotus/pull/6175))
  - Customize your retrieval ask price, see a quick tutorial [here](https://github.com/filecoin-project/lotus/discussions/6780).
- Robust message management  ([filecoin-project/lotus#5822](https://github.com/filecoin-project/lotus/pull/5822))
  - run `lotus mpool manage and follow the instructions!
  - Demo available at https://www.youtube.com/watch?v=QDocpLQjZgQ.
- Add utils to use multisigs as miner owners ([filecoin-project/lotus#6490](https://github.com/filecoin-project/lotus/pull/6490))

## More New Features
-  feat: implement lotus-sim ([filecoin-project/lotus#6406](https://github.com/filecoin-project/lotus/pull/6406))
- implement a command to export a car ([filecoin-project/lotus#6405](https://github.com/filecoin-project/lotus/pull/6405))
- Add a command to get the fees of a deal ([filecoin-project/lotus#5307](https://github.com/filecoin-project/lotus/pull/5307))
  - run `lotus-shed market get-deal-fees`
- Add a command to list retrievals ([filecoin-project/lotus#6337](https://github.com/filecoin-project/lotus/pull/6337))
  - run `lotus client list-retrievals`
- lotus-gateway: add check command ([filecoin-project/lotus#6373](https://github.com/filecoin-project/lotus/pull/6373))
- lotus-wallet: JWT Support ([filecoin-project/lotus#6360](https://github.com/filecoin-project/lotus/pull/6360))
- Allow starting networks from arbitrary actor versions ([filecoin-project/lotus#6305](https://github.com/filecoin-project/lotus/pull/6305))
- oh, snap! ([filecoin-project/lotus#6202](https://github.com/filecoin-project/lotus/pull/6202))
- Add a shed util to count 64 GiB miner stats ([filecoin-project/lotus#6290](https://github.com/filecoin-project/lotus/pull/6290))
- Introduce stateless offline dealflow, bypassing the FSM/deallists ([filecoin-project/lotus#5961](https://github.com/filecoin-project/lotus/pull/5961))
- Transplant some useful commands to lotus-shed actor ([filecoin-project/lotus#5913](https://github.com/filecoin-project/lotus/pull/5913))
  - run `lotus-shed actor`
- actor wrapper codegen ([filecoin-project/lotus#6108](https://github.com/filecoin-project/lotus/pull/6108))
- Add a shed util to count miners by post type ([filecoin-project/lotus#6169](https://github.com/filecoin-project/lotus/pull/6169))
- shed: command to list duplicate messages in tipsets (steb) ([filecoin-project/lotus#5847](https://github.com/filecoin-project/lotus/pull/5847))
- feat: allow checkpointing to forks ([filecoin-project/lotus#6107](https://github.com/filecoin-project/lotus/pull/6107))
- Add a CLI tool for miner proving deadline ([filecoin-project/lotus#6132](https://github.com/filecoin-project/lotus/pull/6132))
  - run `lotus state miner-proving-deadline`


## Bug Fixes
- Fix wallet error messages ([filecoin-project/lotus#6594](https://github.com/filecoin-project/lotus/pull/6594))
- Fix CircleCI gen ([filecoin-project/lotus#6589](https://github.com/filecoin-project/lotus/pull/6589))
- Make query-ask CLI more graceful ([filecoin-project/lotus#6590](https://github.com/filecoin-project/lotus/pull/6590))
- scale up sector expiration to avoid sector expire in batch-pre-commit waitting ([filecoin-project/lotus#6566](https://github.com/filecoin-project/lotus/pull/6566))
-  Fix an error in msigLockCancel ([filecoin-project/lotus#6582](https://github.com/filecoin-project/lotus/pull/6582)
- fix circleci being out of sync. ([filecoin-project/lotus#6573](https://github.com/filecoin-project/lotus/pull/6573))
- Fix helptext for ask price([filecoin-project/lotus#6560](https://github.com/filecoin-project/lotus/pull/6560))
- fix commit finalize failed ([filecoin-project/lotus#6521](https://github.com/filecoin-project/lotus/pull/6521))
- Fix soup ([filecoin-project/lotus#6501](https://github.com/filecoin-project/lotus/pull/6501))
- fix: pick the correct partitions-per-post limit ([filecoin-project/lotus#6502](https://github.com/filecoin-project/lotus/pull/6502))
- sealing: Fix restartSectors race ([filecoin-project/lotus#6495](https://github.com/filecoin-project/lotus/pull/6495))
- Fix: correct the change of message size limit ([filecoin-project/lotus#6430](https://github.com/filecoin-project/lotus/pull/6430))
- Fix logging of stringified CIDs double-encoded in hex ([filecoin-project/lotus#6413](https://github.com/filecoin-project/lotus/pull/6413))
- Fix success handling in Retreival ([filecoin-project/lotus#5921](https://github.com/filecoin-project/lotus/pull/5921))
- storagefsm: Fix batch deal packing behavior ([filecoin-project/lotus#6041](https://github.com/filecoin-project/lotus/pull/6041))
- events: Fix handling of multiple matched events per epoch ([filecoin-project/lotus#6355](https://github.com/filecoin-project/lotus/pull/6355))
- Fix logging around mineOne ([filecoin-project/lotus#6310](https://github.com/filecoin-project/lotus/pull/6310))
- Fix shell completions ([filecoin-project/lotus#6316](https://github.com/filecoin-project/lotus/pull/6316))
- Allow 8MB sectors in devnet ([filecoin-project/lotus#6312](https://github.com/filecoin-project/lotus/pull/6312))
- fix ticket expired ([filecoin-project/lotus#6304](https://github.com/filecoin-project/lotus/pull/6304))
- Revert "chore: update go-libp2p" ([filecoin-project/lotus#6306](https://github.com/filecoin-project/lotus/pull/6306))
- fix: wait-api should use GetAPI to acquire binary specific API ([filecoin-project/lotus#6246](https://github.com/filecoin-project/lotus/pull/6246))
- fix(ci): Updates to lotus CI build process ([filecoin-project/lotus#6256](https://github.com/filecoin-project/lotus/pull/6256))
- fix: use a consistent tipset in commands ([filecoin-project/lotus#6142](https://github.com/filecoin-project/lotus/pull/6142))
- go mod tidy for lotus-soup testplans ([filecoin-project/lotus#6124](https://github.com/filecoin-project/lotus/pull/6124))
- fix testground payment channel tests: use 1 miner ([filecoin-project/lotus#6126](https://github.com/filecoin-project/lotus/pull/6126))
- fix: use the parent state when listing actors ([filecoin-project/lotus#6143](https://github.com/filecoin-project/lotus/pull/6143))
- Speed up StateListMessages in some cases ([filecoin-project/lotus#6007](https://github.com/filecoin-project/lotus/pull/6007))
- fix(splitstore): fix a panic on revert-only head changes ([filecoin-project/lotus#6133](https://github.com/filecoin-project/lotus/pull/6133))
- drand: fix beacon cache ([filecoin-project/lotus#6164](https://github.com/filecoin-project/lotus/pull/6164))

## Improvements
- gateway: Add support for Version method ([filecoin-project/lotus#6618](https://github.com/filecoin-project/lotus/pull/6618))
- revamped integration test kit (aka. Operation Sparks Joy) ([filecoin-project/lotus#6329](https://github.com/filecoin-project/lotus/pull/6329))
- move with changed name ([filecoin-project/lotus#6587](https://github.com/filecoin-project/lotus/pull/6587))
- dynamic circleci config for streamlining test execution ([filecoin-project/lotus#6561](https://github.com/filecoin-project/lotus/pull/6561))
- extern/storage: add ability to ignore worker resources when scheduling. ([filecoin-project/lotus#6542](https://github.com/filecoin-project/lotus/pull/6542))
- Adjust various CLI display ratios to arbitrary precision ([filecoin-project/lotus#6309](https://github.com/filecoin-project/lotus/pull/6309))
- Test multicore SDR support ([filecoin-project/lotus#6479](https://github.com/filecoin-project/lotus/pull/6479))
- Unit tests for sector batchers ([filecoin-project/lotus#6432](https://github.com/filecoin-project/lotus/pull/6432))
- Update chain list with correct help instructions ([filecoin-project/lotus#6465](https://github.com/filecoin-project/lotus/pull/6465))
- clean failed sectors in batch commit ([filecoin-project/lotus#6451](https://github.com/filecoin-project/lotus/pull/6451))
- itests/kit: add guard to ensure imports from tests only. ([filecoin-project/lotus#6445](https://github.com/filecoin-project/lotus/pull/6445))
- consolidate integration tests into `itests` package; create test kit; cleanup ([filecoin-project/lotus#6311](https://github.com/filecoin-project/lotus/pull/6311))
- Fee config for sector batching ([filecoin-project/lotus#6420](https://github.com/filecoin-project/lotus/pull/6420))
- UX: lotus state power CLI should fail if called with a not-miner ([filecoin-project/lotus#6425](https://github.com/filecoin-project/lotus/pull/6425))
- Increase message size limit ([filecoin-project/lotus#6419](https://github.com/filecoin-project/lotus/pull/6419))
- polish(stmgr): define ExecMonitor for message application callback ([filecoin-project/lotus#6389](https://github.com/filecoin-project/lotus/pull/6389))
- upgrade testground action version ([filecoin-project/lotus#6403](https://github.com/filecoin-project/lotus/pull/6403))
- Bypass task scheduler for reading unsealed pieces ([filecoin-project/lotus#6280](https://github.com/filecoin-project/lotus/pull/6280))
- testplans: lotus-soup: use default WPoStChallengeWindow ([filecoin-project/lotus#6400](https://github.com/filecoin-project/lotus/pull/6400))
- Integration tests for offline deals ([filecoin-project/lotus#6081](https://github.com/filecoin-project/lotus/pull/6081))
- Fix some flaky tests ([filecoin-project/lotus#6397](https://github.com/filecoin-project/lotus/pull/6397))
- build appimage in CI ([filecoin-project/lotus#6384](https://github.com/filecoin-project/lotus/pull/6384))
- Generate AppImage ([filecoin-project/lotus#6208](https://github.com/filecoin-project/lotus/pull/6208))
- Add test for AddVerifiedClient ([filecoin-project/lotus#6317](https://github.com/filecoin-project/lotus/pull/6317))
- Typo fix in error message: "pubusb" -> "pubsub" ([filecoin-project/lotus#6365](https://github.com/filecoin-project/lotus/pull/6365))
- Improve the cli state call command  ([filecoin-project/lotus#6226](https://github.com/filecoin-project/lotus/pull/6226))
- Upscale mineOne message to a WARN on unexpected ineligibility ([filecoin-project/lotus#6358](https://github.com/filecoin-project/lotus/pull/6358))
- Remove few useless variable assignments ([filecoin-project/lotus#6359](https://github.com/filecoin-project/lotus/pull/6359))
- Reduce noise from 'peer has different genesis' messages ([filecoin-project/lotus#6357](https://github.com/filecoin-project/lotus/pull/6357))
- Get current seal proof when necessary ([filecoin-project/lotus#6339](https://github.com/filecoin-project/lotus/pull/6339))
- Remove log line when tracing is not configured ([filecoin-project/lotus#6334](https://github.com/filecoin-project/lotus/pull/6334))
- separate tracing environment variables ([filecoin-project/lotus#6323](https://github.com/filecoin-project/lotus/pull/6323))
- feat: log dispute rate ([filecoin-project/lotus#6322](https://github.com/filecoin-project/lotus/pull/6322))
- Move verifreg shed utils to CLI ([filecoin-project/lotus#6135](https://github.com/filecoin-project/lotus/pull/6135))
- consider storiface.PathStorage when calculating storage requirements ([filecoin-project/lotus#6233](https://github.com/filecoin-project/lotus/pull/6233))
- `storage` module: add go docs and minor code quality refactors ([filecoin-project/lotus#6259](https://github.com/filecoin-project/lotus/pull/6259))
- Increase data transfer timeouts ([filecoin-project/lotus#6300](https://github.com/filecoin-project/lotus/pull/6300))
- gateway: spin off from cmd to package ([filecoin-project/lotus#6294](https://github.com/filecoin-project/lotus/pull/6294))
- Return total power when GetPowerRaw doesn't find miner claim ([filecoin-project/lotus#4938](https://github.com/filecoin-project/lotus/pull/4938))
- add flags to control gateway lookback parameters ([filecoin-project/lotus#6247](https://github.com/filecoin-project/lotus/pull/6247))
- chore(ci): Enable build on RC tags ([filecoin-project/lotus#6238](https://github.com/filecoin-project/lotus/pull/6238))
- cron-wc ([filecoin-project/lotus#6178](https://github.com/filecoin-project/lotus/pull/6178))
- Allow creation of state tree v3s ([filecoin-project/lotus#6167](https://github.com/filecoin-project/lotus/pull/6167))
- mpool: Cleanup pre-nv12 selection logic ([filecoin-project/lotus#6148](https://github.com/filecoin-project/lotus/pull/6148))
- attempt to do better padding on pieces being written into sectors ([filecoin-project/lotus#5988](https://github.com/filecoin-project/lotus/pull/5988))
- remove duplicate ask and calculate ping before lock ([filecoin-project/lotus#5968](https://github.com/filecoin-project/lotus/pull/5968))
- flaky tests improvement: separate TestBatchDealInput from TestAPIDealFlow ([filecoin-project/lotus#6141](https://github.com/filecoin-project/lotus/pull/6141))
- Testground checks on push ([filecoin-project/lotus#5887](https://github.com/filecoin-project/lotus/pull/5887))
- Use EmptyTSK where appropriate ([filecoin-project/lotus#6134](https://github.com/filecoin-project/lotus/pull/6134))
- upgrade `lotus-soup` testplans and reduce deals concurrency to a single miner ([filecoin-project/lotus#6122](https://github.com/filecoin-project/lotus/pull/6122)

## Dependency Updates
- downgrade libp2p/go-libp2p-yamux to v0.5.1. ([filecoin-project/lotus#6605](https://github.com/filecoin-project/lotus/pull/6605))
- Update libp2p to 0.14.2 ([filecoin-project/lotus#6404](https://github.com/filecoin-project/lotus/pull/6404))
- update to markets-v1.4.0 ([filecoin-project/lotus#6369](https://github.com/filecoin-project/lotus/pull/6369))
- Use new actor tags ([filecoin-project/lotus#6291](https://github.com/filecoin-project/lotus/pull/6291))
- chore: update go-libp2p ([filecoin-project/lotus#6231](https://github.com/filecoin-project/lotus/pull/6231))
- Update ffi to proofs v7 ([filecoin-project/lotus#6150](https://github.com/filecoin-project/lotus/pull/6150))

## Others
- Initial draft: basic build instructions on Readme ([filecoin-project/lotus#6498](https://github.com/filecoin-project/lotus/pull/6498))
- Remove rc changelog, compile the new changelog for final release only ([filecoin-project/lotus#6444](https://github.com/filecoin-project/lotus/pull/6444))
- updated configuration comments for docs ([filecoin-project/lotus#6440](https://github.com/filecoin-project/lotus/pull/6440))
- Set ntwk v13 HyperDrive Calibration upgrade epoch ([filecoin-project/lotus#6441](https://github.com/filecoin-project/lotus/pull/6441))
- build snapcraft ([filecoin-project/lotus#6388](https://github.com/filecoin-project/lotus/pull/6388))
- Fix the doc errors of the sealing config funcs ([filecoin-project/lotus#6399](https://github.com/filecoin-project/lotus/pull/6399))
- Add doc on gas balancing ([filecoin-project/lotus#6392](https://github.com/filecoin-project/lotus/pull/6392))
- Add interop network ([filecoin-project/lotus#6387](https://github.com/filecoin-project/lotus/pull/6387))
- Network version 13 (v1.11) ([filecoin-project/lotus#6342](https://github.com/filecoin-project/lotus/pull/6342))
- Add a warning to the release issue template ([filecoin-project/lotus#6374](https://github.com/filecoin-project/lotus/pull/6374))
- Update RELEASE_ISSUE_TEMPLATE.md ([filecoin-project/lotus#6236](https://github.com/filecoin-project/lotus/pull/6236))
- Delete CODEOWNERS ([filecoin-project/lotus#6289](https://github.com/filecoin-project/lotus/pull/6289))
- Feat/nerpa v4 ([filecoin-project/lotus#6248](https://github.com/filecoin-project/lotus/pull/6248))
- Introduce a release issue template ([filecoin-project/lotus#5826](https://github.com/filecoin-project/lotus/pull/5826))
- This is a 1:1 forward-port of PR#6183 from 1.9.x to master ([filecoin-project/lotus#6196](https://github.com/filecoin-project/lotus/pull/6196))
- Update cli gen ([filecoin-project/lotus#6155](https://github.com/filecoin-project/lotus/pull/6155))
- Generate CLI docs ([filecoin-project/lotus#6145](https://github.com/filecoin-project/lotus/pull/6145))

## Contributors

| Contributor | Commits | Lines ± | Files Changed |
|-------------|---------|---------|---------------|
| @raulk | 118 | +11972/-10860 | 472 |
| @magik6k | 65 | +10824/-4158 | 353 |
| @aarshkshah1992 | 59 | +8057/-3355 | 224 |
| @arajasek | 41 | +8786/-1691 | 331 |
| @Stebalien | 106 | +7653/-2718 | 273 |
| dirkmc | 11 | +2580/-1371 | 77 |
| @dirkmc | 39 | +1865/-1194 | 79 |
|  | 19 | +1973/-485 | 81 |
| @vyzo | 4 | +1748/-330 | 50 |
| @aarshkshah1992 | 5 | +1462/-213 | 27 |
| @coryschwartz | 35 | +568/-206 | 59 |
| @chadwick2143 | 3 | +739/-1 | 4 |
| @ribasushi | 21 | +487/-164 | 36 |
| @hannahhoward | 5 | +544/-5 | 19 |
| @jennijuju | 9 | +241/-174 | 19 |
| @frrist | 1 | +137/-88 | 7 |
| @travisperson | 3 | +175/-6 | 7 |
| @wadeAlexC | 1 | +48/-129 | 1 |
| @whyrusleeping | 8 | +161/-13 | 11 |
| lotus | 1 | +114/-46 | 1 |
| @nonsense | 8 | +107/-53 | 20 |
| @rjan90 | 4 | +115/-33 | 4 |
| @ZenGround0 | 3 | +114/-1 | 4 |
| @Aloxaf | 1 | +43/-61 | 7 |
| @yaohcn | 4 | +89/-9 | 5 |
| @mitchellsoo | 1 | +51/-0 | 1 |
| @placer14 | 3 | +28/-18 | 4 |
| @jennijuju | 6 | +9/-14 | 6 |
| @Frank | 2 | +11/-10 | 2 |
| @wangchao | 3 | +5/-4 | 4 |
| @Steve Loeppky | 1 | +7/-1 | 1 |
| @Lion | 1 | +4/-2 | 1 |
| @Mimir | 1 | +2/-2 | 1 |
| @raulk | 1 | +1/-1 | 1 |
| @Jack Yao | 1 | +1/-1 | 1 |
| @IPFSUnion | 1 | +1/-1 | 1 |

# 1.10.1 / 2021-07-05

This is an optional but **highly recommended** release of Lotus for lotus miners that has many bug fixes and improvements based on the feedback we got from the community since HyperDrive.

## New Features
- commit batch: AggregateAboveBaseFee config #6650
  - `AggregateAboveBaseFee` is added to miner sealing configuration for setting the network base fee to start aggregating proofs. When the network base fee is lower than this value, the prove commits will be submitted individually via `ProveCommitSector`. According to the [Batch Incentive Alignment](https://github.com/filecoin-project/FIPs/blob/master/FIPS/fip-0013.md#batch-incentive-alignment) introduced in FIP-0013, we recommend miners to set this value to 0.15 nanoFIL(which is the default value) to avoid unexpected aggregation fee in burn and enjoy the most benefits of aggregation!

## Bug Fixes
- storage: Fix FinalizeSector with sectors in storage paths #6652
- Fix tiny error in check-client-datacap #6664
- Fix: precommit_batch method used the wrong cfg.PreCommitBatchWait #6658
- to optimize the batchwait #6636
- fix getTicket: sector precommitted but expired case #6635
- handleSubmitCommitAggregate() exception handling #6595
- remove precommit check in handleCommitFailed #6634
- ensure agg fee is adequate
- fix: miner balance is not enough, so that ProveCommitAggregate msg exec failed #6623
- commit batch: Initialize the FailedSectors map #6647

Contributors

| Contributor | Commits | Lines ± | Files Changed |
|-------------|---------|---------|---------------|
| @magik6k| 7 | +151/-56 | 21 |
| @llifezou | 4 | +59/-20 | 4 |
| @johnli-helloworld | 2 | +45/-14 | 4 |
| @wangchao | 1 | +1/-27 | 1 |
| Jerry | 2 | +9/-4 | 2 |
| @zhoutian527 | 1 | +2/-2 | 1 |
| @ribasushi| 1 | +1/-1 | 1 |

# 1.10.1 / 2021-07-05

This is an optional but **highly recommended** release of Lotus for lotus miners that has many bug fixes and improvements based on the feedback we got from the community since HyperDrive.

## New Features
- commit batch: AggregateAboveBaseFee config #6650
  - `AggregateAboveBaseFee` is added to miner sealing configuration for setting the network base fee to start aggregating proofs. When the network base fee is lower than this value, the prove commits will be submitted individually via `ProveCommitSector`. According to the [Batch Incentive Alignment](https://github.com/filecoin-project/FIPs/blob/master/FIPS/fip-0013.md#batch-incentive-alignment) introduced in FIP-0013, we recommend miners to set this value to 0.15 nanoFIL(which is the default value) to avoid unexpected aggregation fee in burn and enjoy the most benefits of aggregation!

## Bug Fixes
- storage: Fix FinalizeSector with sectors in storage paths #6652
- Fix tiny error in check-client-datacap #6664
- Fix: precommit_batch method used the wrong cfg.PreCommitBatchWait #6658
- to optimize the batchwait #6636
- fix getTicket: sector precommitted but expired case #6635
- handleSubmitCommitAggregate() exception handling #6595
- remove precommit check in handleCommitFailed #6634
- ensure agg fee is adequate
- fix: miner balance is not enough, so that ProveCommitAggregate msg exec failed #6623
- commit batch: Initialize the FailedSectors map #6647

Contributors

| Contributor | Commits | Lines ± | Files Changed |
|-------------|---------|---------|---------------|
| @magik6k| 7 | +151/-56 | 21 |
| @llifezou | 4 | +59/-20 | 4 |
| @johnli-helloworld | 2 | +45/-14 | 4 |
| @wangchao | 1 | +1/-27 | 1 |
| Jerry | 2 | +9/-4 | 2 |
| @zhoutian527 | 1 | +2/-2 | 1 |
| @ribasushi| 1 | +1/-1 | 1 |

# 1.10.0 / 2021-06-23

This is a mandatory release of Lotus that introduces Filecoin network v13, codenamed the HyperDrive upgrade. The
Filecoin mainnet will upgrade, which is epoch 892800, on 2021-06-30T22:00:00Z. The network upgrade introduces the
following FIPs:

- [FIP-0008](https://github.com/filecoin-project/FIPs/blob/master/FIPS/fip-0008.md): Add miner batched sector pre-commit method
- [FIP-0011](https://github.com/filecoin-project/FIPs/blob/master/FIPS/fip-0011.md): Remove reward auction from reporting consensus faults
- [FIP-0012](https://github.com/filecoin-project/FIPs/blob/master/FIPS/fip-0012.md): DataCap Top up for FIL+ Client Addresses
- [FIP-0013](https://github.com/filecoin-project/FIPs/blob/master/FIPS/fip-0013.md): Add ProveCommitSectorAggregated method to reduce on-chain congestion
- [FIP-0015](https://github.com/filecoin-project/FIPs/blob/master/FIPS/fip-0015.md): Revert FIP-0009(Exempt Window PoSts from BaseFee burn)

Note that this release is built on top of Lotus v1.9.0. Enterprising users can use the `master` branch of Lotus to get the latest functionality, including all changes in this release candidate.

## Proof batching and aggregation

FIPs [0008](https://github.com/filecoin-project/FIPs/blob/master/FIPS/fip-0008.md) and [0013](https://github.com/filecoin-project/FIPs/blob/master/FIPS/fip-0013.md) combine to allow for a significant increase in the rate of onboarding storage on the Filecoin network. This aims to lead to more useful data being stored on the network, reduced network congestion, and lower network base fee.

**Check out the documentation [here]((https://lotus.filecoin.io/storage-providers/advanced-configurations/sealing/#precommitsectorsbatch) for details on the new Lotus miner sealing config options, [here](https://lotus.filecoin.io/storage-providers/setup/configuration/#fees-section) for fee config options, and explanations of the new features.**

Note:
- We recommend to keep `PreCommitSectorsBatch` as 1.
- We recommend miners to set `PreCommitBatchWait` lower than 30 hours.
- We recommend miners to set a longer `CommitBatchSlack` and  `PreCommitBatchSlack` to prevent message failures
  due to expirations.

### Projected state tree growth

In order to validate the Hyperdrive changes, we wrote a simulation to seal as many sectors as quickly as possible, assuming the same number and mix of 32GiB and 64GiB miners as the current network.

Given these assumptions:

- We'd expect a network storage growth rate of around 530PiB per day. 😳 🎉 🥳 😅
- We'd expect network bandwidth dedicated to `SubmitWindowedPoSt` to grow by about 0.02% per day.
- We'd expect the [state-tree](https://spec.filecoin.io/#section-systems.filecoin_vm.state_tree) (and therefore [snapshot](https://lotus.filecoin.io/lotus/manage/chain-management/#lightweight-snapshot)) size to grow by 1.16GiB per day.
  - Nearly all of the state-tree growth is expected to come from new sector metadata.
- We'd expect the daily lotus datastore growth rate to increase by about 10-15% (from current ~21GiB/day).
  - Most "growth" of the lotus datastore is due to "churn", historical data that's no longer referenced by the latest state-tree.

### Future improvements

Various Lotus improvements are planned moving forward to mitigate the effects of the growing state tree size. The primary improvement is the [Lotus splitstore](https://github.com/filecoin-project/lotus/discussions/5788), which will soon be enabled by default. The feature allows for [online garbage collection](https://github.com/filecoin-project/lotus/issues/6577) for nodes that do not seek to maintain full chain and state history, thus eliminating the need for users to delete their datastores and sync from snapshots.

Other improvements including better compressed snapshots, faster pre-migrations, and improved chain exports are in the roadmap.

## WindowPost base fee burn

Included in the HyperDrive upgrade is [FIP-0015](https://github.com/filecoin-project/FIPs/blob/master/FIPS/fip-0015.md) which eliminates the special-case gas treatment of `SubmitWindowedPoSt` messages that was introduced in [FIP-0009](https://github.com/filecoin-project/FIPs/blob/master/FIPS/fip-0009.md). Although `SubmitWindowedPoSt` messages will be relatively cheap, thanks to the introduction of optimistic acceptance of these proofs in [FIP-0010](https://github.com/filecoin-project/FIPs/blob/master/FIPS/fip-0010.md), storage providers should pay attention to their `MaxWindowPoStGasFee` config option: too low and PoSts may not land on chain; too high and they may cost an exorbitant amount!

## Changelog

### New Features

- Implement FIP-0015 ([filecoin-project/lotus#6361](https://github.com/filecoin-project/lotus/pull/6361))
- Integrate FIP0013 and FIP0008 ([filecoin-project/lotus#6235](https://github.com/filecoin-project/lotus/pull/6235))
  - [Configuration docs and cli examples](https://lotus.filecoin.io/storage-providers/advanced-configurations/sealing/#precommitsectorsbatch)
  - [cli docs](https://github.com/filecoin-project/lotus/blob/master/documentation/en/cli-lotus-miner.md#lotus-miner-sectors-batching)
  - Introduce gas prices for aggregate verifications ([filecoin-project/lotus#6347](https://github.com/filecoin-project/lotus/pull/6347))
- Introduce v5 actors ([filecoin-project/lotus#6195](https://github.com/filecoin-project/lotus/pull/6195))
- Robustify commit batcher ([filecoin-project/lotus#6367](https://github.com/filecoin-project/lotus/pull/6367))
- Always flush when timer goes off ([filecoin-project/lotus#6563](https://github.com/filecoin-project/lotus/pull/6563))
- Update default fees for aggregates ([filecoin-project/lotus#6548](https://github.com/filecoin-project/lotus/pull/6548))
- sealing: Early finalization option ([filecoin-project/lotus#6452](https://github.com/filecoin-project/lotus/pull/6452))
  - `./lotus-miner/config.toml/[Sealing.FinalizeEarly]`: default to false. Enable if you want to FinalizeSector before commiting
- Add filplus utils to CLI ([filecoin-project/lotus#6351](https://github.com/filecoin-project/lotus/pull/6351))
  - cli doc can be found [here](https://github.com/filecoin-project/lotus/blob/master/documentation/en/cli-lotus.md#lotus-filplus)
- Add miner-side MaxDealStartDelay config ([filecoin-project/lotus#6576](https://github.com/filecoin-project/lotus/pull/6576))


### Bug Fixes
- chainstore: Don't take heaviestLk with backlogged reorgCh ([filecoin-project/lotus#6526](https://github.com/filecoin-project/lotus/pull/6526))
- Backport #6041 - storagefsm: Fix batch deal packing behavior  ([filecoin-project/lotus#6519](https://github.com/filecoin-project/lotus/pull/6519))
- backport: pick the correct partitions-per-post limit ([filecoin-project/lotus#6503](https://github.com/filecoin-project/lotus/pull/6503))
- failed sectors should be added into res correctly ([filecoin-project/lotus#6472](https://github.com/filecoin-project/lotus/pull/6472))
- sealing: Fix restartSectors race ([filecoin-project/lotus#6491](https://github.com/filecoin-project/lotus/pull/6491))
- Fund miners with the aggregate fee when ProveCommitting ([filecoin-project/lotus#6428](https://github.com/filecoin-project/lotus/pull/6428))
- Commit and Precommit batcher cannot share a getSectorDeadline method ([filecoin-project/lotus#6416](https://github.com/filecoin-project/lotus/pull/6416))
- Fix supported proof type manipulations for v5 actors ([filecoin-project/lotus#6366](https://github.com/filecoin-project/lotus/pull/6366))
- events: Fix handling of multiple matched events per epoch ([filecoin-project/lotus#6362](https://github.com/filecoin-project/lotus/pull/6362))
- Fix randomness fetching around null blocks ([filecoin-project/lotus#6240](https://github.com/filecoin-project/lotus/pull/6240))

### Improvements
- Appimage v1.10.0 rc3 ([filecoin-project/lotus#6492](https://github.com/filecoin-project/lotus/pull/6492))
- Expand on Drand change testing ([filecoin-project/lotus#6500](https://github.com/filecoin-project/lotus/pull/6500))
- Backport Fix logging around mineOne ([filecoin-project/lotus#6499](https://github.com/filecoin-project/lotus/pull/6499))
- mpool: Add more metrics ([filecoin-project/lotus#6453](https://github.com/filecoin-project/lotus/pull/6453))
- Merge backported PRs into v1.10 release branch ([filecoin-project/lotus#6436](https://github.com/filecoin-project/lotus/pull/6436))
- Fix tests ([filecoin-project/lotus#6371](https://github.com/filecoin-project/lotus/pull/6371))
- Extend the default deal start epoch delay ([filecoin-project/lotus#6350](https://github.com/filecoin-project/lotus/pull/6350))
- sealing: Wire up context to batchers ([filecoin-project/lotus#6497](https://github.com/filecoin-project/lotus/pull/6497))
- Improve address resolution for messages ([filecoin-project/lotus#6364](https://github.com/filecoin-project/lotus/pull/6364))

### Dependency Updates
- Proofs v8.0.2 ([filecoin-project/lotus#6524](https://github.com/filecoin-project/lotus/pull/6524))
- Update to fixed Bellperson ([filecoin-project/lotus#6480](https://github.com/filecoin-project/lotus/pull/6480))
- Update to go-praamfetch with fslocks ([filecoin-project/lotus#6473](https://github.com/filecoin-project/lotus/pull/6473))
- Update ffi with fixed multicore sdr support ([filecoin-project/lotus#6471](https://github.com/filecoin-project/lotus/pull/6471))
- github.com/filecoin-project/go-paramfetch (v0.0.2-0.20200701152213-3e0f0afdc261 -> v0.0.2-0.20210614165157-25a6c7769498)
- github.com/filecoin-project/specs-actors/v5 (v5.0.0-20210512015452-4fe3889fff57 -> v5.0.0)
- github.com/filecoin-project/go-hamt-ipld/v3 (v3.0.1 -> v3.1.0)
- github.com/ipfs/go-log/v2 (v2.1.2-0.20200626104915-0016c0b4b3e4 -> v2.1.3)
- github.com/filecoin-project/go-amt-ipld/v3 (v3.0.0 -> v3.1.0)

### Network Version v13 HyperDrive Upgrade
- Set HyperDrive upgrade epoch ([filecoin-project/lotus#6565](https://github.com/filecoin-project/lotus/pull/6565))
- version bump to lotus v1.10.0-rc6 ([filecoin-project/lotus#6529](https://github.com/filecoin-project/lotus/pull/6529))
- Upgrade epochs for calibration reset ([filecoin-project/lotus#6528](https://github.com/filecoin-project/lotus/pull/6528))
- Lotus version 1.10.0-rc5 ([filecoin-project/lotus#6504](https://github.com/filecoin-project/lotus/pull/6504))
- Merge releases into v1.10 release ([filecoin-project/lotus#6494](https://github.com/filecoin-project/lotus/pull/6494))
- update lotus to v1.10.0-rc3 ([filecoin-project/lotus#6481](https://github.com/filecoin-project/lotus/pull/6481))
- updated configuration comments for docs
- Lotus version 1.10.0-rc2 ([filecoin-project/lotus#6443](https://github.com/filecoin-project/lotus/pull/6443))
- Set ntwk v13 HyperDrive Calibration upgrade epoch ([filecoin-project/lotus#6442](https://github.com/filecoin-project/lotus/pull/6442))


## Contributors

💙Thank you to all the contributors!

| Contributor        | Commits | Lines ±     | Files Changed |
|--------------------|---------|-------------|---------------|
| @magik6k    | 81      | +9606/-1536 | 361           |
| @arajasek  | 41      | +6543/-679  | 189           |
| @ZenGround0         | 11      | +4074/-727  | 110           |
| @anorth                | 10      | +2035/-1177 | 55            |
| @iand           | 1       | +779/-12    | 5             |
| @frrist             | 2       | +722/-6     | 6             |
| @Stebalien       | 6       | +368/-24    | 15            |
| @jennijuju      | 11      | +204/-111   | 19            |
| @vyzo               | 6       | +155/-66    | 13            |
| @coryschwartz      | 10      | +171/-27    | 14            |
| @Kubuxu    | 4       | +177/-13    | 7             |
| @ribasushi    | 4       | +65/-42     | 5             |
| @travisperson      | 2       | +11/-11     | 4             |
| @kirk-baird | 1       | +1/-5       | 1             |
| @wangchao           | 2       | +3/-2       | 2             |


# 1.9.0 / 2021-05-17

This is an optional Lotus release that introduces various improvements to the sealing, mining, and deal-making processes.

## Highlights

- OpenRPC Support (https://github.com/filecoin-project/lotus/pull/5843)
- Take latency into account when making interactive deals (https://github.com/filecoin-project/lotus/pull/5876)
- Update go-commp-utils for >10x faster client commp calculation (https://github.com/filecoin-project/lotus/pull/5892)
- add `lotus client cancel-retrieval` cmd to lotus CLI (https://github.com/filecoin-project/lotus/pull/5871)
- add `inspect-deal` command to `lotus client` (https://github.com/filecoin-project/lotus/pull/5833)
- Local retrieval support (https://github.com/filecoin-project/lotus/pull/5917)
- go-fil-markets v1.1.9 -> v1.2.5
  - For a detailed changelog see https://github.com/filecoin-project/go-fil-markets/blob/master/CHANGELOG.md
- rust-fil-proofs v5.4.1 -> v7.0.1
  - For a detailed changelog see https://github.com/filecoin-project/rust-fil-proofs/blob/master/CHANGELOG.md

## Changes
- storagefsm: Apply global events even in broken states (https://github.com/filecoin-project/lotus/pull/5962)
- Default the AlwaysKeepUnsealedCopy flag to true (https://github.com/filecoin-project/lotus/pull/5743)
- splitstore: compact hotstore prior to garbage collection (https://github.com/filecoin-project/lotus/pull/5778)
- ipfs-force bootstrapper update (https://github.com/filecoin-project/lotus/pull/5799)
- better logging when unsealing fails (https://github.com/filecoin-project/lotus/pull/5851)
- perf: add cache for gas permium estimation (https://github.com/filecoin-project/lotus/pull/5709)
- backupds: Compact log on restart (https://github.com/filecoin-project/lotus/pull/5875)
- backupds: Improve truncated log handling (https://github.com/filecoin-project/lotus/pull/5891)
- State CLI improvements (State CLI improvements)
- API proxy struct codegen (https://github.com/filecoin-project/lotus/pull/5854)
- move DI stuff for paychmgr into modules (https://github.com/filecoin-project/lotus/pull/5791)
- Implement Event observer and Settings for 3rd party dep injection (https://github.com/filecoin-project/lotus/pull/5693)
- Export developer and network commands for consumption by derivatives of Lotus (https://github.com/filecoin-project/lotus/pull/5864)
- mock sealer: Simulate randomness sideeffects (https://github.com/filecoin-project/lotus/pull/5805)
- localstorage: Demote reservation stat error to debug (https://github.com/filecoin-project/lotus/pull/5976)
- shed command to unpack miner info dumps (https://github.com/filecoin-project/lotus/pull/5800)
- Add two utils to Lotus-shed (https://github.com/filecoin-project/lotus/pull/5867)
- add shed election estimate command  (https://github.com/filecoin-project/lotus/pull/5092)
- Add --actor flag in lotus-shed sectors terminate (https://github.com/filecoin-project/lotus/pull/5819)
- Move lotus mpool clear to lotus-shed (https://github.com/filecoin-project/lotus/pull/5900)
- Centralize everything on ipfs/go-log/v2 (https://github.com/filecoin-project/lotus/pull/5974)
- expose NextID from nice market actor interface (https://github.com/filecoin-project/lotus/pull/5850)
- add available options for perm on error (https://github.com/filecoin-project/lotus/pull/5814)
- API docs clarification: Document StateSearchMsg replaced message behavior (https://github.com/filecoin-project/lotus/pull/5838)
- api: Document StateReplay replaced message behavior (https://github.com/filecoin-project/lotus/pull/5840)
- add godocs to miner objects (https://github.com/filecoin-project/lotus/pull/2184)
- Add description to the client deal CLI command (https://github.com/filecoin-project/lotus/pull/5999)
- lint: don't skip builtin (https://github.com/filecoin-project/lotus/pull/5881)
- use deal duration from actors (https://github.com/filecoin-project/lotus/pull/5270)
- remote calc winningpost proof (https://github.com/filecoin-project/lotus/pull/5884)
- packer: other network images (https://github.com/filecoin-project/lotus/pull/5930)
- Convert the chainstore lock to RW (https://github.com/filecoin-project/lotus/pull/5971)
- Remove CachedBlockstore (https://github.com/filecoin-project/lotus/pull/5972)
- remove messagepool CapGasFee duplicate code (https://github.com/filecoin-project/lotus/pull/5992)
- Add a mining-heartbeat INFO line at every epoch (https://github.com/filecoin-project/lotus/pull/6183)
- chore(ci): Enable build on RC tags (https://github.com/filecoin-project/lotus/pull/6245)
- Upgrade nerpa to actor v4 and bump the version to rc4 (https://github.com/filecoin-project/lotus/pull/6249)
## Fixes
- return buffers after canceling badger operation (https://github.com/filecoin-project/lotus/pull/5796)
- avoid holding a lock while calling the View callback (https://github.com/filecoin-project/lotus/pull/5792)
- storagefsm: Trigger input processing when below limits (https://github.com/filecoin-project/lotus/pull/5801)
- After importing a previously deleted key, be able to delete it again (https://github.com/filecoin-project/lotus/pull/4653)
- fix StateManager.Replay on reward actor (https://github.com/filecoin-project/lotus/pull/5804)
- make sure atomic 64bit fields are 64bit aligned (https://github.com/filecoin-project/lotus/pull/5794)
- Import secp sigs in paych tests (https://github.com/filecoin-project/lotus/pull/5879)
- fix ci build-macos (https://github.com/filecoin-project/lotus/pull/5934)
- Fix creation of remainder account when it's not a multisig (https://github.com/filecoin-project/lotus/pull/5807)
- Fix fallback chainstore (https://github.com/filecoin-project/lotus/pull/6003)
- fix 4857: show help for set-addrs (https://github.com/filecoin-project/lotus/pull/5943)
- fix health report (https://github.com/filecoin-project/lotus/pull/6011)
- fix(ci): Use recent ubuntu LTS release; Update release params ((https://github.com/filecoin-project/lotus/pull/6011))

# 1.8.0 / 2021-04-05

This is a mandatory release of Lotus that upgrades the network to version 12, which introduces various performance improvements to the cron processing of the power actor. The network will upgrade at height 712320, which is 2021-04-29T06:00:00Z.

## Changes

- v4 specs-actors integration, nv12 migration (https://github.com/filecoin-project/lotus/pull/6116)

# 1.6.0 / 2021-04-05

This is a mandatory release of Lotus that upgrades the network to version 11, which implements [FIP-0014](https://github.com/filecoin-project/FIPs/blob/master/FIPS/fip-0014.md). The network will upgrade at height 665280, which is 2021-04-12T22:00:00Z.

## v1 sector extension CLI

This release also expands the `lotus-miner sectors extend` CLI, with a new option that automatically extends all extensible v1 sectors. The option can be run using `lotus-miner sectors extend --v1-sectors`.

- The `tolerance` flag can be passed to indicate what durations aren't "worth" extending. It defaults to one week, which means that sectors whose current lifetime's are within one week of the maximum possible lifetime will not be extended.

- The `expiration-cutoff` flag can be passed to skip sectors whose expiration is past a certain point from the current head. It defaults to infinity (no cutoff), but if, say, 28800 was specified, then only sectors expiring in the next 10 days would be extended (2880 epochs in 1 day).

## Changes

- Util for miners to extend all v1 sectors (https://github.com/filecoin-project/lotus/pull/5924)
- Upgrade the butterfly network (https://github.com/filecoin-project/lotus/pull/5929)
- Introduce the v11 network upgrade (https://github.com/filecoin-project/lotus/pull/5904)
- Debug mode: Make upgrade heights controllable by an envvar (https://github.com/filecoin-project/lotus/pull/5919)

# 1.5.3 / 2021-03-24

This is a patch release of Lotus that introduces small fixes to the Storage FSM.

## Changes

- storagefsm: Fix double unlock with ready WaitDeals sectors (https://github.com/filecoin-project/lotus/pull/5783)
- backupds: Allow larger values in write log (https://github.com/filecoin-project/lotus/pull/5776)
- storagefsm: Don't log the SectorRestart event (https://github.com/filecoin-project/lotus/pull/5779)

# 1.5.2 / 2021-03-11

This is an hotfix release of Lotus that fixes a critical bug introduced in v1.5.1 in the miner windowPoSt logic. This upgrade is only affecting miner nodes.

## Changes
- fix window post rand check (https://github.com/filecoin-project/lotus/pull/5773)
- wdpost: Always use head tipset to get randomness (https://github.com/filecoin-project/lotus/pull/5774)

# 1.5.1 / 2021-03-10

This is an optional release of Lotus that introduces an important fix to the WindowPoSt computation process. The change is to wait for some confidence before drawing beacon randomness for the proof. Without this, invalid proofs might be generated as the result of a null tipset.

## Splitstore

This release also introduces the splitstore, a new optional blockstore that segregates the monolithic blockstore into cold and hot regions. The hot region contains objects from the last 4-5 finalities plus all reachable objects from two finalities away. All other objects are moved to the cold region using a compaction process that executes every finality, once 5 finalities have elapsed.

The splitstore allows us to separate the two regions quite effectively, using two separate badger blockstores. The separation
means that the live working set is much smaller, which results in potentially significant performance improvements. In addition, it means that the coldstore can be moved to a separate (bigger, slower, cheaper) disk without loss of performance.

The design also allows us to use different implementations for the two blockstores; for example, an append-only blockstore could be used for coldstore and a faster memory mapped blockstore could be used for the hotstore (eg LMDB). We plan to experiment with these options in the future.

Once the splitstore has been enabled, the existing monolithic blockstore becomes the coldstore. On the first head change notification, the splitstore will warm up the hotstore by copying all reachable objects from the current tipset into the hotstore.  All new writes go into the hotstore, with the splitstore tracking the write epoch. Once 5 finalities have elapsed, and every finality thereafter, the splitstore compacts by moving cold objects into the coldstore. There is also experimental support for garbage collection, whereby nunreachable objects are simply discarded.

To enable the splitstore, add the following to config.toml:

```
[Chainstore]
  EnableSplitstore = true
```

## Highlights

Other highlights include:

- Improved deal data handling - now multiple deals can be adding to sectors in parallel
- Rewriten sector pledging - it now actually cares about max sealing sector limits
- Better handling for sectors stuck in the RecoverDealIDs state
- lotus-miner sectors extend command
- Optional configurable storage path size limit
- Config to disable owner/worker fallback from control addresses (useful when owner is a key on a hardware wallet)
- A write log for node metadata, which can be restored as a backup when the metadata leveldb becomes corrupted (e.g. when you run out of disk space / system crashes in some bad way)

## Changes

- avoid use mp.cfg directly to avoid race (https://github.com/filecoin-project/lotus/pull/5350)
- Show replacing message CID is state search-msg cli (https://github.com/filecoin-project/lotus/pull/5656)
- Fix riceing by importing the main package (https://github.com/filecoin-project/lotus/pull/5675)
- Remove sectors with all deals expired in RecoverDealIDs (https://github.com/filecoin-project/lotus/pull/5658)
- storagefsm: Rewrite input handling (https://github.com/filecoin-project/lotus/pull/5375)
- reintroduce Refactor send command for better testability (https://github.com/filecoin-project/lotus/pull/5668)
- Improve error message with importing a chain (https://github.com/filecoin-project/lotus/pull/5669)
- storagefsm: Cleanup CC sector creation (https://github.com/filecoin-project/lotus/pull/5612)
- chain list --gas-stats display capacity (https://github.com/filecoin-project/lotus/pull/5676)
- Correct some logs (https://github.com/filecoin-project/lotus/pull/5694)
- refactor blockstores (https://github.com/filecoin-project/lotus/pull/5484)
- Add idle to sync stage's String() (https://github.com/filecoin-project/lotus/pull/5702)
- packer provisioner (https://github.com/filecoin-project/lotus/pull/5604)
- add DeleteMany to Blockstore interface (https://github.com/filecoin-project/lotus/pull/5703)
- segregate chain and state blockstores (https://github.com/filecoin-project/lotus/pull/5695)
- fix(multisig): The format of the amount is not correct in msigLockApp (https://github.com/filecoin-project/lotus/pull/5718)
- Update butterfly network (https://github.com/filecoin-project/lotus/pull/5627)
- Collect worker task metrics (https://github.com/filecoin-project/lotus/pull/5648)
- Correctly format disputer log (https://github.com/filecoin-project/lotus/pull/5716)
- Log block CID in the large delay warning (https://github.com/filecoin-project/lotus/pull/5704)
- Move api client builders to a cliutil package (https://github.com/filecoin-project/lotus/pull/5728)
- Implement net peers --extended (https://github.com/filecoin-project/lotus/pull/5734)
- Command to extend sector expiration (https://github.com/filecoin-project/lotus/pull/5666)
- garbage collect hotstore after compaction (https://github.com/filecoin-project/lotus/pull/5744)
- tune badger gc to repeatedly gc the value log until there is no rewrite (https://github.com/filecoin-project/lotus/pull/5745)
- Add configuration option for pubsub IPColocationWhitelist subnets (https://github.com/filecoin-project/lotus/pull/5735)
- hot/cold blockstore segregation (aka. splitstore) (https://github.com/filecoin-project/lotus/pull/4992)
- Customize verifreg root key and remainder account when making genesis (https://github.com/filecoin-project/lotus/pull/5730)
- chore: update go-graphsync to 0.6.0 (https://github.com/filecoin-project/lotus/pull/5746)
- Add connmgr metadata to NetPeerInfo (https://github.com/filecoin-project/lotus/pull/5749)
- test: attempt to make the splitstore test deterministic (https://github.com/filecoin-project/lotus/pull/5750)
- Feat/api no dep build (https://github.com/filecoin-project/lotus/pull/5729)
- Fix bootstrapper profile setting (https://github.com/filecoin-project/lotus/pull/5756)
- Check liveness of sectors when processing termination batches (https://github.com/filecoin-project/lotus/pull/5759)
- Configurable storage path storage limit (https://github.com/filecoin-project/lotus/pull/5624)
- miner: Config to disable owner/worker address fallback (https://github.com/filecoin-project/lotus/pull/5620)
- Fix TestUnpadReader on Go 1.16 (https://github.com/filecoin-project/lotus/pull/5761)
- Metadata datastore log (https://github.com/filecoin-project/lotus/pull/5755)
- Remove the SR2 stats, leave just the network totals (https://github.com/filecoin-project/lotus/pull/5757)
- fix: wait a bit before starting to compute window post proofs (https://github.com/filecoin-project/lotus/pull/5764)
- fix: retry proof when randomness changes (https://github.com/filecoin-project/lotus/pull/5768)


# 1.5.0 / 2021-02-23

This is a mandatory release of Lotus that introduces the fifth upgrade to the Filecoin network. The network upgrade occurs at height 550321, before which time all nodes must have updated to this release (or later). At this height, [v3 specs-actors](https://github.com/filecoin-project/specs-actors/releases/tag/v3.0.0) will take effect, which in turn implements the following two FIPs:

- [FIP-0007 h/amt-v3](https://github.com/filecoin-project/FIPs/blob/master/FIPS/fip-0007.md) which improves the performance of the Filecoin HAMT and AMT.
- [FIP-0010 off-chain Window PoSt Verification](https://github.com/filecoin-project/FIPs/blob/master/FIPS/fip-0010.md) which reduces the gas consumption of `SubmitWindowedPoSt` messages significantly by optimistically accepting Window PoSt proofs without verification, and allowing them to be disputed later by off-chain verifiers.

Note that the integration of v3 actors was already completed in 1.4.2, this upgrade simply sets the epoch for the upgrade to occur.

## Disputer

FIP-0010 introduces the ability to dispute bad Window PoSts. Node operators are encouraged to run the new Lotus disputer alongside their Lotus daemons. For more information, see the announcement [here](https://github.com/filecoin-project/lotus/discussions/5617#discussioncomment-387333).

## Changes

- [#5341](https://github.com/filecoin-project/lotus/pull/5341)  Add a  `LOTUS_DISABLE_V3_ACTOR_MIGRATION` envvar
  - Setting this envvar to 1 disables the v3 actor migration, should only be used in the event of a failed migration

# 1.4.2 / 2021-02-17

This is a large, and highly recommended, optional release with new features and improvements for lotus miner and deal-making UX. The release also integrates [v3 specs-actors](https://github.com/filecoin-project/specs-actors/releases/tag/v3.0.0), which implements two FIPs:

- [FIP-0007 h/amt-v3](https://github.com/filecoin-project/FIPs/blob/master/FIPS/fip-0007.md) which improves the performance of the Filecoin HAMT and AMT.
- [FIP-0010 off-chain Window PoSt Verification](https://github.com/filecoin-project/FIPs/blob/master/FIPS/fip-0010.md) which reduces the gas consumption of `SubmitWindowedPoSt` messages significantly by optimistically accepting Window PoSt proofs without verification, and allowing them to be disputed later by off-chain verifiers.

Note that this release does NOT set an upgrade epoch for v3 actors to take effect. That will be done in the upcoming 1.5.0 release.

## New Features

- [#5341](https://github.com/filecoin-project/lotus/pull/5341)  Added sector termination API and CLI
  - Run `lotus-miner sectors terminate`
- [#5342](https://github.com/filecoin-project/lotus/pull/5342) Added CLI for using a multisig wallet as miner's owner address
  - See how to set it up [here](https://github.com/filecoin-project/lotus/pull/5342#issue-554009129)
- [#5363](https://github.com/filecoin-project/lotus/pull/5363), [#5418](https://github.com/filecoin-project/lotus/pull/), [#5476](https://github.com/filecoin-project/lotus/pull/5476), [#5459](https://github.com/filecoin-project/lotus/pull/5459) Integrated [spec-actor v3](https://github.com/filecoin-pro5418ject/specs-actors/releases/tag/v3.0.0)
  - [#5472](https://github.com/filecoin-project/lotus/pull/5472) Generate actor v3 methods for pond
- [#5379](https://github.com/filecoin-project/lotus/pull/5379) Added WindowPoSt disputer
  - This is to support [FIP-0010 off-chian Window PoSt verification](https://github.com/filecoin-project/FIPs/blob/master/FIPS/fip-0010.md)
  - See how to run a disputer [here](https://github.com/filecoin-project/lotus/pull/5379#issuecomment-776482445)
- [#5309](https://github.com/filecoin-project/lotus/pull/5309) Batch multiple deals in one `PublishStorageMessages`
  - [#5411](https://github.com/filecoin-project/lotus/pull/5411) Handle batch `PublishStorageDeals` message in sealing recovery
  - [#5505](https://github.com/filecoin-project/lotus/pull/5505) Exclude expired deals from batching in `PublishStorageDeals` messages
  - Added `PublishMsgPeriod` and `MaxDealsPerPublishMsg` to miner `Dealmaking` [configuration](https://lotus.filecoin.io/storage-providers/advanced-configurations/market/#dealmaking-section). See how they work [here](https://lotus.filecoin.io/storage-providers/advanced-configurations/market/#publishing-several-deals-in-one-message).
  - [#5538](https://github.com/filecoin-project/lotus/pull/5538), [#5549](https://github.com/filecoin-project/lotus/pull/5549) Added a command to list pending deals and force publish messages.
    - Run `lotus-miner market pending-publish`
  - [#5428](https://github.com/filecoin-project/lotus/pull/5428) Moved waiting for `PublishStorageDeals` messages' receipt from markets to lotus
- [#5510](https://github.com/filecoin-project/lotus/pull/5510) Added `nerpanet` build option
  - To build `nerpanet`, run `make nerpanet`
- [#5433](https://github.com/filecoin-project/lotus/pull/5433) Added `AlwaysKeepUnsealedCopy` option to the miner configuration
- [#5520](https://github.com/filecoin-project/lotus/pull/5520) Added `MsigGetPending` to get pending transactions for multisig wallets
- [#5219](https://github.com/filecoin-project/lotus/pull/5219) Added interactive mode for lotus-wallet
- [5529](https://github.com/filecoin-project/lotus/pull/5529) Added support for minder nodes in `lotus-shed rpc` util

## Bug Fixes

- [#5210](https://github.com/filecoin-project/lotus/pull/5210) Miner should not dial client on restart
- [#5403](https://github.com/filecoin-project/lotus/pull/5403) When estimating GasLimit only apply prior messages up to the nonce
- [#5410](https://github.com/filecoin-project/lotus/pull/510) Fix the calibnet build option
- [#5492](https://github.com/filecoin-project/lotus/pull/5492) Fixed `has` for ipfsbstore for non-existing blocks
- [#5361](https://github.com/filecoin-project/lotus/pull/5361) Fixed retrieval hangs when using `IpfsOnlineMode=true`
- [#5493](https://github.com/filecoin-project/lotus/pull/5493) Fixed retrieval failure when price-per-byte is zero
- [#5506](https://github.com/filecoin-project/lotus/pull/5506) Fixed contexts in the storage adpater
- [#5515](https://github.com/filecoin-project/lotus/pull/5515) Properly wire up `StateReadState` on gateway API
- [#5582](https://github.com/filecoin-project/lotus/pull/5582) Fixed error logging format strings
- [#5614](https://github.com/filecoin-project/lotus/pull/5614) Fixed websocket reconnecting handling


## Improvements

- [#5389](https://github.com/filecoin-project/lotus/pull/5389) Show verified indicator for `./lotus-miner storage-deals list`
- [#5229](https://github.com/filecoin-project/lotus/pull/5220) Show power for verified deals in `./lotus-miner setocr list`
- [#5407](https://github.com/filecoin-project/lotus/pull/5407) Added explicit check of the miner address protocol
- [#5399](https://github.com/filecoin-project/lotus/pull/5399) watchdog: increase heapprof capture threshold to 90%
- [#5398](https://github.com/filecoin-project/lotus/pull/5398) storageadapter: Look at precommits on-chain since deal publish msg
- [#5470](https://github.com/filecoin-project/lotus/pull/5470) Added `--no-timing` option for `./lotus state compute-state --html`
- [#5417](https://github.com/filecoin-project/lotus/pull/5417) Storage Manager: Always unseal full sectors
- [#5393](https://github.com/filecoin-project/lotus/pull/5393) Switched to [filecoin-ffi bls api ](https://github.com/filecoin-project/filecoin-ffi/pull/159)for bls signatures
- [#5380](https://github.com/filecoin-project/lotus/pull/5210) Refactor deals API tests
- [#5397](https://github.com/filecoin-project/lotus/pull/5397) Fixed a flake in the sync manager edge case test
- [#5406](https://github.com/filecoin-project/lotus/pull/5406) Added a test to ensure a correct window post cannot be disputed
- [#5294](https://github.com/filecoin-project/lotus/pull/5394) Added jobs to build Lotus docker image and push it to AWS ECR
- [#5387](https://github.com/filecoin-project/lotus/pull/5387) Added network info(mainnet|calibnet) in version
- [#5497](https://github.com/filecoin-project/lotus/pull/5497) Export metric for lotus-gateaway
- [#4950](https://github.com/filecoin-project/lotus/pull/4950) Removed bench policy
- [#5047](https://github.com/filecoin-project/lotus/pull/5047) Improved the UX for `./lotus-shed bitfield enc`
- [#5282](https://github.com/filecoin-project/lotus/pull/5282) Snake a context through the chian blockstore creation
- [#5350](https://github.com/filecoin-project/lotus/pull/5350) Avoid using `mp.cfg` directrly to prevent race condition
- [#5449](https://github.com/filecoin-project/lotus/pull/5449) Documented the block-header better
- [#5404](https://github.com/filecoin-project/lotus/pull/5404) Added retrying proofs if an incorrect one is generated
- [#4545](https://github.com/filecoin-project/lotus/pull/4545) Made state tipset usage consistent in the API
- [#5540](https://github.com/filecoin-project/lotus/pull/5540) Removed unnecessary database reads in validation check
- [#5554](https://github.com/filecoin-project/lotus/pull/5554) Fixed `build lotus-soup` CI job
- [#5552](https://github.com/filecoin-project/lotus/pull/5552) Updated CircleCI to halt gracefully
- [#5555](https://github.com/filecoin-project/lotus/pull/5555) Cleanup and add docstrings of node builder
- [#5564](https://github.com/filecoin-project/lotus/pull/5564) Stopped depending on gocheck with gomod
- [#5574](https://github.com/filecoin-project/lotus/pull/5574) Updated CLI UI
- [#5570](https://github.com/filecoin-project/lotus/pull/5570) Added code CID to `StateReadState` return object
- [#5565](https://github.com/filecoin-project/lotus/pull/5565) Added storageadapter.PublishMsgConfig to miner in testkit for lotus-soup testplan
- [#5571](https://github.com/filecoin-project/lotus/pull/5571) Added `lotus-seed gensis car` to generate lotus block for devnets
- [#5613](https://github.com/filecoin-project/lotus/pull/5613) Check format in client commP util
- [#5507](https://github.com/filecoin-project/lotus/pull/5507) Refactored coalescing logic into its own function and take both cancellation sets into account
- [#5592](https://github.com/filecoin-project/lotus/pull/5592) Verify FFI version before building

## Dependency Updates
- [#5296](https://github.com/filecoin-project/lotus/pull/5396) Upgraded to [raulk/go-watchdog@v1.0.1](https://github.com/raulk/go-watchdog/releases/tag/v1.0.1)
- [#5450](https://github.com/filecoin-project/lotus/pull/5450) Dependency updates
- [#5425](https://github.com/filecoin-project/lotus/pull/5425) Fixed stale imports in testplans/lotus-soup
- [#5535](https://github.com/filecoin-project/lotus/pull/5535) Updated to [go-fil-markets@v1.1.7](https://github.com/filecoin-project/go-fil-markets/releases/tag/v1.1.7)
- [#5616](https://github.com/filecoin-project/lotus/pull/5600) Updated to [filecoin-ffi@b6e0b35fb49ed0fe](https://github.com/filecoin-project/filecoin-ffi/releases/tag/b6e0b35fb49ed0fe)
- [#5599](https://github.com/filecoin-project/lotus/pull/5599) Updated to [go-bitfield@v0.2.4](https://github.com/filecoin-project/go-bitfield/releases/tag/v0.2.4)
- [#5614](https://github.com/filecoin-project/lotus/pull/5614), , [#5621](https://github.com/filecoin-project/lotus/pull/5621) Updated to [go-jsonrpc@v0.1.3](https://github.com/filecoin-project/go-jsonrpc/releases/tag/v0.1.3)
- [#5459](https://github.com/filecoin-project/lotus/pull/5459) Updated to [spec-actors@v3.0.1](https://github.com/filecoin-project/specs-actors/releases/tag/v3.0.1)


## Network Version v10 Upgrade
- [#5473](https://github.com/filecoin-project/lotus/pull/5473) Merged staging branch for v1.5.0
- [#5603](https://github.com/filecoin-project/lotus/pull/5603) Set nerpanet's upgrade epochs up to v3 actors
- [#5471](https://github.com/filecoin-project/lotus/pull/5471), [#5456](https://github.com/filecoin-project/lotus/pull/5456) Set calibration net actor v3 migration epochs for testing
- [#5434](https://github.com/filecoin-project/lotus/pull/5434) Implemented pre-migration framework
- [#5476](https://github.com/filecoin-project/lotus/pull/5477) Tune migration

# 1.4.1 / 2021-01-20

This is an optional Lotus release that introduces various improvements to the sealing, mining, and deal-making processes. In particular, [#5341](https://github.com/filecoin-project/lotus/pull/5341) introduces the ability for Lotus miners to terminate sectors.

## Changes

#### Core Lotus

- fix(sync): enforce ForkLengthThreshold for synced chain (https://github.com/filecoin-project/lotus/pull/5182)
- introduce memory watchdog; LOTUS_MAX_HEAP (https://github.com/filecoin-project/lotus/pull/5101)
- Skip bootstrapping if no peers specified (https://github.com/filecoin-project/lotus/pull/5301)
- Chainxchg write response timeout (https://github.com/filecoin-project/lotus/pull/5254)
- update NewestNetworkVersion (https://github.com/filecoin-project/lotus/pull/5277)
- fix(sync): remove checks bypass when we submit the block (https://github.com/filecoin-project/lotus/pull/4192)
- chore: export vm.ShouldBurn (https://github.com/filecoin-project/lotus/pull/5355)
- fix(sync): enforce fork len when changing head (https://github.com/filecoin-project/lotus/pull/5244)
- Use 55th percentile instead of median for gas-price (https://github.com/filecoin-project/lotus/pull/5369)
- update go-libp2p-pubsub to v0.4.1 (https://github.com/filecoin-project/lotus/pull/5329)

#### Sealing

- Sector termination support (https://github.com/filecoin-project/lotus/pull/5341)
- update weight canSeal and canStore when attach (https://github.com/filecoin-project/lotus/pull/5242/files)
- sector-storage/mock: improve mocked readpiece (https://github.com/filecoin-project/lotus/pull/5208)
- Fix deadlock in runWorker in sched_worker.go (https://github.com/filecoin-project/lotus/pull/5251)
- Skip checking terminated sectors provable (https://github.com/filecoin-project/lotus/pull/5217)
- storagefsm: Fix unsealedInfoMap.lk init race (https://github.com/filecoin-project/lotus/pull/5319)
- Multicore AddPiece CommP (https://github.com/filecoin-project/lotus/pull/5320)
- storagefsm: Send correct event on ErrExpiredTicket in CommitFailed (https://github.com/filecoin-project/lotus/pull/5366)
- expose StateSearchMessage on gateway (https://github.com/filecoin-project/lotus/pull/5382)
- fix FileSize to return correct disk usage recursively (https://github.com/filecoin-project/lotus/pull/5384)

#### Dealmaking

- Better error message when withdrawing funds (https://github.com/filecoin-project/lotus/pull/5293)
- add verbose for list transfers (https://github.com/filecoin-project/lotus/pull/5259)
- cli - rename `client info` to `client balances` (https://github.com/filecoin-project/lotus/pull/5304)
- Better CLI for wallet market withdraw and client info (https://github.com/filecoin-project/lotus/pull/5303)

#### UX

- correct flag usages for replace cmd (https://github.com/filecoin-project/lotus/pull/5255)
- lotus state call will panic (https://github.com/filecoin-project/lotus/pull/5275)
- fix get sector bug (https://github.com/filecoin-project/lotus/pull/4976)
- feat: lotus wallet market add (adds funds to storage market actor) (https://github.com/filecoin-project/lotus/pull/5300)
- Fix client flag parsing in client balances cli (https://github.com/filecoin-project/lotus/pull/5312)
- delete slash-consensus miner (https://github.com/filecoin-project/lotus/pull/4577)
- add fund sufficient check in send (https://github.com/filecoin-project/lotus/pull/5252)
- enable parse and shorten negative FIL values (https://github.com/filecoin-project/lotus/pull/5315)
- add limit and rate for chain noise (https://github.com/filecoin-project/lotus/pull/5223)
- add bench env print (https://github.com/filecoin-project/lotus/pull/5222)
- Implement full-node restore option (https://github.com/filecoin-project/lotus/pull/5362)
- add color for token amount (https://github.com/filecoin-project/lotus/pull/5352)
- correct log in maybeUseAddress (https://github.com/filecoin-project/lotus/pull/5359)
- add slash-consensus from flag (https://github.com/filecoin-project/lotus/pull/5378)

#### Testing

- tvx extract: more tipset extraction goodness (https://github.com/filecoin-project/lotus/pull/5258)
- Fix race in blockstore test suite (https://github.com/filecoin-project/lotus/pull/5297)


#### Build & Networks

- Remove LOTUS_DISABLE_V2_ACTOR_MIGRATION envvar (https://github.com/filecoin-project/lotus/pull/5289)
- Create a calibnet build option (https://github.com/filecoin-project/lotus/pull/5288)
- Calibnet: Set Orange epoch (https://github.com/filecoin-project/lotus/pull/5325)

#### Management

- Update SECURITY.md (https://github.com/filecoin-project/lotus/pull/5246)
- README: Contribute section (https://github.com/filecoin-project/lotus/pull/5330)
- README: refine Contribute section (https://github.com/filecoin-project/lotus/pull/5331)
- Add misc tooling to codecov ignore list (https://github.com/filecoin-project/lotus/pull/5347)

# 1.4.0 / 2020-12-19

This is a MANDATORY hotfix release of Lotus that resolves a chain halt at height 336,459 caused by nondeterminism in specs-actors. The fix is to update actors to 2.3.3 in order to incorporate this fix https://github.com/filecoin-project/specs-actors/pull/1334.

# 1.3.0 / 2020-12-16

This is a mandatory release of Lotus that introduces the third post-liftoff upgrade to the Filecoin network. The network upgrade occurs at height 343200, before which time all nodes must have updated to this release (or later). The change that breaks consensus is an implementation of FIP-0009(https://github.com/filecoin-project/FIPs/blob/master/FIPS/fip-0009.md).

## Changes

- Disable gas burning for window post messages (https://github.com/filecoin-project/lotus/pull/5200)
- fix lock propose (https://github.com/filecoin-project/lotus/pull/5197)

# 1.2.3 / 2020-12-15

This is an optional Lotus release that introduces many performance improvements, bugfixes, and UX improvements.

## Changes

- When waiting for deal commit messages, ignore unsuccessful messages (https://github.com/filecoin-project/lotus/pull/5189)
- Bigger copy buffer size for stores (https://github.com/filecoin-project/lotus/pull/5177)
- Print MinPieceSize when querying ask (https://github.com/filecoin-project/lotus/pull/5178)
- Optimize miner info & sectors list loading (https://github.com/filecoin-project/lotus/pull/5176)
- Allow miners to filter (un)verified deals (https://github.com/filecoin-project/lotus/pull/5094)
- Fix curSealing out of MaxSealingSectors limit (https://github.com/filecoin-project/lotus/pull/5166)
- Add mpool pending from / to filter (https://github.com/filecoin-project/lotus/pull/5169)
- Add metrics for delayed blocks (https://github.com/filecoin-project/lotus/pull/5171)
- Fix PushUntrusted publishing -- the message is local (https://github.com/filecoin-project/lotus/pull/5173)
- Avoid potential hang in events API when starting event listener (https://github.com/filecoin-project/lotus/pull/5159)
- Show data transfer ID in list-deals (https://github.com/filecoin-project/lotus/pull/5150)
- Fix events API mutex locking (https://github.com/filecoin-project/lotus/pull/5160)
- Message pool refactors (https://github.com/filecoin-project/lotus/pull/5162)
- Fix lotus-shed cid output (https://github.com/filecoin-project/lotus/pull/5072)
- Use FundManager to withdraw funds, add MarketWithdraw API (https://github.com/filecoin-project/lotus/pull/5112)
- Add keygen outfile (https://github.com/filecoin-project/lotus/pull/5118)
- Update sr2 stat aggregation (https://github.com/filecoin-project/lotus/pull/5114)
- Fix miner control address lookup (https://github.com/filecoin-project/lotus/pull/5119)
- Fix send with declared nonce 0 (https://github.com/filecoin-project/lotus/pull/5111)
- Introduce memory watchdog; LOTUS_MAX_HEAP (https://github.com/filecoin-project/lotus/pull/5101)
- Miner control address config for (pre)commits (https://github.com/filecoin-project/lotus/pull/5103)
- Delete repeated call func (https://github.com/filecoin-project/lotus/pull/5099)
- lotus-shed ledger show command (https://github.com/filecoin-project/lotus/pull/5098)
- Log a message when there aren't enough peers for sync (https://github.com/filecoin-project/lotus/pull/5105)
- Miner code cleanup (https://github.com/filecoin-project/lotus/pull/5107)

# 1.2.2 / 2020-12-03

This is an optional Lotus release that introduces various improvements to the mining logic and deal-making workflow, as well as several new UX features.

## Changes

- Set lower feecap on PoSt messages with low balance (https://github.com/filecoin-project/lotus/pull/4217)
- Add options to set BlockProfileRate and MutexProfileFraction (https://github.com/filecoin-project/lotus/pull/4140)
- Shed/post find (https://github.com/filecoin-project/lotus/pull/4355)
- tvx extract: make it work with secp messages.(https://github.com/filecoin-project/lotus/pull/4583)
- update go from 1.14 to 1.15 (https://github.com/filecoin-project/lotus/pull/4909)
- print multiple blocks from miner cid (https://github.com/filecoin-project/lotus/pull/4767)
- Connection Gater support (https://github.com/filecoin-project/lotus/pull/4849)
- just return storedask.NewStoredAsk to reduce unuseful code (https://github.com/filecoin-project/lotus/pull/4902)
- add go main version (https://github.com/filecoin-project/lotus/pull/4910)
- Use version0 when pre-sealing (https://github.com/filecoin-project/lotus/pull/4911)
- optimize code UpgradeTapeHeight and go fmt (https://github.com/filecoin-project/lotus/pull/4913)
- CLI to get network version (https://github.com/filecoin-project/lotus/pull/4914)
- Improve error for ActorsVersionPredicate (https://github.com/filecoin-project/lotus/pull/4915)
- upgrade to go-fil-markets 1.0.5 (https://github.com/filecoin-project/lotus/pull/4916)
- bug:replace with func recordFailure (https://github.com/filecoin-project/lotus/pull/4919)
- Remove unused key (https://github.com/filecoin-project/lotus/pull/4924)
- change typeV7 make len (https://github.com/filecoin-project/lotus/pull/4943)
- emit events for peer disconnections and act upon them in the blocksync tracker (https://github.com/filecoin-project/lotus/pull/4754)
- Fix lotus bench error (https://github.com/filecoin-project/lotus/pull/4305)
- Reduce badger ValueTreshold to 128 (https://github.com/filecoin-project/lotus/pull/4629)
- Downgrade duplicate nonce logs to debug (https://github.com/filecoin-project/lotus/pull/4933)
- readme update golang version from 1.14.7 to 1.15.5 (https://github.com/filecoin-project/lotus/pull/4974)
- add data transfer logging (https://github.com/filecoin-project/lotus/pull/4975)
- Remove all temp file generation for deals (https://github.com/filecoin-project/lotus/pull/4929)
- fix get sector bug (https://github.com/filecoin-project/lotus/pull/4976)
- fix nil pointer in StateSectorPreCommitInfo (https://github.com/filecoin-project/lotus/pull/4082)
- Add logging on data-transfer to miner (https://github.com/filecoin-project/lotus/pull/4980)
- bugfix: fixup devnet script (https://github.com/filecoin-project/lotus/pull/4956)
- modify for unsafe (https://github.com/filecoin-project/lotus/pull/4024)
- move testground/lotus-soup testplan from oni to lotus (https://github.com/filecoin-project/lotus/pull/4727)
- Setup remainder msig signers when parsing genesis template (https://github.com/filecoin-project/lotus/pull/4904)
- Update JSON RPC server to enforce a maximum request size (https://github.com/filecoin-project/lotus/pull/4923)
- New SR-specific lotus-shed cmd (https://github.com/filecoin-project/lotus/pull/4971)
- update index to sectorNumber (https://github.com/filecoin-project/lotus/pull/4987)
- storagefsm: Fix expired ticket retry loop (https://github.com/filecoin-project/lotus/pull/4876)
- add .sec scale to measurements; humanize for metric tags (https://github.com/filecoin-project/lotus/pull/4989)
- Support seal proof type switching (https://github.com/filecoin-project/lotus/pull/4873)
- fix log format (https://github.com/filecoin-project/lotus/pull/4984)
- Format workerID as string (https://github.com/filecoin-project/lotus/pull/4973)
- miner: Winning PoSt Warmup (https://github.com/filecoin-project/lotus/pull/4824)
- Default StartDealParams's fast retrieval field to true over JSON (https://github.com/filecoin-project/lotus/pull/4998)
- Fix actor not found in chain inspect-usage (https://github.com/filecoin-project/lotus/pull/5010)
- storagefsm: Improve new deal sector logic (https://github.com/filecoin-project/lotus/pull/5007)
- Configure simultaneous requests (https://github.com/filecoin-project/lotus/pull/4996)
- miner: log winningPoSt duration separately (https://github.com/filecoin-project/lotus/pull/5005)
- fix wallet dead lock (https://github.com/filecoin-project/lotus/pull/5002)
- Update go-jsonrpc to v0.1.2 (https://github.com/filecoin-project/lotus/pull/5015)
- markets - separate watching for pre-commit from prove-commit (https://github.com/filecoin-project/lotus/pull/4945)
- storagefsm: Add missing planners (https://github.com/filecoin-project/lotus/pull/5016)
- fix wallet delete address where address is default (https://github.com/filecoin-project/lotus/pull/5019)
- worker: More robust remote checks (https://github.com/filecoin-project/lotus/pull/5008)
- Add new booststrappers (https://github.com/filecoin-project/lotus/pull/4007)
- add a tooling to make filecoin accounting a little easier (https://github.com/filecoin-project/lotus/pull/5025)
- fix: start a new line in print miner-info to avoid ambiguous display (https://github.com/filecoin-project/lotus/pull/5029)
- Print gas limit sum in mpool stat (https://github.com/filecoin-project/lotus/pull/5035)
- Fix chainstore tipset leak (https://github.com/filecoin-project/lotus/pull/5037)
- shed rpc: Allow calling with args (https://github.com/filecoin-project/lotus/pull/5036)
- Make --gas-limit optional in mpool replace cli (https://github.com/filecoin-project/lotus/pull/5059)
- client list-asks --by-ping (https://github.com/filecoin-project/lotus/pull/5060)
- Ledger signature verification (https://github.com/filecoin-project/lotus/pull/5068)
- Fix helptext for verified-deal default in client deal (https://github.com/filecoin-project/lotus/pull/5074)
- worker: Support setting task types at runtime (https://github.com/filecoin-project/lotus/pull/5023)
- Enable Callers tracing when GasTracing is enabled (https://github.com/filecoin-project/lotus/pull/5080)
- Cancel transfer cancels storage deal (https://github.com/filecoin-project/lotus/pull/5032)
- Sector check command (https://github.com/filecoin-project/lotus/pull/5041)
- add commp-to-cid base64 decode (https://github.com/filecoin-project/lotus/pull/5079)
- miner info cli improvements (https://github.com/filecoin-project/lotus/pull/5083)
- miner: Add slow mode to proving check (https://github.com/filecoin-project/lotus/pull/5086)
- Error out deals that are not activated by proposed deal start epoch (https://github.com/filecoin-project/lotus/pull/5061)

# 1.2.1 / 2020-11-20

This is a very small release of Lotus that fixes an issue users are experiencing when importing snapshots. There is no need to upgrade unless you experience an issue with creating a new datastore directory in the Lotus repo.

## Changes

- fix blockstore directory not created automatically (https://github.com/filecoin-project/lotus/pull/4922)
- WindowPoStScheduler.checkSectors() delete useless judgment (https://github.com/filecoin-project/lotus/pull/4918)


# 1.2.0 / 2020-11-18

This is a mandatory release of Lotus that introduces the second post-liftoff upgrade to the Filecoin network. The network upgrade occurs at height 265200, before which time all nodes must have updated to this release (or later). This release also bumps the required version of Go to 1.15.

The changes that break consensus are:

- Upgrading to sepcs-actors 2.3.2 (https://github.com/filecoin-project/specs-actors/releases/tag/v2.3.2)
- Introducing proofs v5.4.0 (https://github.com/filecoin-project/rust-fil-proofs/releases/tag/storage-proofs-v5.4.0), and switching between the proof types (https://github.com/filecoin-project/lotus/pull/4873)
- Don't use terminated sectors for winning PoSt (https://github.com/filecoin-project/lotus/pull/4770)
- Various small VM-level edge-case handling (https://github.com/filecoin-project/lotus/pull/4783)
- Correction of the VM circulating supply calculation (https://github.com/filecoin-project/lotus/pull/4862)
- Retuning gas costs (https://github.com/filecoin-project/lotus/pull/4830)
- Avoid sending messages to the zero BLS address (https://github.com/filecoin-project/lotus/pull/4888)

## Other Changes

- delayed pubsub subscribe for messages topic (https://github.com/filecoin-project/lotus/pull/3646)
- add chain base64 decode params (https://github.com/filecoin-project/lotus/pull/4748)
- chore(dep): update bitswap to fix an initialization race that could panic (https://github.com/filecoin-project/lotus/pull/4855)
- Chore/blockstore nits (https://github.com/filecoin-project/lotus/pull/4813)
- Print Consensus Faults in miner info (https://github.com/filecoin-project/lotus/pull/4853)
- Truncate genesis file before generating (https://github.com/filecoin-project/lotus/pull/4851)
- miner: Winning PoSt Warmup (https://github.com/filecoin-project/lotus/pull/4824)
- Fix init actor address map diffing (https://github.com/filecoin-project/lotus/pull/4875)
- Bump API versions to 1.0.0 (https://github.com/filecoin-project/lotus/pull/4884)
- Fix cid recording issue (https://github.com/filecoin-project/lotus/pull/4874)
- Speed up worker key retrieval (https://github.com/filecoin-project/lotus/pull/4885)
- Add error codes to worker return (https://github.com/filecoin-project/lotus/pull/4890)
- Update go to 1.15.5 (https://github.com/filecoin-project/lotus/pull/4896)
- Fix MaxSealingSectrosForDeals getting reset to 0 (https://github.com/filecoin-project/lotus/pull/4879)
- add sanity check for maximum block size (https://github.com/filecoin-project/lotus/pull/3171)
- Check (pre)commit receipt before other checks in failed states (https://github.com/filecoin-project/lotus/pull/4712)
- fix badger double open on daemon --import-snapshot; chainstore lifecycle (https://github.com/filecoin-project/lotus/pull/4872)
- Update to ipfs-blockstore 1.0.3 (https://github.com/filecoin-project/lotus/pull/4897)
- break loop when found warm up sector (https://github.com/filecoin-project/lotus/pull/4869)
- Tweak handling of bad beneficaries in DeleteActor (https://github.com/filecoin-project/lotus/pull/4903)
- cap maximum number of messages per block in selection (https://github.com/filecoin-project/lotus/pull/4905)
- Set Calico epoch (https://github.com/filecoin-project/lotus/pull/4889)

# 1.1.3 / 2020-11-13

This is an optional release of Lotus that upgrades Lotus dependencies, and includes many performance enhancements, bugfixes, and UX improvements.

## Highlights

- Refactored much of the miner code (https://github.com/filecoin-project/lotus/pull/3618), improving its recovery from restarts and overall sector success rate
- Updated [proofs](https://github.com/filecoin-project/rust-fil-proofs) to v5.3.0, which brings significant performance improvements
- Updated [markets](https://github.com/filecoin-project/go-fil-markets/releases/tag/v1.0.4) to v1.0.4, which reduces failures due to reorgs (https://github.com/filecoin-project/lotus/pull/4730) and uses the newly refactored fund manager (https://github.com/filecoin-project/lotus/pull/4736)

## Changes

#### Core Lotus

- polish: add Equals method to MinerInfo shim (https://github.com/filecoin-project/lotus/pull/4604)
- Fix messagepool accounting (https://github.com/filecoin-project/lotus/pull/4668)
- Prep for gas balancing (https://github.com/filecoin-project/lotus/pull/4651)
- Reduce badger ValueThreshold to 128 (https://github.com/filecoin-project/lotus/pull/4629)
- Config for default max gas fee (https://github.com/filecoin-project/lotus/pull/4652)
- bootstrap: don't return early when one drand resolution fails (https://github.com/filecoin-project/lotus/pull/4626)
- polish: add ClaimsChanged and DiffClaims method to power shim (https://github.com/filecoin-project/lotus/pull/4628)
- Simplify chain event Called API (https://github.com/filecoin-project/lotus/pull/4664)
- Cache deal states for most recent old/new tipset (https://github.com/filecoin-project/lotus/pull/4623)
- Add miner available balance and power info to state miner info (https://github.com/filecoin-project/lotus/pull/4618)
- Call GetHeaviestTipSet() only once when syncing (https://github.com/filecoin-project/lotus/pull/4696)
- modify runtime gasUsed printf (https://github.com/filecoin-project/lotus/pull/4704)
- Rename builtin actor generators (https://github.com/filecoin-project/lotus/pull/4697)
- Move gas multiplier as property of pricelist (https://github.com/filecoin-project/lotus/pull/4728)
- polish: add msig pendingtxn diffing and comp (https://github.com/filecoin-project/lotus/pull/4719)
- Optional chain Bitswap (https://github.com/filecoin-project/lotus/pull/4717)
- rewrite sync manager (https://github.com/filecoin-project/lotus/pull/4599)
- async connect to bootstrappers (https://github.com/filecoin-project/lotus/pull/4785)
- head change coalescer (https://github.com/filecoin-project/lotus/pull/4688)
- move to native badger blockstore; leverage zero-copy View() to deserialize in-place (https://github.com/filecoin-project/lotus/pull/4681)
- badger blockstore: minor improvements (https://github.com/filecoin-project/lotus/pull/4811)
- Do not fail wallet delete because of pre-existing trashed key (https://github.com/filecoin-project/lotus/pull/4589)
- Correctly delete the default wallet address (https://github.com/filecoin-project/lotus/pull/4705)
- Reduce badger ValueTreshold to 128 (https://github.com/filecoin-project/lotus/pull/4629)
- predicates: Fast StateGetActor wrapper (https://github.com/filecoin-project/lotus/pull/4835)

#### Mining

- worker key should change when set sender found key not equal with the value on chain (https://github.com/filecoin-project/lotus/pull/4595)
- extern/sector-storage: fix GPU usage overwrite bug (https://github.com/filecoin-project/lotus/pull/4627)
- sectorstorage: Fix manager restart edge-case (https://github.com/filecoin-project/lotus/pull/4645)
- storagefsm: Fix GetTicket loop when the sector is already precommitted (https://github.com/filecoin-project/lotus/pull/4643)
- Debug flag to force running sealing scheduler (https://github.com/filecoin-project/lotus/pull/4662)
- Fix worker reenabling, handle multiple restarts in worker (https://github.com/filecoin-project/lotus/pull/4666)
- keep retrying the proof until we run out of sectors to skip (https://github.com/filecoin-project/lotus/pull/4633)
- worker: Commands to pause/resume task processing (https://github.com/filecoin-project/lotus/pull/4615)
- struct name incorrect (https://github.com/filecoin-project/lotus/pull/4699)
- optimize code replace strings with constants (https://github.com/filecoin-project/lotus/pull/4769)
- optimize pledge sector (https://github.com/filecoin-project/lotus/pull/4765)
- Track sealing processes across lotus-miner restarts (https://github.com/filecoin-project/lotus/pull/3618)
- Fix scheduler lockups after storage is freed (https://github.com/filecoin-project/lotus/pull/4778)
- storage: Track worker hostnames with work (https://github.com/filecoin-project/lotus/pull/4779)
- Expand sched-diag; Command to abort sealing calls (https://github.com/filecoin-project/lotus/pull/4804)
- miner: Winning PoSt Warmup (https://github.com/filecoin-project/lotus/pull/4824)
- docsgen: Support miner/worker (https://github.com/filecoin-project/lotus/pull/4817)
- miner: Basic storage cleanup command (https://github.com/filecoin-project/lotus/pull/4834)

#### Markets and Data Transfer

- Flesh out data transfer features (https://github.com/filecoin-project/lotus/pull/4572)
- Fix memory leaks in data transfer (https://github.com/filecoin-project/lotus/pull/4619)
- Handle deal id changes in OnDealSectorCommitted (https://github.com/filecoin-project/lotus/pull/4730)
- Refactor FundManager (https://github.com/filecoin-project/lotus/pull/4736)
- refactor: integrate new FundManager (https://github.com/filecoin-project/lotus/pull/4787)
- Fix race in paych manager when req context is cancelled (https://github.com/filecoin-project/lotus/pull/4803)
- fix race in paych manager add funds (https://github.com/filecoin-project/lotus/pull/4597)
- Fix panic in FundManager (https://github.com/filecoin-project/lotus/pull/4808)
- Fix: dont crash on startup if funds migration fails (https://github.com/filecoin-project/lotus/pull/4827)

#### UX

- Make EarlyExpiration in sectors list less scary (https://github.com/filecoin-project/lotus/pull/4600)
- Add commands to change the worker key (https://github.com/filecoin-project/lotus/pull/4513)
- Expose ClientDealSize via CLI (https://github.com/filecoin-project/lotus/pull/4569)
- client deal: Cache CommD when creating multiple deals (https://github.com/filecoin-project/lotus/pull/4535)
- miner sectors list: flags for events/seal time (https://github.com/filecoin-project/lotus/pull/4649)
- make IPFS online mode configurable (https://github.com/filecoin-project/lotus/pull/4650)
- Add sync status to miner info command (https://github.com/filecoin-project/lotus/pull/4669)
- Add a StateDecodeParams method (https://github.com/filecoin-project/lotus/pull/4105)
- sched: Interactive RPC Shell (https://github.com/filecoin-project/lotus/pull/4692)
- Add api for getting status given a code (https://github.com/filecoin-project/lotus/pull/4210)
- Update lotus-stats with a richer cli (https://github.com/filecoin-project/lotus/pull/4718)
- Use TSK passed to GasEstimateGasLimit (https://github.com/filecoin-project/lotus/pull/4739)
- match data type for reward state api (https://github.com/filecoin-project/lotus/pull/4745)
- Add `termination-estimate` to get an estimation for how much a termination penalty will be (https://github.com/filecoin-project/lotus/pull/4617)
- Restrict `ParseFIL` input length (https://github.com/filecoin-project/lotus/pull/4780)
- cmd sectors commitIDs len debug (https://github.com/filecoin-project/lotus/pull/4786)
- Add client deal-stats CLI (https://github.com/filecoin-project/lotus/pull/4788)
- Modify printf format (https://github.com/filecoin-project/lotus/pull/4795)
- Updated msig inspect (https://github.com/filecoin-project/lotus/pull/4533)
- Delete the duplicate output (https://github.com/filecoin-project/lotus/pull/4819)
- miner: Storage list sectors command (https://github.com/filecoin-project/lotus/pull/4831)
- drop a few logs down to debug (https://github.com/filecoin-project/lotus/pull/4832)

#### Testing and Tooling

- refactor: share code between CLI tests (https://github.com/filecoin-project/lotus/pull/4598)
- Fix flaky TestCLIDealFlow (https://github.com/filecoin-project/lotus/pull/4608)
- Fix flaky testMiningReal (https://github.com/filecoin-project/lotus/pull/4609)
- Add election run-dummy command (https://github.com/filecoin-project/lotus/pull/4498)
- Fix .gitmodules (https://github.com/filecoin-project/lotus/pull/4713)
- fix metrics wiring.(https://github.com/filecoin-project/lotus/pull/4691)
- shed: Util for creating ID CIDs (https://github.com/filecoin-project/lotus/pull/4726)
- Run kumquat upgrade on devnets (https://github.com/filecoin-project/lotus/pull/4734)
- Make pond work again (https://github.com/filecoin-project/lotus/pull/4775)
- lotus-stats: fix influx flags (https://github.com/filecoin-project/lotus/pull/4810)
- 2k sync BootstrapPeerThreshold (https://github.com/filecoin-project/lotus/pull/4797)
- test for FundManager panic to ensure it is fixed (https://github.com/filecoin-project/lotus/pull/4825)
- Stop mining at the end of tests (https://github.com/filecoin-project/lotus/pull/4826)
- Make some logs quieter (https://github.com/filecoin-project/lotus/pull/4709)

#### Dependencies

- update filecoin-ffi in go mod (https://github.com/filecoin-project/lotus/pull/4584)
- Update FFI (https://github.com/filecoin-project/lotus/pull/4613)
- feat: integrate new optional blst backend and verification optimizations from proofs (https://github.com/filecoin-project/lotus/pull/4630)
- Use https for blst submodule (https://github.com/filecoin-project/lotus/pull/4710)
- Update go-bitfield (https://github.com/filecoin-project/lotus/pull/4756)
- Update Yamux (https://github.com/filecoin-project/lotus/pull/4758)
- Update to latest go-bitfield (https://github.com/filecoin-project/lotus/pull/4793)
- Update to latest go-address (https://github.com/filecoin-project/lotus/pull/4798)
- update libp2p for stream interface changes (https://github.com/filecoin-project/lotus/pull/4814)

# 1.1.2 / 2020-10-24

This is a patch release of Lotus that builds on the fixes involving worker keys that was introduced in v1.1.1. Miners and node operators should update to this release as soon as possible in order to ensure their blocks are propagated and validated.

## Changes

- Handle worker key changes correctly in runtime (https://github.com/filecoin-project/lotus/pull/4579)

# 1.1.1 / 2020-10-24

This is a patch release of Lotus that addresses some issues caused by when miners change their worker keys. Miners and node operators should update to this release as soon as possible, especially any miner who has changed their worker key recently.

## Changes

- Miner finder for interactive client deal CLI (https://github.com/filecoin-project/lotus/pull/4504)
- Disable blockstore bloom filter (https://github.com/filecoin-project/lotus/pull/4512)
- Add api for getting status given a code (https://github.com/filecoin-project/lotus/pull/4210)
- add batch api for push messages (https://github.com/filecoin-project/lotus/pull/4236)
- add measure datastore wrapper around bench chain datastore (https://github.com/filecoin-project/lotus/pull/4302)
- Look at block base fee for PCR (https://github.com/filecoin-project/lotus/pull/4313)
- Add a shed util to determine % of power that has won a block (https://github.com/filecoin-project/lotus/pull/4318)
- Shed/borked cmd (https://github.com/filecoin-project/lotus/pull/4339)
- optimize mining code (https://github.com/filecoin-project/lotus/pull/4379)
- heaviestTipSet reurning nil is a ok (https://github.com/filecoin-project/lotus/pull/4523)
- Remove most v0 actor imports (https://github.com/filecoin-project/lotus/pull/4383)
- Small chain export optimization (https://github.com/filecoin-project/lotus/pull/4536)
- Add block list to pcr (https://github.com/filecoin-project/lotus/pull/4314)
- Fix circ supply default in conformance (https://github.com/filecoin-project/lotus/pull/4449)
- miner: fix init --create-worker-key (https://github.com/filecoin-project/lotus/pull/4475)
- make push and addLocal atomic (https://github.com/filecoin-project/lotus/pull/4500)
- add some methods that oni needs (https://github.com/filecoin-project/lotus/pull/4501)
- MinerGetBaseInfo: if miner is not found in lookback, check current (https://github.com/filecoin-project/lotus/pull/4508)
- Delete wallet from local wallet cache (https://github.com/filecoin-project/lotus/pull/4526)
- Fix lotus-shed ledger list (https://github.com/filecoin-project/lotus/pull/4521)
- Manage sectors by size instead of proof type (https://github.com/filecoin-project/lotus/pull/4511)
- Feat/api request metrics wrapper (https://github.com/filecoin-project/lotus/pull/4516)
- Fix chain sync stopping to sync (https://github.com/filecoin-project/lotus/pull/4541)
- Use the correct lookback for the worker key when creating blocks (https://github.com/filecoin-project/lotus/pull/4539)
- Cleanup test initialization and always validate VRFs in tests (https://github.com/filecoin-project/lotus/pull/4538)
- Add a market WithdrawBalance CLI (https://github.com/filecoin-project/lotus/pull/4524)
- wallet list: Add market balance and ID address flags (https://github.com/filecoin-project/lotus/pull/4555)
- tvx simulate command; tvx extract --ignore-sanity-checks (https://github.com/filecoin-project/lotus/pull/4554)
- lotus-lite: CLI tests for `lotus client` commands (https://github.com/filecoin-project/lotus/pull/4497)
- lite-mode - market storage and retrieval clients (https://github.com/filecoin-project/lotus/pull/4263)
- Chore: update drand to v1.2.0 (https://github.com/filecoin-project/lotus/pull/4420)
- Fix random test failures (https://github.com/filecoin-project/lotus/pull/4559)
- Fix flaky TestTimedBSSimple (https://github.com/filecoin-project/lotus/pull/4561)
- Make wallet market withdraw usable with miner addresses (https://github.com/filecoin-project/lotus/pull/4556)
- Fix flaky TestChainExportImportFull (https://github.com/filecoin-project/lotus/pull/4564)
- Use older randomness for the PoSt commit on specs-actors version 2 (https://github.com/filecoin-project/lotus/pull/4563)
- shed: Commad to decode messages (https://github.com/filecoin-project/lotus/pull/4565)
- Fetch worker key from correct block on sync (https://github.com/filecoin-project/lotus/pull/4573)

# 1.1.0 / 2020-10-20

This is a mandatory release that introduces the first post-liftoff upgrade to the Filecoin network. The changes that break consensus are an upgrade to specs-actors v2.2.0 at epoch 170000.

## Changes

- Introduce Network version 6 (https://github.com/filecoin-project/lotus/pull/4506)
- Update markets v1.0.0 (https://github.com/filecoin-project/lotus/pull/4505)
- Add some extra logging to try and debug sync issues (https://github.com/filecoin-project/lotus/pull/4486)
- Circle: Run tests for some subsystems separately (https://github.com/filecoin-project/lotus/pull/4496)
- Add a terminate sectors command to lotus-shed (https://github.com/filecoin-project/lotus/pull/4507)
- Add a comment to BlockMessages to address #4446 (https://github.com/filecoin-project/lotus/pull/4491)

# 1.0.0 / 2020-10-19

It's 1.0.0! This is an optional release of Lotus that introduces some UX improvements to the 0.10 series.

This very small release is largely cosmetic, and intended to flag the code that the Filecoin mainnet was launched with.

## API changes

- `StateMsgGasCost` has been removed. The equivalent information can be gained by calling `StateReplay`.
- A `GasCost` field has been added to the `InvocResult` type, meaning detailed gas costs will be returned when calling `StateReplay`, `StateCompute`, and `StateCall`.
- The behaviour of `StateReplay` in response to an empty tipset key has been changed. Instead of simply using the heaviest tipset (which is almost guaranteed to be an unsuccessful replay), we search now search the chain for the tipset that included the message, and replay the message in that tipset (we fail if no such tipset is found).

## Changes

- Increase code coverage! (https://github.com/filecoin-project/lotus/pull/4410)
- Mpool: Don't block node startup loading messages (https://github.com/filecoin-project/lotus/pull/4411)
- Improve the UX of multisig approves (https://github.com/filecoin-project/lotus/pull/4398)
- Use build.BlockDelaySecs for deal start buffer (https://github.com/filecoin-project/lotus/pull/4415)
- Conformance: support multiple protocol versions (https://github.com/filecoin-project/lotus/pull/4393)
- Ensure msig inspect cli works with lotus-lite (https://github.com/filecoin-project/lotus/pull/4421)
- Add command to (slowly) prune lotus chain datastore (https://github.com/filecoin-project/lotus/pull/3876)
- Add WalletVerify to lotus-gateway (https://github.com/filecoin-project/lotus/pull/4373)
- Improve StateMsg APIs (https://github.com/filecoin-project/lotus/pull/4429)
- Add endpoints needed by spacegap (https://github.com/filecoin-project/lotus/pull/4426)
- Make audit balances capable of printing robust addresses (https://github.com/filecoin-project/lotus/pull/4423)
- Custom filters for retrieval deals (https://github.com/filecoin-project/lotus/pull/4424)
- Fix message list api (https://github.com/filecoin-project/lotus/pull/4422)
- Replace bootstrap peers (https://github.com/filecoin-project/lotus/pull/4447)
- Don't overwrite previously-configured maxPieceSize for a persisted ask (https://github.com/filecoin-project/lotus/pull/4480)
- State: optimize state snapshot address cache (https://github.com/filecoin-project/lotus/pull/4481)

# 0.10.2 / 2020-10-14

This is an optional release of Lotus that updates markets to 0.9.1, which fixes an issue affecting deals that were mid-transfer when the node was upgraded to 0.9.0. This release also includes some tweaks to default gas values and minor performance improvements.

## Changes

- Use updated stored ask API (https://github.com/filecoin-project/lotus/pull/4384)
- tvx: trace puts to blockstore for inclusion in CAR. (https://github.com/filecoin-project/lotus/pull/4278)
- Add propose remove (https://github.com/filecoin-project/lotus/pull/4311)
- Update to 0.9.1 bugfix release (https://github.com/filecoin-project/lotus/pull/4402)
- Update drand endpoints (https://github.com/filecoin-project/lotus/pull/4125)
- fix: return true when deadlines changed (https://github.com/filecoin-project/lotus/pull/4403)
- sync wait --watch (https://github.com/filecoin-project/lotus/pull/4396)
- reduce garbage in blockstore (https://github.com/filecoin-project/lotus/pull/4406)
- give the TimeCacheBS tests a bit more time (https://github.com/filecoin-project/lotus/pull/4407)
- Improve gas defaults (https://github.com/filecoin-project/lotus/pull/4408)
- Change default gas premium to for 10 block inclusion (https://github.com/filecoin-project/lotus/pull/4222)

# 0.10.1 / 2020-10-14

This is an optional release of Lotus that updates markets to 0.9.0, which adds the ability to restart data transfers. This release also introduces Ledger support, and various UX improvements.

## Changes

- Test the tape upgrade (https://github.com/filecoin-project/lotus/pull/4328)
- Adding in Ledger support (https://github.com/filecoin-project/lotus/pull/4290)
- Improve the UX for lotus-miner sealing workers (https://github.com/filecoin-project/lotus/pull/4329)
- Add a CLI tool for miner's to repay debt (https://github.com/filecoin-project/lotus/pull/4319)
- Rename params_testnet to params_mainnet (https://github.com/filecoin-project/lotus/pull/4336)
- Use seal-duration in calculating the earliest StartEpoch (https://github.com/filecoin-project/lotus/pull/4337)
- Reject deals that are > 7 days in the future in the BasicDealFilter (https://github.com/filecoin-project/lotus/pull/4173)
- Add an API endpoint to calculate the exact circulating supply (https://github.com/filecoin-project/lotus/pull/4148)
- lotus-pcr: ignore all other market messages (https://github.com/filecoin-project/lotus/pull/4341)
- Add message CID to InvocResult (https://github.com/filecoin-project/lotus/pull/4382)
- types: Add CID fields to messages in json marshalers (https://github.com/filecoin-project/lotus/pull/4338)
- fix(sync state): set state height to actual tipset height (https://github.com/filecoin-project/lotus/pull/4347)
- Fix off by one tipset in searchBackForMsg (https://github.com/filecoin-project/lotus/pull/4367)
- fix a panic on startup when we fail to load the tipset (https://github.com/filecoin-project/lotus/pull/4376)
- Avoid having the same message CID show up in execution traces (https://github.com/filecoin-project/lotus/pull/4350)
- feat(markets): update markets 0.9.0 and add data transfer restart (https://github.com/filecoin-project/lotus/pull/4363)

# 0.10.0 / 2020-10-12

This is a consensus-breaking hotfix that addresses an issue in specs-actors v2.0.3 that made it impossible to pledge new 32GiB sectors. The change in Lotus is to update to actors v2.1.0, behind the new network version 5.

## Changes

- make pledge test pass with the race detector (https://github.com/filecoin-project/lotus/pull/4291)
- fix a race in tipset cache usage (https://github.com/filecoin-project/lotus/pull/4282)
- add an api for removing multisig signers (https://github.com/filecoin-project/lotus/pull/4274)
- cli: Don't output errors to stdout (https://github.com/filecoin-project/lotus/pull/4298)
- Fix panic in wallet export when key is not found (https://github.com/filecoin-project/lotus/pull/4299)
- Dump the block validation cache whenever we perform an import (https://github.com/filecoin-project/lotus/pull/4287)
- Fix two races (https://github.com/filecoin-project/lotus/pull/4301)
- sync unmark-bad --all (https://github.com/filecoin-project/lotus/pull/4296)
- decode parameters for multisig transactions in inspect (https://github.com/filecoin-project/lotus/pull/4312)
- Chain is love (https://github.com/filecoin-project/lotus/pull/4321)
- lotus-stats: optmize getting miner power (https://github.com/filecoin-project/lotus/pull/4315)
- implement tape upgrade (https://github.com/filecoin-project/lotus/pull/4322)

# 0.9.1 / 2020-10-10

This release fixes an issue which may cause the actors v2 migration to compute the state incorrectly when more than one migration is running in parallel.

## Changes

- Make concurrent actor migrations safe (https://github.com/filecoin-project/lotus/pull/4293)
- Remote wallet backends (https://github.com/filecoin-project/lotus/pull/3583)
- Track funds in FundMgr correctly in case of AddFunds failing (https://github.com/filecoin-project/lotus/pull/4273)
- Partial lite-node mode (https://github.com/filecoin-project/lotus/pull/4095)
- Fix potential infinite loop in GetBestMiningCandidate (https://github.com/filecoin-project/lotus/pull/3444)
- sync wait: Handle processed message offset (https://github.com/filecoin-project/lotus/pull/4253)
- Add some new endpoints for querying Msig info (https://github.com/filecoin-project/lotus/pull/4250)
- Update markets v0.7.1 (https://github.com/filecoin-project/lotus/pull/4254)
- Optimize SearchForMessage and GetReceipt (https://github.com/filecoin-project/lotus/pull/4246)
- Use FIL instead of attoFIL in CLI more consistently (https://github.com/filecoin-project/lotus/pull/4249)
- fix: clash between daemon --api flag and cli tests (https://github.com/filecoin-project/lotus/pull/4241)
- add more info to chain sync lookback failure (https://github.com/filecoin-project/lotus/pull/4245)
- Add message counts to inspect chain output (https://github.com/filecoin-project/lotus/pull/4230)

# 0.9.0 / 2020-10-07

This consensus-breaking release of Lotus upgrades the actors version to v2.0.0. This requires migrating actor state from v0 to v2. The changes that break consensus are:

- Introducing v2 actors and its migration (https://github.com/filecoin-project/lotus/pull/3936)
- Runtime's Receiver() should only return ID addresses  (https://github.com/filecoin-project/lotus/pull/3589)
- Update miner eligibility checks for v2 actors (https://github.com/filecoin-project/lotus/pull/4188)
- Add funds that have left FilReserve to circ supply (https://github.com/filecoin-project/lotus/pull/4160)
- Set WinningPoStSectorSetLookback to finality post-v2 actors (https://github.com/filecoin-project/lotus/pull/4190)
- fix: error when actor panics directly (https://github.com/filecoin-project/lotus/pull/3697)

## Changes

#### Dependencies

- Update go-bitfield (https://github.com/filecoin-project/lotus/pull/4171)
- update the AMT implementation (https://github.com/filecoin-project/lotus/pull/4194)
- Update to actors v0.2.1 (https://github.com/filecoin-project/lotus/pull/4199)

#### Core Lotus

- Paych: fix voucher amount verification (https://github.com/filecoin-project/lotus/pull/3821)
- Cap market provider messages (https://github.com/filecoin-project/lotus/pull/4141)
- Run fork function after cron for null block safety (https://github.com/filecoin-project/lotus/pull/4114)
- use bitswap sessions when fetching messages, and cancel them (https://github.com/filecoin-project/lotus/pull/4142)
- relax pubsub IPColocationFactorThreshold to 5 (https://github.com/filecoin-project/lotus/pull/4183)
- Support addresses with mainnet prefixes (https://github.com/filecoin-project/lotus/pull/4186)
- fix: make message signer nonce generation transactional (https://github.com/filecoin-project/lotus/pull/4165)
- build: Env var to keep test address output (https://github.com/filecoin-project/lotus/pull/4213)
- make vm.EnableGasTracing public (https://github.com/filecoin-project/lotus/pull/4214)
- introduce separate state-tree versions (https://github.com/filecoin-project/lotus/pull/4197)
- reject explicit "calls" at the upgrade height (https://github.com/filecoin-project/lotus/pull/4231)
- return an illegal actor error when we see an unsupported actor version (https://github.com/filecoin-project/lotus/pull/4232)
- Set head should unmark blocks as valid (https://gist.github.com/travisperson/3c7cddd77a33979a519ccef4e6515f20)

#### Mining

- Increased ExpectedSealDuration and and WaitDealsDelay (https://github.com/filecoin-project/lotus/pull/3743)
- Miner backup/restore commands (https://github.com/filecoin-project/lotus/pull/4133)
- lotus-miner: add more help text to storage / attach (https://github.com/filecoin-project/lotus/pull/3961)
- Reject deals that are > 7 days in the future in the BasicDealFilter (https://github.com/filecoin-project/lotus/pull/4173)
- feat(miner): add miner deadline diffing logic (https://github.com/filecoin-project/lotus/pull/4178)

#### UX

- Improve the UX for replacing messages (https://github.com/filecoin-project/lotus/pull/4134)
- Add verified flag to interactive deal creation (https://github.com/filecoin-project/lotus/pull/4145)
- Add command to (slowly) prune lotus chain datastore (https://github.com/filecoin-project/lotus/pull/3876)
- Some helpers for verifreg work (https://github.com/filecoin-project/lotus/pull/4124)
- Always use default 720h for setask duration and hide the duration param option (https://github.com/filecoin-project/lotus/pull/4077)
- Convert ID addresses to key addresses before checking wallet (https://github.com/filecoin-project/lotus/pull/4122)
- add a command to view block space utilization (https://github.com/filecoin-project/lotus/pull/4176)
- allow usage inspection on a chain segment (https://github.com/filecoin-project/lotus/pull/4177)
- Add mpool stats for base fee (https://github.com/filecoin-project/lotus/pull/4170)
- Add verified status to api.DealInfo (https://github.com/filecoin-project/lotus/pull/4153)
- Add a CLI command to set a miner's owner address (https://github.com/filecoin-project/lotus/pull/4189)

#### Tooling and validation

- Lotus-pcr: add recover-miners command (https://github.com/filecoin-project/lotus/pull/3714)
- MpoolPushUntrusted API for gateway (https://github.com/filecoin-project/lotus/pull/3915)
- Test lotus-miner info all (https://github.com/filecoin-project/lotus/pull/4166)
- chain export: Error with unfinished exports (https://github.com/filecoin-project/lotus/pull/4179)
- add printf in TestWindowPost (https://github.com/filecoin-project/lotus/pull/4043)
- add trace wdpost (https://github.com/filecoin-project/lotus/pull/4020)
- Fix noncefix (https://github.com/filecoin-project/lotus/pull/4202)
- Lotus-pcr: Limit the fee cap of messages we will process, refund gas fees for windowed post and storage deals (https://github.com/filecoin-project/lotus/pull/4198)
- Fix pond (https://github.com/filecoin-project/lotus/pull/4203)
- allow manual setting of noncefix fee cap (https://github.com/filecoin-project/lotus/pull/4205)
- implement command to get execution traces of any message (https://github.com/filecoin-project/lotus/pull/4200)
- conformance: minor driver refactors (https://github.com/filecoin-project/lotus/pull/4211)
- lotus-pcr: ignore all other messages (https://github.com/filecoin-project/lotus/pull/4218)
- lotus-pcr: zero refund (https://github.com/filecoin-project/lotus/pull/4229)

## Contributors

The following contributors had 5 or more commits go into this release.
We are grateful for every contribution!

| Contributor        | Commits | Lines ±       |
|--------------------|---------|---------------|
| Stebalien          | 84       | +3425/-2287  |
| magik6k            | 41       | +2121/-506   |
| arajasek           | 39       | +2467/-424   |
| Kubuxu             | 25       | +2344/-775   |
| raulk              | 21       | +287/-196    |
| whyrusleeping      | 13       | +727/-71     |
| hsanjuan           | 13       | +5886/-7956  |
| dirkmc             | 11       | +2634/-576   | 
| travisperson       | 8        | +923/-202    |
| ribasushi          | 6        | +188/-128    |
| zgfzgf             | 5        | +21/-17      |

# 0.8.1 / 2020-09-30

This optional release of Lotus introduces a new version of markets which switches to CBOR-map encodings, and allows datastore migrations. The release also introduces several improvements to the mining process, a few performance optimizations, and a battery of UX additions and enhancements.

## Changes

#### Dependencies

- Markets 0.7.0 with updated data stores (https://github.com/filecoin-project/lotus/pull/4089)
- Update ffi to code with blst fixes (https://github.com/filecoin-project/lotus/pull/3998)

#### Core Lotus

- Fix GetPower with no miner address (https://github.com/filecoin-project/lotus/pull/4049)
- Refactor: Move nonce generation out of mpool (https://github.com/filecoin-project/lotus/pull/3970)

#### Performance

- Implement caching syscalls for import-bench (https://github.com/filecoin-project/lotus/pull/3888)
- Fetch tipset blocks in parallel (https://github.com/filecoin-project/lotus/pull/4074)
- Optimize Tipset equals() (https://github.com/filecoin-project/lotus/pull/4056)
- Make state transition in validation async (https://github.com/filecoin-project/lotus/pull/3868)

#### Mining

- Add trace window post (https://github.com/filecoin-project/lotus/pull/4020)
- Use abstract types for Dont recompute post on revert (https://github.com/filecoin-project/lotus/pull/4022)
- Fix injectNulls logic in test miner (https://github.com/filecoin-project/lotus/pull/4058)
- Fix potential panic in FinalizeSector (https://github.com/filecoin-project/lotus/pull/4092)
- Don't recompute post on revert (https://github.com/filecoin-project/lotus/pull/3924)
- Fix some failed precommit handling (https://github.com/filecoin-project/lotus/pull/3445)
- Add --no-swap flag for worker (https://github.com/filecoin-project/lotus/pull/4107)
- Allow some single-thread tasks to run in parallel with PC2/C2 (https://github.com/filecoin-project/lotus/pull/4116)

#### UX

- Add an envvar to set address network version (https://github.com/filecoin-project/lotus/pull/4028)
- Add logging to chain export (https://github.com/filecoin-project/lotus/pull/4030)
- Add JSON output to state compute (https://github.com/filecoin-project/lotus/pull/4038)
- Wallet list CLI: Print balances/nonces (https://github.com/filecoin-project/lotus/pull/4088)
- Added an option to show or not show sector info for `lotus-miner info` (https://github.com/filecoin-project/lotus/pull/4003)
- Add a command to import an ipld object into the chainstore (https://github.com/filecoin-project/lotus/pull/3434)
- Improve the lotus-shed dealtracker (https://github.com/filecoin-project/lotus/pull/4051)
- Docs review and re-organization (https://github.com/filecoin-project/lotus/pull/3431)
- Fix wallet list (https://github.com/filecoin-project/lotus/pull/4104)
- Add an endpoint to validate whether a string is a well-formed address (https://github.com/filecoin-project/lotus/pull/4106)
- Add an option to set config path (https://github.com/filecoin-project/lotus/pull/4103)
- Add printf in TestWindowPost (https://github.com/filecoin-project/lotus/pull/4043)
- Improve miner sectors list UX (https://github.com/filecoin-project/lotus/pull/4108)

#### Tooling

- Move policy change to seal bench (https://github.com/filecoin-project/lotus/pull/4032)
- Add back network power to stats (https://github.com/filecoin-project/lotus/pull/4050)
- Conformance: Record and feed circulating supply (https://github.com/filecoin-project/lotus/pull/4078)
- Snapshot import progress bar, add HTTP support (https://github.com/filecoin-project/lotus/pull/4070)
- Add lotus shed util to validate a tipset (https://github.com/filecoin-project/lotus/pull/4065)
- tvx: a test vector extraction and execution tool (https://github.com/filecoin-project/lotus/pull/4064)

#### Bootstrap

- Add new bootstrappers (https://github.com/filecoin-project/lotus/pull/4007)
- Add Glif node to bootstrap peers (https://github.com/filecoin-project/lotus/pull/4004)
- Add one more node located in China (https://github.com/filecoin-project/lotus/pull/4041)
- Add ipfsmain bootstrapper (https://github.com/filecoin-project/lotus/pull/4067)

# 0.8.0 / 2020-09-26

This consensus-breaking release of Lotus introduces an upgrade to the network. The changes that break consensus are:

- Upgrading to specs-actors v0.9.11, which reduces WindowPoSt faults per [FIP 0002](https://github.com/filecoin-project/FIPs/blob/master/FIPS/fip-0002.md) to reduce cost for honest miners with occasional faults (see https://github.com/filecoin-project/specs-actors/pull/1181)
- Revisions to some cryptoeconomics and network params

This release also updates go-fil-markets to fix an incompatibility issue between v0.7.2 and earlier versions.

## Changes

#### Dependencies

- Update spec actors to 0.9.11 (https://github.com/filecoin-project/lotus/pull/4039)
- Update markets to 0.6.3 (https://github.com/filecoin-project/lotus/pull/4013)

#### Core Lotus

- Network upgrade (https://github.com/filecoin-project/lotus/pull/4039)
- Fix AddSupportedProofTypes (https://github.com/filecoin-project/lotus/pull/4033)
- Return an error when we fail to find a sector when checking sector expiration (https://github.com/filecoin-project/lotus/pull/4026)
- Batch blockstore copies after block validation (https://github.com/filecoin-project/lotus/pull/3980)
- Remove a misleading miner actor abstraction (https://github.com/filecoin-project/lotus/pull/3977)
- Fix out-of-bounds when loading all sector infos (https://github.com/filecoin-project/lotus/pull/3976)
- Fix break condition in the miner (https://github.com/filecoin-project/lotus/pull/3953)

#### UX

- Correct helptext around miners setting ask (https://github.com/filecoin-project/lotus/pull/4009)
- Make sync wait nicer (https://github.com/filecoin-project/lotus/pull/3991)

#### Tooling and validation

- Small adjustments following network upgradability changes (https://github.com/filecoin-project/lotus/pull/3996)
- Add some more big pictures stats to stateroot stat (https://github.com/filecoin-project/lotus/pull/3995)
- Add some actors policy setters for testing (https://github.com/filecoin-project/lotus/pull/3975)

## Contributors

The following contributors had 5 or more commits go into this release.
We are grateful for every contribution!

| Contributor        | Commits | Lines ±       |
|--------------------|---------|---------------|
| arajasek           | 66       | +3140/-1261  |
| Stebalien          | 64       | +3797/-3434  |
| magik6k            | 48       | +1892/-976   |
| raulk              | 40       | +2412/-1549  |
| vyzo               | 22       | +287/-196    |
| alanshaw           | 15       | +761/-146    |
| whyrusleeping      | 15       | +736/-52     |
| hannahhoward       | 14       | +1237/-837   | 
| anton              | 6        | +32/-8       |
| travisperson       | 5        | +502/-6      |
| Frank              | 5        | +78/-39      |
| Jennifer           | 5        | +148/-41     |

# 0.7.2 / 2020-09-23

This optional release of Lotus introduces a major refactor around how a Lotus node interacts with code from the specs-actors repo. We now use interfaces to read the state of actors, which is required to be able to reason about different versions of actors code at the same time.

Additionally, this release introduces various improvements to the sync process, as well as changes to better the overall UX experience.

## Changes

#### Core Lotus

- Network upgrade support (https://github.com/filecoin-project/lotus/pull/3781)
- Upgrade markets to `v0.6.2` (https://github.com/filecoin-project/lotus/pull/3974)
- Validate chain sync response indices when fetching messages (https://github.com/filecoin-project/lotus/pull/3939)
- Add height diff to sync wait (https://github.com/filecoin-project/lotus/pull/3926)
- Replace Requires with Wants (https://github.com/filecoin-project/lotus/pull/3898)
- Update state diffing for market actor (https://github.com/filecoin-project/lotus/pull/3889)
- Parallel fetch for sync (https://github.com/filecoin-project/lotus/pull/3887)
- Fix SectorState (https://github.com/filecoin-project/lotus/pull/3881)

#### User Experience

- Add basic deal stats api server for spacerace slingshot (https://github.com/filecoin-project/lotus/pull/3963)
- When doing `sectors update-state`, show a list of existing states if user inputs an invalid one (https://github.com/filecoin-project/lotus/pull/3944)
- Fix `lotus-miner storage find` error (https://github.com/filecoin-project/lotus/pull/3927)
- Log shutdown method for lotus daemon and miner (https://github.com/filecoin-project/lotus/pull/3925)
- Update build and setup instruction link (https://github.com/filecoin-project/lotus/pull/3919)
- Add an option to hide removed sectors from `sectors list` output (https://github.com/filecoin-project/lotus/pull/3903)

#### Testing and validation

- Add init.State#Remove() for testing (https://github.com/filecoin-project/lotus/pull/3971)
- lotus-shed: add consensus check command (https://github.com/filecoin-project/lotus/pull/3933)
- Add keyinfo verify and jwt token command to lotus-shed (https://github.com/filecoin-project/lotus/pull/3914)
- Fix conformance gen (https://github.com/filecoin-project/lotus/pull/3892)

# 0.7.1 / 2020-09-17

This optional release of Lotus introduces some critical fixes to the window PoSt process. It also upgrades some core dependencies, and introduces many improvements to the mining process, deal-making cycle, and overall User Experience.

## Changes

#### Some notable improvements:

- Correctly construct params for `SubmitWindowedPoSt` messages (https://github.com/filecoin-project/lotus/pull/3909)
- Skip sectors correctly for Window PoSt (https://github.com/filecoin-project/lotus/pull/3839)
- Split window PoST submission into multiple messages (https://github.com/filecoin-project/lotus/pull/3689)
- Improve journal coverage (https://github.com/filecoin-project/lotus/pull/2455)
- Allow retrievals while sealing (https://github.com/filecoin-project/lotus/pull/3778)
- Don't prune locally published messages (https://github.com/filecoin-project/lotus/pull/3772)
- Add get-ask, set-ask retrieval commands (https://github.com/filecoin-project/lotus/pull/3886)
- Consistently name winning and window post in logs (https://github.com/filecoin-project/lotus/pull/3873))
- Add auto flag to mpool replace (https://github.com/filecoin-project/lotus/pull/3752))

#### Dependencies

- Upgrade markets to `v0.6.1` (https://github.com/filecoin-project/lotus/pull/3906)
- Upgrade specs-actors to `v0.9.10` (https://github.com/filecoin-project/lotus/pull/3846)
- Upgrade badger (https://github.com/filecoin-project/lotus/pull/3739)

# 0.7.0 / 2020-09-10

This consensus-breaking release of Lotus is designed to test a network upgrade on the space race testnet. The changes that break consensus are:

- Upgrading the Drand network used from the test Drand network to the League of Entropy main drand network. This is the same Drand network that will be used in the Filecoin mainnet.
- Upgrading to specs-actors v0.9.8, which adds a new method to the Multisig actor.

## Changes

#### Core Lotus

- Fix IsAncestorOf (https://github.com/filecoin-project/lotus/pull/3717)
- Update to specs-actors v0.9.8 (https://github.com/filecoin-project/lotus/pull/3725)
- Increase chain throughput by 20% (https://github.com/filecoin-project/lotus/pull/3732)
- Updare to go-libp2p-pubsub `master` (https://github.com/filecoin-project/lotus/pull/3735)
- Drand upgrade (https://github.com/filecoin-project/lotus/pull/3670)
- Multisig API additions (https://github.com/filecoin-project/lotus/pull/3590)

#### Storage Miner

- Increase the number of times precommit2 is attempted before moving back to precommit1 (https://github.com/filecoin-project/lotus/pull/3720)

#### Message pool

- Relax mpool add strictness checks for local pushes (https://github.com/filecoin-project/lotus/pull/3724)


#### Maintenance

- Fix devnets (https://github.com/filecoin-project/lotus/pull/3712)
- Fix(chainwatch): compare prev miner with cur miner (https://github.com/filecoin-project/lotus/pull/3715)
- CI: fix statediff build; make optional (https://github.com/filecoin-project/lotus/pull/3729)
- Feat: Chaos abort (https://github.com/filecoin-project/lotus/pull/3733)

## Contributors

The following contributors had commits go into this release.
We are grateful for every contribution!

| Contributor        | Commits | Lines ±       |
|--------------------|---------|---------------|
| arajasek           | 28      | +1144/-239    |
| Kubuxu             | 19      | +452/-261     |
| whyrusleeping      | 13      | +456/-87      |
| vyzo               | 11      | +318/-20      |
| raulk              | 10      | +1289/-350    |
| magik6k            | 6       | +188/-55      |
| dirkmc             | 3       | +31/-8        |
| alanshaw           | 3       | +176/-37      |
| Stebalien          | 2       | +9/-12        |
| lanzafame          | 1       | +1/-1         |
| frrist             | 1       | +1/-1         |
| mishmosh           | 1       | +1/-1         |
| nonsense           | 1       | +1/-0         |

# 0.6.2 / 2020-09-09

This release introduces some critical fixes to message selection and gas estimation logic. It also adds the ability for nodes to mark a certain tipset as checkpointed, as well as various minor improvements and bugfixes.

## Changes

#### Messagepool

- Warn when optimal selection fails to pack a block and we fall back to random selection (https://github.com/filecoin-project/lotus/pull/3708)
- Add basic command for printing gas performance of messages in the mpool (https://github.com/filecoin-project/lotus/pull/3701)
- Adjust optimal selection to always try to fill blocks (https://github.com/filecoin-project/lotus/pull/3685)
- Fix very minor bug in repub baseFeeLowerBound (https://github.com/filecoin-project/lotus/pull/3663)
- Add an auto flag to mpool replace (https://github.com/filecoin-project/lotus/pull/3676)
- Fix mpool optimal selection packing failure (https://github.com/filecoin-project/lotus/pull/3698)

#### Core Lotus

- Don't use latency as initital estimate for blocksync (https://github.com/filecoin-project/lotus/pull/3648)
- Add niceSleep 1 second when drand errors (https://github.com/filecoin-project/lotus/pull/3664)
- Fix isChainNearSync check in block validator (https://github.com/filecoin-project/lotus/pull/3650)
- Add peer to peer manager before fetching the tipset (https://github.com/filecoin-project/lotus/pull/3667)
- Add StageFetchingMessages to sync status (https://github.com/filecoin-project/lotus/pull/3668)
- Pass tipset through upgrade logic (https://github.com/filecoin-project/lotus/pull/3673)
- Allow nodes to mark tipsets as checkpointed (https://github.com/filecoin-project/lotus/pull/3680)
- Remove hard-coded late-fee in window PoSt (https://github.com/filecoin-project/lotus/pull/3702)
- Gas: Fix median calc (https://github.com/filecoin-project/lotus/pull/3686)

#### Storage

- Storage manager: bail out with an error if unsealed cid is undefined (https://github.com/filecoin-project/lotus/pull/3655)
- Storage: return true from Sealer.ReadPiece() on success (https://github.com/filecoin-project/lotus/pull/3657)

#### Maintenance

- Resolve lotus, test-vectors, statediff dependency cycle (https://github.com/filecoin-project/lotus/pull/3688)
- Paych: add docs on how to use paych status (https://github.com/filecoin-project/lotus/pull/3690)
- Initial CODEOWNERS (https://github.com/filecoin-project/lotus/pull/3691)

# 0.6.1 / 2020-09-08

This optional release introduces a minor improvement to the sync process, ensuring nodes don't fall behind and then resync.

## Changes

- Update `test-vectors` (https://github.com/filecoin-project/lotus/pull/3645)
- Revert "only subscribe to pubsub topics once we are synced" (https://github.com/filecoin-project/lotus/pull/3643)

# 0.6.0 / 2020-09-07

This consensus-breaking release of Lotus is designed to test a network upgrade on the space race testnet. The changes that break consensus are:

- Tweaking of some cryptoecon parameters in specs-actors 0.9.7 (https://github.com/filecoin-project/specs-actors/releases/tag/v0.9.7)
- Rebalancing FIL distribution to make testnet FIL scarce, which prevents base fee spikes and sets better expectations for mainnet

This release also introduces many improvements to Lotus! Among them are a new version of go-fil-markets that supports non-blocking retrieval, various spam reduction measures in the messagepool and p2p logic, and UX improvements to payment channels, dealmaking, and state inspection.

## Changes

#### Core Lotus and dependencies

- Implement faucet funds reallocation logic (https://github.com/filecoin-project/lotus/pull/3632)
- Network upgrade: Upgrade to correct fork threshold (https://github.com/filecoin-project/lotus/pull/3628)
- Update to specs 0.9.7 and markets 0.6.0 (https://github.com/filecoin-project/lotus/pull/3627)
- Network upgrade: Perform base fee tamping (https://github.com/filecoin-project/lotus/pull/3623)
- Chain events: if cache best() is nil, return chain head (https://github.com/filecoin-project/lotus/pull/3611)
- Update to specs actors v0.9.6 (https://github.com/filecoin-project/lotus/pull/3603)

#### Messagepool

- Temporarily allow negative chains (https://github.com/filecoin-project/lotus/pull/3625)
- Improve publish/republish logic (https://github.com/filecoin-project/lotus/pull/3592)
- Fix selection bug; priority messages were not included if other chains were negative (https://github.com/filecoin-project/lotus/pull/3580)
- Add defensive check for minimum GasFeeCap for inclusion within the next 20 blocks (https://github.com/filecoin-project/lotus/pull/3579)
- Add additional info about gas premium (https://github.com/filecoin-project/lotus/pull/3578)
- Fix GasPremium capping logic  (https://github.com/filecoin-project/lotus/pull/3552)

#### Payment channels

- Get available funds by address or by from/to (https://github.com/filecoin-project/lotus/pull/3547)
- Create `lotus paych status` command (https://github.com/filecoin-project/lotus/pull/3523)
- Rename CLI command from "paych get" to "paych add-funds" (https://github.com/filecoin-project/lotus/pull/3520)

#### Peer-to-peer

- Only subscribe to pubsub topics once we are synced (https://github.com/filecoin-project/lotus/pull/3602)
- Reduce mpool add failure log spam (https://github.com/filecoin-project/lotus/pull/3562)
- Republish messages even if the chains have negative performance(https://github.com/filecoin-project/lotus/pull/3557)
- Adjust gossipsub gossip factor (https://github.com/filecoin-project/lotus/pull/3556)
- Integrate pubsub Random Early Drop (https://github.com/filecoin-project/lotus/pull/3518)

#### Miscellaneous

- Fix panic in OnDealExpiredSlashed (https://github.com/filecoin-project/lotus/pull/3553)
- Robustify state manager against holes in actor method numbers (https://github.com/filecoin-project/lotus/pull/3538)

#### UX

- VM: Fix an error message (https://github.com/filecoin-project/lotus/pull/3608)
- Documentation: Batch replacement,update lotus-storage-miner to lotus-miner (https://github.com/filecoin-project/lotus/pull/3571)
- CLI: Robust actor lookup (https://github.com/filecoin-project/lotus/pull/3535)
- Add agent flag to net peers (https://github.com/filecoin-project/lotus/pull/3534)
- Add watch option to storage-deals list (https://github.com/filecoin-project/lotus/pull/3527)

#### Testing & tooling

- Decommission chain-validation (https://github.com/filecoin-project/lotus/pull/3606)
- Metrics: add expected height metric (https://github.com/filecoin-project/lotus/pull/3586)
- PCR: Use current tipset during refund (https://github.com/filecoin-project/lotus/pull/3570)
- Lotus-shed: Add math command (https://github.com/filecoin-project/lotus/pull/3568)
- PCR: Add tipset aggergation (https://github.com/filecoin-project/lotus/pull/3565)- Fix broken paych tests (https://github.com/filecoin-project/lotus/pull/3551)
- Make chain export ~1000x times faster (https://github.com/filecoin-project/lotus/pull/3533)
- Chainwatch: Stop SyncIncomingBlocks from leaking into chainwatch processing; No panics during processing (https://github.com/filecoin-project/lotus/pull/3526)
- Conformance: various changes (https://github.com/filecoin-project/lotus/pull/3521)

# 0.5.10 / 2020-09-03

This patch includes a crucial fix to the message pool selection logic, strongly disfavouring messages that might cause a miner penalty.

## Changes

- Fix calculation of GasReward in messagepool (https://github.com/filecoin-project/lotus/pull/3528)

# 0.5.9 / 2020-09-03

This patch includes a hotfix to the `GasEstimateFeeCap` method, capping the estimated fee to a reasonable level by default.

## Changes

- Added target height to sync wait (https://github.com/filecoin-project/lotus/pull/3502)
- Disable codecov annotations (https://github.com/filecoin-project/lotus/pull/3514)
- Cap fees to reasonable level by default (https://github.com/filecoin-project/lotus/pull/3516)
- Add APIs and command to inspect bandwidth usage (https://github.com/filecoin-project/lotus/pull/3497)
- Track expected nonce in mpool, ignore messages with large nonce gaps (https://github.com/filecoin-project/lotus/pull/3450)

# 0.5.8 / 2020-09-02

This patch includes some bugfixes to the sector sealing process, and updates go-fil-markets. It also improves the performance of blocksync, adds a method to export chain state trees, and improves chainwatch.

## Changes

- Upgrade markets to v0.5.9 (https://github.com/filecoin-project/lotus/pull/3496)
- Improve blocksync to load fewer messages: (https://github.com/filecoin-project/lotus/pull/3494)
- Fix a panic in the ffi-wrapper's `ReadPiece` (https://github.com/filecoin-project/lotus/pull/3492/files)
- Fix a deadlock in the sealing scheduler (https://github.com/filecoin-project/lotus/pull/3489)
- Add test vectors for tipset tests (https://github.com/filecoin-project/lotus/pull/3485/files)
- Improve the advance-block debug command (https://github.com/filecoin-project/lotus/pull/3476)
- Add toggle for message processing to Lotus PCR (https://github.com/filecoin-project/lotus/pull/3470)
- Allow exporting recent chain state trees (https://github.com/filecoin-project/lotus/pull/3463)
- Remove height from chain rand (https://github.com/filecoin-project/lotus/pull/3458)
- Disable GC on chain badger datastore (https://github.com/filecoin-project/lotus/pull/3457)
- Account for `GasPremium` in `GasEstimateFeeCap` (https://github.com/filecoin-project/lotus/pull/3456)
- Update go-libp2p-pubsub to `master` (https://github.com/filecoin-project/lotus/pull/3455)
- Chainwatch improvements (https://github.com/filecoin-project/lotus/pull/3442)

# 0.5.7 / 2020-08-31

This patch release includes some bugfixes and enhancements to the sector lifecycle and message pool logic.

## Changes

- Rebuild unsealed infos on miner restart (https://github.com/filecoin-project/lotus/pull/3401)
- CLI to attach storage paths to workers (https://github.com/filecoin-project/lotus/pull/3405)
- Do not select negative performing message chains for inclusion (https://github.com/filecoin-project/lotus/pull/3392)
- Remove a redundant error-check (https://github.com/filecoin-project/lotus/pull/3421)
- Correctly move unsealed sectors in `FinalizeSectors` (https://github.com/filecoin-project/lotus/pull/3424)
- Improve worker selection logic (https://github.com/filecoin-project/lotus/pull/3425)
- Don't use context to close bitswap (https://github.com/filecoin-project/lotus/pull/3430)
- Correctly estimate gas premium when there is only one message on chain (https://github.com/filecoin-project/lotus/pull/3428)

# 0.5.6 / 2020-08-29

Hotfix release that fixes a panic in the sealing scheduler (https://github.com/filecoin-project/lotus/pull/3389).

# 0.5.5

This patch release introduces a large number of improvements to the sealing process.
It also updates go-fil-markets to
[version 0.5.8](https://github.com/filecoin-project/go-fil-markets/releases/tag/v0.5.8),
and go-libp2p-pubsub to [v0.3.5](https://github.com/libp2p/go-libp2p-pubsub/releases/tag/v0.3.5).

#### Downstream upgrades

- Upgrades markets to v0.5.8 (https://github.com/filecoin-project/lotus/pull/3384)
- Upgrades go-libp2p-pubsub to v0.3.5 (https://github.com/filecoin-project/lotus/pull/3305)

#### Sector sealing

- The following improvements were introduced in https://github.com/filecoin-project/lotus/pull/3350.

  - Allow `lotus-miner sectors remove` to remove a sector in any state.
  - Create a separate state in the storage FSM dedicated to submitting the Commit message.
  - Recovery for when the Deal IDs of deals in a sector get changed in a reorg.
  - Auto-retry sending Precommit and Commit messages if they run out of gas
  - Auto-retry sector remove tasks when they fail
  - Compact worker windows, and allow their tasks to be executed in any order

- Don't simply skip PoSt for bad sectors (https://github.com/filecoin-project/lotus/pull/3323)

#### Message Pool

- Spam Protection: Track required funds for pending messages (https://github.com/filecoin-project/lotus/pull/3313)

#### Chainwatch

- Add more power and reward metrics (https://github.com/filecoin-project/lotus/pull/3367)
- Fix raciness in sector deal table (https://github.com/filecoin-project/lotus/pull/3275)
- Parallelize miner processing (https://github.com/filecoin-project/lotus/pull/3380)
- Accept Lotus API and token (https://github.com/filecoin-project/lotus/pull/3337)

# 0.5.4

A patch release, containing a few nice bugfixes and improvements:

- Fix parsing of peer ID in `lotus-miner actor set-peer-id` (@whyrusleeping)
- Update dependencies, fixing several bugs (@Stebalien)
- Fix remaining linter warnings (@Stebalien)
- Use safe string truncation (@Ingar)
- Allow tweaking of blocksync message window size (@whyrusleeping)
- Add some additional gas stats to metrics (@Kubuxu)
- Fix an edge case bug in message selection, add many tests (@vyzo)

# 0.5.3

Yet another hotfix release.
A lesson for readers, having people who have been awake for 12+ hours review
your hotfix PR is not a good idea. Find someone who has enough slept recently
enough to give you good code review, otherwise you'll end up quickly bumping
versions again.

- Fixed a bug in the mempool that was introduced in v0.5.2

# 0.5.2 / 2020-08-24

This is a hotfix release.

- Fix message selection to not include messages that are invalid for block
  inclusion.
- Improve SelectMessage handling of the case where the message pools tipset
  differs from our mining base.

# 0.5.1 / 2020-08-24

The Space Race release!
This release contains the genesis car file and bootstrap peers for the space
race network.

Additionally, we included two small fixes to genesis creation:
- Randomize ticket value in genesis generation
- Correctly set t099 (burnt funds actor) to have valid account actor state

# 0.5.0 / 2020-08-20

This version of Lotus will be used for the incentivized testnet Space Race competition,
and can be considered mainnet-ready code. It includes some protocol
changes, upgrades of core dependencies, and various bugfixes and UX/performance improvements.

## Highlights

Among the highlights included in this release are:

- Gas changes: We implemented EIP-1559 and introduced real gas values.
- Deal-making: We now support "Committed Capacity" sectors, "fast-retrieval" deals,
  and the packing of multiple deals into a single sector.
- Renamed features: We renamed some of the binaries, environment variables, and default
  paths associated with a Lotus node.

### Gas changes

We made some significant changes to the mechanics of gas in this release.

#### Network fee

We implemented something similar to
[Ethereum's EIP-1559](https://github.com/ethereum/EIPs/blob/master/EIPS/eip-1559.md).
The `Message` structure had three changes:
- The `GasPrice` field has been removed
- A new `GasFeeCap` field has been added, which controls the maximum cost
  the sender incurs for the message
- A new `GasPremium` field has been added, which controls the reward a miner
  earns for including the message

A sender will never be charged more than `GasFeeCap * GasLimit`.
A miner will typically earn `GasPremium * GasLimit` as a reward.

The `Blockheader` structure has one new field, called `ParentBaseFee`.
Informally speaking,the `ParentBaseFee`
is increased when blocks are densely packed with messages, and decreased otherwise.

The `ParentBaseFee` is used when calculating how much a sender burns when executing a message. _Burning_ simply refers to sending attoFIL to a dedicated, unreachable account.
A message causes `ParentBaseFee * GasUsed` attoFIL to be burnt.

#### Real gas values

This release also includes our first "real" gas costs for primitive operations.
The costs were designed to account for both the _time_ that message execution takes,
as well as the _space_ a message adds to the state tree.

## Deal-making changes

There are three key changes to the deal-making process.

#### Committed Capacity sectors

Miners can now pledge "Committed Capacity" (CC) sectors, which are explicitly
stated as containing junk data, and must not include any deals. Miners can do this
to increase their storage power, and win block rewards from this pledged storage.

They can mark these sectors as "upgradable" with `lotus-miner sectors mark-for-upgrade`.
If the miner receives and accepts one or more storage deals, the sector that includes
those deals will _replace_ the CC sector. This is intended to maximize the amount of useful
storage on the Filecoin network.

#### Fast-retrieval deals

Clients can now include a `fast-retrieval` flag when proposing deals with storage miners.
If set to true, the miner will include an extra copy of the deal data. This
data can be quickly served in a retrieval deal, since it will not need to be unsealed.

#### Multiple deals per sector

Miners can now pack multiple deals into a single sector, so long as all the deals
fit into the sector capacity. This should increase the packing efficiency of miners.

### Renamed features

To improve the user experience, we updated several names to mainatin
standard prefixing, and to better reflect the meaning of the features being referenced.

In particular, the Lotus miner binary is now called `lotus-miner`, the default
path for miner data is now `~/.lotusminer`, and the environment variable
that sets the path for miner data is now `$LOTUS_MINER_PATH`. A full list of renamed
features can be found [here](https://github.com/filecoin-project/lotus/issues/2304).

## Changelog

#### Downstream upgrades
- Upgrades markets to v0.5.6 (https://github.com/filecoin-project/lotus/pull/3058)
- Upgrades specs-actors to v0.9.3 (https://github.com/filecoin-project/lotus/pull/3151)

#### Core protocol
- Introduces gas values, replacing placeholders (https://github.com/filecoin-project/lotus/pull/2343)
- Implements EIP-1559, introducing a network base fee, message gas fee cap, and message gas fee premium (https://github.com/filecoin-project/lotus/pull/2874)
- Implements Poisson Sortition for elections (https://github.com/filecoin-project/lotus/pull/2084)

#### Deal-making lifecycle
- Introduces "Committed Capacity" sectors (https://github.com/filecoin-project/lotus/pull/2220)
- Introduces "fast-retrieval" flag for deals (https://github.com/filecoin-project/lotus/pull/2323
- Supports packing multiple deals into one sector (https://github.com/filecoin-project/storage-fsm/pull/38)

#### Enhancements

- Optimized message pool selection logic (https://github.com/filecoin-project/lotus/pull/2838)
- Window-based scheduling of sealing tasks (https://github.com/filecoin-project/sector-storage/pull/67)
- Faster window PoSt (https://github.com/filecoin-project/lotus/pull/2209/files)
- Refactors the payment channel manager (https://github.com/filecoin-project/lotus/pull/2640)
- Refactors blocksync (https://github.com/filecoin-project/lotus/pull/2715/files)

#### UX

- Provide status updates for data-transfer (https://github.com/filecoin-project/lotus/pull/3162, https://github.com/filecoin-project/lotus/pull/3191)
- Miners can customise asks (https://github.com/filecoin-project/lotus/pull/2046)
- Miners can toggle auto-acceptance of deals (https://github.com/filecoin-project/lotus/pull/1994)
- Miners can maintain a blocklist of piece CIDs (https://github.com/filecoin-project/lotus/pull/2069)

## Contributors

The following contributors had 10 or more commits go into this release.
We are grateful for every contribution!

| Contributor        | Commits | Lines ±       |
|--------------------|---------|---------------|
| magik6k            | 361     | +13197/-6136  |
| Kubuxu             | 227     | +5670/-2587   |
| arajasek           | 120     | +2916/-1264   |
| whyrusleeping      | 112     | +3979/-1089   |
| vyzo               | 99      | +3343/-1305   |
| dirkmc             | 68      | +8732/-3621   |
| laser              | 45      | +1489/-501    |
| hannahhoward       | 43      | +2654/-990    |
| frrist             | 37      | +6630/-4338   |
| schomatis          | 28      | +3016/-1368   |
| placer14           | 27      | +824/-350     |
| raulk              | 25      | +28718/-29849 |
| mrsmkl             | 22      | +560/-368     |
| travisperson       | 18      | +1354/-314    |
| nonsense           | 16      | +2956/-2842   |
| ingar              | 13      | +331/-123     |
| daviddias          | 11      | +311/-11      |
| Stebalien          | 11      | +1204/-980    |
| RobQuistNL         | 10      | +69/-74       |

# 0.1.0 / 2019-12-11

We are very excited to release **lotus** 0.1.0. This is our testnet release. To install lotus and join the testnet, please visit [lotu.sh](lotu.sh). Please file bug reports as [issues](https://github.com/filecoin-project/lotus/issues).

A huge thank you to all contributors for this testnet release!<|MERGE_RESOLUTION|>--- conflicted
+++ resolved
@@ -1,12 +1,12 @@
 # Lotus changelog
 
-<<<<<<< HEAD
 # UNRELEASED
 
 ## New features
 - feat: Added new environment variable `LOTUS_EXEC_TRACE_CACHE_SIZE` to configure execution trace cache size ([filecoin-project/lotus#10585](https://github.com/filecoin-project/lotus/pull/10585))
   - If unset, we default to caching 16 most recent execution traces. Node operatores may want to set this to 0 while exchanges may want to crank it up. 
-=======
+
+
 # v1.23.2 / 2023-06-28
 
 This is a patch release on top of 1.23.1 containing the fix for https://github.com/filecoin-project/lotus/issues/10906
@@ -16,7 +16,6 @@
 ## Improvements
 - fix: pubsub: do not treat ErrExistingNonce as Reject
 
->>>>>>> 8347235b
 
 # v1.23.1 / 2023-06-20
 
