# lotus
```
NAME:
   lotus - Filecoin decentralized storage network client

USAGE:
   lotus [global options] command [command options] [arguments...]

VERSION:
<<<<<<< HEAD
   1.18.0-dev
=======
   1.17.2
>>>>>>> fb0fb714

COMMANDS:
   daemon   Start a lotus daemon process
   backup   Create node metadata backup
   config   Manage node config
   version  Print version
   help, h  Shows a list of commands or help for one command
   BASIC:
     send     Send funds between accounts
     wallet   Manage wallet
     info     Print node info
     client   Make deals, store data, retrieve data
     msig     Interact with a multisig wallet
     filplus  Interact with the verified registry actor used by Filplus
     paych    Manage payment channels
   DEVELOPER:
     auth          Manage RPC permissions
     mpool         Manage message pool
     state         Interact with and query filecoin chain state
     chain         Interact with filecoin blockchain
     log           Manage logging
     wait-api      Wait for lotus api to come online
     fetch-params  Fetch proving parameters
   NETWORK:
     net   Manage P2P Network
     sync  Inspect or interact with the chain syncer
   STATUS:
     status  Check node status

GLOBAL OPTIONS:
   --force-send   if true, will ignore pre-send checks (default: false)
   --help, -h     show help (default: false)
   --interactive  setting to false will disable interactive functionality of commands (default: false)
   --version, -v  print the version (default: false)
   --vv           enables very verbose mode, useful for debugging the CLI (default: false)
   
```

## lotus daemon
```
NAME:
   lotus daemon - Start a lotus daemon process

USAGE:
   lotus daemon command [command options] [arguments...]

COMMANDS:
   stop     Stop a running lotus daemon
   help, h  Shows a list of commands or help for one command

OPTIONS:
   --api value               (default: "1234")
   --genesis value           genesis file to use for first node run
   --bootstrap               (default: true)
   --import-chain value      on first run, load chain from given file or url and validate
   --import-snapshot value   import chain state from a given chain export file or url
   --halt-after-import       halt the process after importing chain from file (default: false)
   --lite                    start lotus in lite mode (default: false)
   --pprof value             specify name of file for writing cpu profile to
   --profile value           specify type of node
   --manage-fdlimit          manage open file limit (default: true)
   --config value            specify path of config file to use
   --api-max-req-size value  maximum API request size accepted by the JSON RPC server (default: 0)
   --restore value           restore from backup file
   --restore-config value    config file to use when restoring from backup
   --help, -h                show help (default: false)
   
```

### lotus daemon stop
```
NAME:
   lotus daemon stop - Stop a running lotus daemon

USAGE:
   lotus daemon stop [command options] [arguments...]

OPTIONS:
   --help, -h  show help (default: false)
   
```

## lotus backup
```
NAME:
   lotus backup - Create node metadata backup

USAGE:
   lotus backup [command options] [backup file path]

DESCRIPTION:
   The backup command writes a copy of node metadata under the specified path
   
   Online backups:
   For security reasons, the daemon must be have LOTUS_BACKUP_BASE_PATH env var set
   to a path where backup files are supposed to be saved, and the path specified in
   this command must be within this base path

OPTIONS:
   --offline  create backup without the node running (default: false)
   
```

## lotus config
```
NAME:
   lotus config - Manage node config

USAGE:
   lotus config command [command options] [arguments...]

COMMANDS:
   default  Print default node config
   updated  Print updated node config
   help, h  Shows a list of commands or help for one command

OPTIONS:
   --help, -h  show help (default: false)
   
```

### lotus config default
```
NAME:
   lotus config default - Print default node config

USAGE:
   lotus config default [command options] [arguments...]

OPTIONS:
   --no-comment  don't comment default values (default: false)
   
```

### lotus config updated
```
NAME:
   lotus config updated - Print updated node config

USAGE:
   lotus config updated [command options] [arguments...]

OPTIONS:
   --no-comment  don't comment default values (default: false)
   
```

## lotus version
```
NAME:
   lotus version - Print version

USAGE:
   lotus version [command options] [arguments...]

OPTIONS:
   --help, -h  show help (default: false)
   
```

## lotus send
```
NAME:
   lotus send - Send funds between accounts

USAGE:
   lotus send [command options] [targetAddress] [amount]

CATEGORY:
   BASIC

OPTIONS:
   --force              Deprecated: use global 'force-send' (default: false)
   --from value         optionally specify the account to send funds from
   --gas-feecap value   specify gas fee cap to use in AttoFIL (default: "0")
   --gas-limit value    specify gas limit (default: 0)
   --gas-premium value  specify gas price to use in AttoFIL (default: "0")
   --method value       specify method to invoke (default: 0)
   --nonce value        specify the nonce to use (default: 0)
   --params-hex value   specify invocation parameters in hex
   --params-json value  specify invocation parameters in json
   
```

## lotus wallet
```
NAME:
   lotus wallet - Manage wallet

USAGE:
   lotus wallet command [command options] [arguments...]

COMMANDS:
   new          Generate a new key of the given type
   list         List wallet address
   balance      Get account balance
   export       export keys
   import       import keys
   default      Get default wallet address
   set-default  Set default wallet address
   sign         sign a message
   verify       verify the signature of a message
   delete       Soft delete an address from the wallet - hard deletion needed for permanent removal
   market       Interact with market balances
   help, h      Shows a list of commands or help for one command

OPTIONS:
   --help, -h  show help (default: false)
   
```

### lotus wallet new
```
NAME:
   lotus wallet new - Generate a new key of the given type

USAGE:
   lotus wallet new [command options] [bls|secp256k1 (default secp256k1)]

OPTIONS:
   --help, -h  show help (default: false)
   
```

### lotus wallet list
```
NAME:
   lotus wallet list - List wallet address

USAGE:
   lotus wallet list [command options] [arguments...]

OPTIONS:
   --addr-only, -a  Only print addresses (default: false)
   --id, -i         Output ID addresses (default: false)
   --market, -m     Output market balances (default: false)
   
```

### lotus wallet balance
```
NAME:
   lotus wallet balance - Get account balance

USAGE:
   lotus wallet balance [command options] [address]

OPTIONS:
   --help, -h  show help (default: false)
   
```

### lotus wallet export
```
NAME:
   lotus wallet export - export keys

USAGE:
   lotus wallet export [command options] [address]

OPTIONS:
   --help, -h  show help (default: false)
   
```

### lotus wallet import
```
NAME:
   lotus wallet import - import keys

USAGE:
   lotus wallet import [command options] [<path> (optional, will read from stdin if omitted)]

OPTIONS:
   --as-default    import the given key as your new default key (default: false)
   --format value  specify input format for key (default: "hex-lotus")
   
```

### lotus wallet default
```
NAME:
   lotus wallet default - Get default wallet address

USAGE:
   lotus wallet default [command options] [arguments...]

OPTIONS:
   --help, -h  show help (default: false)
   
```

### lotus wallet set-default
```
NAME:
   lotus wallet set-default - Set default wallet address

USAGE:
   lotus wallet set-default [command options] [address]

OPTIONS:
   --help, -h  show help (default: false)
   
```

### lotus wallet sign
```
NAME:
   lotus wallet sign - sign a message

USAGE:
   lotus wallet sign [command options] <signing address> <hexMessage>

OPTIONS:
   --help, -h  show help (default: false)
   
```

### lotus wallet verify
```
NAME:
   lotus wallet verify - verify the signature of a message

USAGE:
   lotus wallet verify [command options] <signing address> <hexMessage> <signature>

OPTIONS:
   --help, -h  show help (default: false)
   
```

### lotus wallet delete
```
NAME:
   lotus wallet delete - Soft delete an address from the wallet - hard deletion needed for permanent removal

USAGE:
   lotus wallet delete [command options] <address> 

OPTIONS:
   --help, -h  show help (default: false)
   
```

### lotus wallet market
```
NAME:
   lotus wallet market - Interact with market balances

USAGE:
   lotus wallet market command [command options] [arguments...]

COMMANDS:
   withdraw  Withdraw funds from the Storage Market Actor
   add       Add funds to the Storage Market Actor
   help, h   Shows a list of commands or help for one command

OPTIONS:
   --help, -h  show help (default: false)
   
```

#### lotus wallet market withdraw
```
NAME:
   lotus wallet market withdraw - Withdraw funds from the Storage Market Actor

USAGE:
   lotus wallet market withdraw [command options] [amount (FIL) optional, otherwise will withdraw max available]

OPTIONS:
   --address value, -a value  Market address to withdraw from (account or miner actor address, defaults to --wallet address)
   --confidence value         number of block confirmations to wait for (default: 5)
   --wallet value, -w value   Specify address to withdraw funds to, otherwise it will use the default wallet address
   
```

#### lotus wallet market add
```
NAME:
   lotus wallet market add - Add funds to the Storage Market Actor

USAGE:
   lotus wallet market add [command options] <amount>

OPTIONS:
   --address value, -a value  Market address to move funds to (account or miner actor address, defaults to --from address)
   --from value, -f value     Specify address to move funds from, otherwise it will use the default wallet address
   
```

## lotus info
```
NAME:
   lotus info - Print node info

USAGE:
   lotus info [command options] [arguments...]

CATEGORY:
   BASIC

OPTIONS:
   --help, -h  show help (default: false)
   
```

## lotus client
```
NAME:
   lotus client - Make deals, store data, retrieve data

USAGE:
   lotus client command [command options] [arguments...]

COMMANDS:
   help, h  Shows a list of commands or help for one command
   DATA:
     import  Import data
     drop    Remove import
     local   List locally imported data
     stat    Print information about a locally stored file (piece size, etc)
   RETRIEVAL:
     find              Find data in the network
     retrieval-ask     Get a miner's retrieval ask
     retrieve          Retrieve data from network
     cat               Show data from network
     ls                List object links
     cancel-retrieval  Cancel a retrieval deal by deal ID; this also cancels the associated transfer
     list-retrievals   List retrieval market deals
   STORAGE:
     deal          Initialize storage deal with a miner
     query-ask     Find a miners ask
     list-deals    List storage market deals
     get-deal      Print detailed deal information
     list-asks     List asks for top miners
     deal-stats    Print statistics about local storage deals
     inspect-deal  Inspect detailed information about deal's lifecycle and the various stages it goes through
   UTIL:
     commP             Calculate the piece-cid (commP) of a CAR file
     generate-car      Generate a car file from input
     balances          Print storage market client balances
     list-transfers    List ongoing data transfers for deals
     restart-transfer  Force restart a stalled data transfer
     cancel-transfer   Force cancel a data transfer

OPTIONS:
   --help, -h  show help (default: false)
   
```

### lotus client import
```
NAME:
   lotus client import - Import data

USAGE:
   lotus client import [command options] [inputPath]

CATEGORY:
   DATA

OPTIONS:
   --car        import from a car file instead of a regular file (default: false)
   --quiet, -q  Output root CID only (default: false)
   
```

### lotus client drop
```
NAME:
   lotus client drop - Remove import

USAGE:
   lotus client drop [command options] [import ID...]

CATEGORY:
   DATA

OPTIONS:
   --help, -h  show help (default: false)
   
```

### lotus client local
```
NAME:
   lotus client local - List locally imported data

USAGE:
   lotus client local [command options] [arguments...]

CATEGORY:
   DATA

OPTIONS:
   
```

### lotus client stat
```
NAME:
   lotus client stat - Print information about a locally stored file (piece size, etc)

USAGE:
   lotus client stat [command options] <cid>

CATEGORY:
   DATA

OPTIONS:
   --help, -h  show help (default: false)
   
```

### lotus client find
```
NAME:
   lotus client find - Find data in the network

USAGE:
   lotus client find [command options] [dataCid]

CATEGORY:
   RETRIEVAL

OPTIONS:
   --pieceCid value  require data to be retrieved from a specific Piece CID
   
```

### lotus client retrieval-ask
```
NAME:
   lotus client retrieval-ask - Get a miner's retrieval ask

USAGE:
   lotus client retrieval-ask [command options] [minerAddress] [data CID]

CATEGORY:
   RETRIEVAL

OPTIONS:
   --size value  data size in bytes (default: 0)
   
```

### lotus client retrieve
```
NAME:
   lotus client retrieve - Retrieve data from network

USAGE:
   lotus client retrieve [command options] [dataCid outputPath]

CATEGORY:
   RETRIEVAL

DESCRIPTION:
   Retrieve data from the Filecoin network.
   
   The retrieve command will attempt to find a provider make a retrieval deal with
   them. In case a provider can't be found, it can be specified with the --provider
   flag.
   
   By default the data will be interpreted as DAG-PB UnixFSv1 File. Alternatively
   a CAR file containing the raw IPLD graph can be exported by setting the --car
   flag.
   
   Partial Retrieval:
   
   The --data-selector flag can be used to specify a sub-graph to fetch. The
   selector can be specified as either IPLD datamodel text-path selector, or IPLD
   json selector.
   
   In case of unixfs retrieval, the selector must point at a single root node, and
   match the entire graph under that node.
   
   In case of CAR retrieval, the selector must have one common "sub-root" node.
   
   Examples:
   
   - Retrieve a file by CID
     $ lotus client retrieve Qm... my-file.txt
   
   - Retrieve a file by CID from f0123
     $ lotus client retrieve --provider f0123 Qm... my-file.txt
   
   - Retrieve a first file from a specified directory
     $ lotus client retrieve --data-selector /Links/0/Hash Qm... my-file.txt

OPTIONS:
   --allow-local                                           (default: false)
   --car                                                   Export to a car file instead of a regular file (default: false)
   --car-export-merkle-proof                               (requires --data-selector and --car) Export data-selector merkle proof (default: false)
   --data-selector value, --datamodel-path-selector value  IPLD datamodel text-path selector, or IPLD json selector
   --from value                                            address to send transactions from
   --maxPrice value                                        maximum price the client is willing to consider (default: 0 FIL)
   --pieceCid value                                        require data to be retrieved from a specific Piece CID
   --provider value, --miner value                         provider to use for retrieval, if not present it'll use local discovery
   
```

### lotus client cat
```
NAME:
   lotus client cat - Show data from network

USAGE:
   lotus client cat [command options] [dataCid]

CATEGORY:
   RETRIEVAL

OPTIONS:
   --allow-local                    (default: false)
   --data-selector value            IPLD datamodel text-path selector, or IPLD json selector
   --from value                     address to send transactions from
   --ipld                           list IPLD datamodel links (default: false)
   --maxPrice value                 maximum price the client is willing to consider (default: 0 FIL)
   --pieceCid value                 require data to be retrieved from a specific Piece CID
   --provider value, --miner value  provider to use for retrieval, if not present it'll use local discovery
   
```

### lotus client ls
```
NAME:
   lotus client ls - List object links

USAGE:
   lotus client ls [command options] [dataCid]

CATEGORY:
   RETRIEVAL

OPTIONS:
   --allow-local                    (default: false)
   --data-selector value            IPLD datamodel text-path selector, or IPLD json selector
   --depth value                    list links recursively up to the specified depth (default: 1)
   --from value                     address to send transactions from
   --ipld                           list IPLD datamodel links (default: false)
   --maxPrice value                 maximum price the client is willing to consider (default: 0 FIL)
   --pieceCid value                 require data to be retrieved from a specific Piece CID
   --provider value, --miner value  provider to use for retrieval, if not present it'll use local discovery
   
```

### lotus client cancel-retrieval
```
NAME:
   lotus client cancel-retrieval - Cancel a retrieval deal by deal ID; this also cancels the associated transfer

USAGE:
   lotus client cancel-retrieval [command options] [arguments...]

CATEGORY:
   RETRIEVAL

OPTIONS:
   --deal-id value  specify retrieval deal by deal ID (default: 0)
   
```

### lotus client list-retrievals
```
NAME:
   lotus client list-retrievals - List retrieval market deals

USAGE:
   lotus client list-retrievals [command options] [arguments...]

CATEGORY:
   RETRIEVAL

OPTIONS:
   --color        use color in display output (default: depends on output being a TTY)
   --completed    show completed retrievals (default: false)
   --show-failed  show failed/failing deals (default: true)
   --verbose, -v  print verbose deal details (default: false)
   --watch        watch deal updates in real-time, rather than a one time list (default: false)
   
```

### lotus client deal
```
NAME:
   lotus client deal - Initialize storage deal with a miner

USAGE:
   lotus client deal [command options] [dataCid miner price duration]

CATEGORY:
   STORAGE

DESCRIPTION:
   Make a deal with a miner.
   dataCid comes from running 'lotus client import'.
   miner is the address of the miner you wish to make a deal with.
   price is measured in FIL/Epoch. Miners usually don't accept a bid
   lower than their advertised ask (which is in FIL/GiB/Epoch). You can check a miners listed price
   with 'lotus client query-ask <miner address>'.
   duration is how long the miner should store the data for, in blocks.
   The minimum value is 518400 (6 months).

OPTIONS:
   --fast-retrieval             indicates that data should be available for fast retrieval (default: true)
   --from value                 specify address to fund the deal with
   --manual-piece-cid value     manually specify piece commitment for data (dataCid must be to a car file)
   --manual-piece-size value    if manually specifying piece cid, used to specify size (dataCid must be to a car file) (default: 0)
   --manual-stateless-deal      instructs the node to send an offline deal without registering it with the deallist/fsm (default: false)
   --provider-collateral value  specify the requested provider collateral the miner should put up
   --start-epoch value          specify the epoch that the deal should start at (default: -1)
   --verified-deal              indicate that the deal counts towards verified client total (default: true if client is verified, false otherwise)
   
```

### lotus client query-ask
```
NAME:
   lotus client query-ask - Find a miners ask

USAGE:
   lotus client query-ask [command options] [minerAddress]

CATEGORY:
   STORAGE

OPTIONS:
   --duration value  deal duration (default: 0)
   --peerid value    specify peer ID of node to make query against
   --size value      data size in bytes (default: 0)
   
```

### lotus client list-deals
```
NAME:
   lotus client list-deals - List storage market deals

USAGE:
   lotus client list-deals [command options] [arguments...]

CATEGORY:
   STORAGE

OPTIONS:
   --color        use color in display output (default: depends on output being a TTY)
   --show-failed  show failed/failing deals (default: false)
   --verbose, -v  print verbose deal details (default: false)
   --watch        watch deal updates in real-time, rather than a one time list (default: false)
   
```

### lotus client get-deal
```
NAME:
   lotus client get-deal - Print detailed deal information

USAGE:
   lotus client get-deal [command options] [proposalCID]

CATEGORY:
   STORAGE

OPTIONS:
   --help, -h  show help (default: false)
   
```

### lotus client list-asks
```
NAME:
   lotus client list-asks - List asks for top miners

USAGE:
   lotus client list-asks [command options] [arguments...]

CATEGORY:
   STORAGE

OPTIONS:
   --by-ping              sort by ping (default: false)
   --output-format value  Either 'text' or 'csv' (default: "text")
   --protocols            Output supported deal protocols (default: false)
   
```

### lotus client deal-stats
```
NAME:
   lotus client deal-stats - Print statistics about local storage deals

USAGE:
   lotus client deal-stats [command options] [arguments...]

CATEGORY:
   STORAGE

OPTIONS:
   --newer-than value  (default: 0s)
   
```

### lotus client inspect-deal
```
NAME:
   lotus client inspect-deal - Inspect detailed information about deal's lifecycle and the various stages it goes through

USAGE:
   lotus client inspect-deal [command options] [arguments...]

CATEGORY:
   STORAGE

OPTIONS:
   --deal-id value       (default: 0)
   --proposal-cid value  
   
```

### lotus client commP
```
NAME:
   lotus client commP - Calculate the piece-cid (commP) of a CAR file

USAGE:
   lotus client commP [command options] [inputFile]

CATEGORY:
   UTIL

OPTIONS:
   
```

### lotus client generate-car
```
NAME:
   lotus client generate-car - Generate a car file from input

USAGE:
   lotus client generate-car [command options] [inputPath outputPath]

CATEGORY:
   UTIL

OPTIONS:
   --help, -h  show help (default: false)
   
```

### lotus client balances
```
NAME:
   lotus client balances - Print storage market client balances

USAGE:
   lotus client balances [command options] [arguments...]

CATEGORY:
   UTIL

OPTIONS:
   --client value  specify storage client address
   
```

### lotus client list-transfers
```
NAME:
   lotus client list-transfers - List ongoing data transfers for deals

USAGE:
   lotus client list-transfers [command options] [arguments...]

CATEGORY:
   UTIL

OPTIONS:
   --color        use color in display output (default: depends on output being a TTY)
   --completed    show completed data transfers (default: false)
   --show-failed  show failed/cancelled transfers (default: false)
   --verbose, -v  print verbose transfer details (default: false)
   --watch        watch deal updates in real-time, rather than a one time list (default: false)
   
```

### lotus client restart-transfer
```
NAME:
   lotus client restart-transfer - Force restart a stalled data transfer

USAGE:
   lotus client restart-transfer [command options] [arguments...]

CATEGORY:
   UTIL

OPTIONS:
   --initiator     specify only transfers where peer is/is not initiator (default: true)
   --peerid value  narrow to transfer with specific peer
   
```

### lotus client cancel-transfer
```
NAME:
   lotus client cancel-transfer - Force cancel a data transfer

USAGE:
   lotus client cancel-transfer [command options] [arguments...]

CATEGORY:
   UTIL

OPTIONS:
   --cancel-timeout value  time to wait for cancel to be sent to storage provider (default: 5s)
   --initiator             specify only transfers where peer is/is not initiator (default: true)
   --peerid value          narrow to transfer with specific peer
   
```

## lotus msig
```
NAME:
   lotus msig - Interact with a multisig wallet

USAGE:
   lotus msig command [command options] [arguments...]

COMMANDS:
   create             Create a new multisig wallet
   inspect            Inspect a multisig wallet
   propose            Propose a multisig transaction
   propose-remove     Propose to remove a signer
   approve            Approve a multisig message
   cancel             Cancel a multisig message
   add-propose        Propose to add a signer
   add-approve        Approve a message to add a signer
   add-cancel         Cancel a message to add a signer
   swap-propose       Propose to swap signers
   swap-approve       Approve a message to swap signers
   swap-cancel        Cancel a message to swap signers
   lock-propose       Propose to lock up some balance
   lock-approve       Approve a message to lock up some balance
   lock-cancel        Cancel a message to lock up some balance
   vested             Gets the amount vested in an msig between two epochs
   propose-threshold  Propose setting a different signing threshold on the account
   help, h            Shows a list of commands or help for one command

OPTIONS:
   --confidence value  number of block confirmations to wait for (default: 5)
   --help, -h          show help (default: false)
   
```

### lotus msig create
```
NAME:
   lotus msig create - Create a new multisig wallet

USAGE:
   lotus msig create [command options] [address1 address2 ...]

OPTIONS:
   --duration value  length of the period over which funds unlock (default: "0")
   --from value      account to send the create message from
   --required value  number of required approvals (uses number of signers provided if omitted) (default: 0)
   --value value     initial funds to give to multisig (default: "0")
   
```

### lotus msig inspect
```
NAME:
   lotus msig inspect - Inspect a multisig wallet

USAGE:
   lotus msig inspect [command options] [address]

OPTIONS:
   --decode-params  Decode parameters of transaction proposals (default: false)
   --vesting        Include vesting details (default: false)
   
```

### lotus msig propose
```
NAME:
   lotus msig propose - Propose a multisig transaction

USAGE:
   lotus msig propose [command options] [multisigAddress destinationAddress value <methodId methodParams> (optional)]

OPTIONS:
   --from value  account to send the propose message from
   
```

### lotus msig propose-remove
```
NAME:
   lotus msig propose-remove - Propose to remove a signer

USAGE:
   lotus msig propose-remove [command options] [multisigAddress signer]

OPTIONS:
   --decrease-threshold  whether the number of required signers should be decreased (default: false)
   --from value          account to send the propose message from
   
```

### lotus msig approve
```
NAME:
   lotus msig approve - Approve a multisig message

USAGE:
   lotus msig approve [command options] <multisigAddress messageId> [proposerAddress destination value [methodId methodParams]]

OPTIONS:
   --from value  account to send the approve message from
   
```

### lotus msig cancel
```
NAME:
   lotus msig cancel - Cancel a multisig message

USAGE:
   lotus msig cancel [command options] <multisigAddress messageId> [destination value [methodId methodParams]]

OPTIONS:
   --from value  account to send the cancel message from
   
```

### lotus msig add-propose
```
NAME:
   lotus msig add-propose - Propose to add a signer

USAGE:
   lotus msig add-propose [command options] [multisigAddress signer]

OPTIONS:
   --from value          account to send the propose message from
   --increase-threshold  whether the number of required signers should be increased (default: false)
   
```

### lotus msig add-approve
```
NAME:
   lotus msig add-approve - Approve a message to add a signer

USAGE:
   lotus msig add-approve [command options] [multisigAddress proposerAddress txId newAddress increaseThreshold]

OPTIONS:
   --from value  account to send the approve message from
   
```

### lotus msig add-cancel
```
NAME:
   lotus msig add-cancel - Cancel a message to add a signer

USAGE:
   lotus msig add-cancel [command options] [multisigAddress txId newAddress increaseThreshold]

OPTIONS:
   --from value  account to send the approve message from
   
```

### lotus msig swap-propose
```
NAME:
   lotus msig swap-propose - Propose to swap signers

USAGE:
   lotus msig swap-propose [command options] [multisigAddress oldAddress newAddress]

OPTIONS:
   --from value  account to send the approve message from
   
```

### lotus msig swap-approve
```
NAME:
   lotus msig swap-approve - Approve a message to swap signers

USAGE:
   lotus msig swap-approve [command options] [multisigAddress proposerAddress txId oldAddress newAddress]

OPTIONS:
   --from value  account to send the approve message from
   
```

### lotus msig swap-cancel
```
NAME:
   lotus msig swap-cancel - Cancel a message to swap signers

USAGE:
   lotus msig swap-cancel [command options] [multisigAddress txId oldAddress newAddress]

OPTIONS:
   --from value  account to send the approve message from
   
```

### lotus msig lock-propose
```
NAME:
   lotus msig lock-propose - Propose to lock up some balance

USAGE:
   lotus msig lock-propose [command options] [multisigAddress startEpoch unlockDuration amount]

OPTIONS:
   --from value  account to send the propose message from
   
```

### lotus msig lock-approve
```
NAME:
   lotus msig lock-approve - Approve a message to lock up some balance

USAGE:
   lotus msig lock-approve [command options] [multisigAddress proposerAddress txId startEpoch unlockDuration amount]

OPTIONS:
   --from value  account to send the approve message from
   
```

### lotus msig lock-cancel
```
NAME:
   lotus msig lock-cancel - Cancel a message to lock up some balance

USAGE:
   lotus msig lock-cancel [command options] [multisigAddress txId startEpoch unlockDuration amount]

OPTIONS:
   --from value  account to send the cancel message from
   
```

### lotus msig vested
```
NAME:
   lotus msig vested - Gets the amount vested in an msig between two epochs

USAGE:
   lotus msig vested [command options] [multisigAddress]

OPTIONS:
   --end-epoch value    end epoch to stop measure vesting at (default: -1)
   --start-epoch value  start epoch to measure vesting from (default: 0)
   
```

### lotus msig propose-threshold
```
NAME:
   lotus msig propose-threshold - Propose setting a different signing threshold on the account

USAGE:
   lotus msig propose-threshold [command options] <multisigAddress newM>

OPTIONS:
   --from value  account to send the proposal from
   
```

## lotus filplus
```
NAME:
   lotus filplus - Interact with the verified registry actor used by Filplus

USAGE:
   lotus filplus command [command options] [arguments...]

COMMANDS:
   grant-datacap                  give allowance to the specified verified client address
   list-notaries                  list all notaries
   list-clients                   list all verified clients
   check-client-datacap           check verified client remaining bytes
   check-notary-datacap           check a notary's remaining bytes
   sign-remove-data-cap-proposal  allows a notary to sign a Remove Data Cap Proposal
   list-allocations               List allocations made by client
   remove-expired-allocations     remove expired allocations (if no allocations are specified all eligible allocations are removed)
   help, h                        Shows a list of commands or help for one command

OPTIONS:
   --help, -h  show help (default: false)
   
```

### lotus filplus grant-datacap
```
NAME:
   lotus filplus grant-datacap - give allowance to the specified verified client address

USAGE:
   lotus filplus grant-datacap [command options] [clientAddress datacap]

OPTIONS:
   --from value  specify your notary address to send the message from
   
```

### lotus filplus list-notaries
```
NAME:
   lotus filplus list-notaries - list all notaries

USAGE:
   lotus filplus list-notaries [command options] [arguments...]

OPTIONS:
   --help, -h  show help (default: false)
   
```

### lotus filplus list-clients
```
NAME:
   lotus filplus list-clients - list all verified clients

USAGE:
   lotus filplus list-clients [command options] [arguments...]

OPTIONS:
   --help, -h  show help (default: false)
   
```

### lotus filplus check-client-datacap
```
NAME:
   lotus filplus check-client-datacap - check verified client remaining bytes

USAGE:
   lotus filplus check-client-datacap [command options] clientAddress

OPTIONS:
   --help, -h  show help (default: false)
   
```

### lotus filplus check-notary-datacap
```
NAME:
   lotus filplus check-notary-datacap - check a notary's remaining bytes

USAGE:
   lotus filplus check-notary-datacap [command options] notaryAddress

OPTIONS:
   --help, -h  show help (default: false)
   
```

### lotus filplus sign-remove-data-cap-proposal
```
NAME:
   lotus filplus sign-remove-data-cap-proposal - allows a notary to sign a Remove Data Cap Proposal

USAGE:
   lotus filplus sign-remove-data-cap-proposal [command options] [verifierAddress clientAddress allowanceToRemove]

OPTIONS:
   --id value  specify the RemoveDataCapProposal ID (will look up on chain if unspecified) (default: 0)
   
```

### lotus filplus list-allocations
```
NAME:
   lotus filplus list-allocations - List allocations made by client

USAGE:
   lotus filplus list-allocations [command options] clientAddress

OPTIONS:
   --expired  list only expired allocations (default: false)
   
```

### lotus filplus remove-expired-allocations
```
NAME:
   lotus filplus remove-expired-allocations - remove expired allocations (if no allocations are specified all eligible allocations are removed)

USAGE:
   lotus filplus remove-expired-allocations [command options] clientAddress Optional[...allocationId]

OPTIONS:
   --from value  optionally specify the account to send the message from
   
```

## lotus paych
```
NAME:
   lotus paych - Manage payment channels

USAGE:
   lotus paych command [command options] [arguments...]

COMMANDS:
   add-funds          Add funds to the payment channel between fromAddress and toAddress. Creates the payment channel if it doesn't already exist.
   list               List all locally registered payment channels
   voucher            Interact with payment channel vouchers
   settle             Settle a payment channel
   status             Show the status of an outbound payment channel
   status-by-from-to  Show the status of an active outbound payment channel by from/to addresses
   collect            Collect funds for a payment channel
   help, h            Shows a list of commands or help for one command

OPTIONS:
   --help, -h  show help (default: false)
   
```

### lotus paych add-funds
```
NAME:
   lotus paych add-funds - Add funds to the payment channel between fromAddress and toAddress. Creates the payment channel if it doesn't already exist.

USAGE:
   lotus paych add-funds [command options] [fromAddress toAddress amount]

OPTIONS:
   --reserve             mark funds as reserved (default: false)
   --restart-retrievals  restart stalled retrieval deals on this payment channel (default: true)
   
```

### lotus paych list
```
NAME:
   lotus paych list - List all locally registered payment channels

USAGE:
   lotus paych list [command options] [arguments...]

OPTIONS:
   --help, -h  show help (default: false)
   
```

### lotus paych voucher
```
NAME:
   lotus paych voucher - Interact with payment channel vouchers

USAGE:
   lotus paych voucher command [command options] [arguments...]

COMMANDS:
   create          Create a signed payment channel voucher
   check           Check validity of payment channel voucher
   add             Add payment channel voucher to local datastore
   list            List stored vouchers for a given payment channel
   best-spendable  Print vouchers with highest value that is currently spendable for each lane
   submit          Submit voucher to chain to update payment channel state
   help, h         Shows a list of commands or help for one command

OPTIONS:
   --help, -h  show help (default: false)
   
```

#### lotus paych voucher create
```
NAME:
   lotus paych voucher create - Create a signed payment channel voucher

USAGE:
   lotus paych voucher create [command options] [channelAddress amount]

OPTIONS:
   --lane value  specify payment channel lane to use (default: 0)
   
```

#### lotus paych voucher check
```
NAME:
   lotus paych voucher check - Check validity of payment channel voucher

USAGE:
   lotus paych voucher check [command options] [channelAddress voucher]

OPTIONS:
   --help, -h  show help (default: false)
   
```

#### lotus paych voucher add
```
NAME:
   lotus paych voucher add - Add payment channel voucher to local datastore

USAGE:
   lotus paych voucher add [command options] [channelAddress voucher]

OPTIONS:
   --help, -h  show help (default: false)
   
```

#### lotus paych voucher list
```
NAME:
   lotus paych voucher list - List stored vouchers for a given payment channel

USAGE:
   lotus paych voucher list [command options] [channelAddress]

OPTIONS:
   --export  Print voucher as serialized string (default: false)
   
```

#### lotus paych voucher best-spendable
```
NAME:
   lotus paych voucher best-spendable - Print vouchers with highest value that is currently spendable for each lane

USAGE:
   lotus paych voucher best-spendable [command options] [channelAddress]

OPTIONS:
   --export  Print voucher as serialized string (default: false)
   
```

#### lotus paych voucher submit
```
NAME:
   lotus paych voucher submit - Submit voucher to chain to update payment channel state

USAGE:
   lotus paych voucher submit [command options] [channelAddress voucher]

OPTIONS:
   --help, -h  show help (default: false)
   
```

### lotus paych settle
```
NAME:
   lotus paych settle - Settle a payment channel

USAGE:
   lotus paych settle [command options] [channelAddress]

OPTIONS:
   --help, -h  show help (default: false)
   
```

### lotus paych status
```
NAME:
   lotus paych status - Show the status of an outbound payment channel

USAGE:
   lotus paych status [command options] [channelAddress]

OPTIONS:
   --help, -h  show help (default: false)
   
```

### lotus paych status-by-from-to
```
NAME:
   lotus paych status-by-from-to - Show the status of an active outbound payment channel by from/to addresses

USAGE:
   lotus paych status-by-from-to [command options] [fromAddress toAddress]

OPTIONS:
   --help, -h  show help (default: false)
   
```

### lotus paych collect
```
NAME:
   lotus paych collect - Collect funds for a payment channel

USAGE:
   lotus paych collect [command options] [channelAddress]

OPTIONS:
   --help, -h  show help (default: false)
   
```

## lotus auth
```
NAME:
   lotus auth - Manage RPC permissions

USAGE:
   lotus auth command [command options] [arguments...]

COMMANDS:
   create-token  Create token
   api-info      Get token with API info required to connect to this node
   help, h       Shows a list of commands or help for one command

OPTIONS:
   --help, -h  show help (default: false)
   
```

### lotus auth create-token
```
NAME:
   lotus auth create-token - Create token

USAGE:
   lotus auth create-token [command options] [arguments...]

OPTIONS:
   --perm value  permission to assign to the token, one of: read, write, sign, admin
   
```

### lotus auth api-info
```
NAME:
   lotus auth api-info - Get token with API info required to connect to this node

USAGE:
   lotus auth api-info [command options] [arguments...]

OPTIONS:
   --perm value  permission to assign to the token, one of: read, write, sign, admin
   
```

## lotus mpool
```
NAME:
   lotus mpool - Manage message pool

USAGE:
   lotus mpool command [command options] [arguments...]

COMMANDS:
   pending   Get pending messages
   sub       Subscribe to mpool changes
   stat      print mempool stats
   replace   replace a message in the mempool
   find      find a message in the mempool
   config    get or set current mpool configuration
   gas-perf  Check gas performance of messages in mempool
   manage    
   help, h   Shows a list of commands or help for one command

OPTIONS:
   --help, -h  show help (default: false)
   
```

### lotus mpool pending
```
NAME:
   lotus mpool pending - Get pending messages

USAGE:
   lotus mpool pending [command options] [arguments...]

OPTIONS:
   --cids        only print cids of messages in output (default: false)
   --from value  return messages from a given address
   --local       print pending messages for addresses in local wallet only (default: false)
   --to value    return messages to a given address
   
```

### lotus mpool sub
```
NAME:
   lotus mpool sub - Subscribe to mpool changes

USAGE:
   lotus mpool sub [command options] [arguments...]

OPTIONS:
   --help, -h  show help (default: false)
   
```

### lotus mpool stat
```
NAME:
   lotus mpool stat - print mempool stats

USAGE:
   lotus mpool stat [command options] [arguments...]

OPTIONS:
   --basefee-lookback value  number of blocks to look back for minimum basefee (default: 60)
   --local                   print stats for addresses in local wallet only (default: false)
   
```

### lotus mpool replace
```
NAME:
   lotus mpool replace - replace a message in the mempool

USAGE:
   lotus mpool replace [command options] <from> <nonce> | <message-cid>

OPTIONS:
   --auto               automatically reprice the specified message (default: false)
   --fee-limit max-fee  Spend up to X FIL for this message in units of FIL. Previously when flag was max-fee units were in attoFIL. Applicable for auto mode
   --gas-feecap value   gas feecap for new message (burn and pay to miner, attoFIL/GasUnit)
   --gas-limit value    gas limit for new message (GasUnit) (default: 0)
   --gas-premium value  gas price for new message (pay to miner, attoFIL/GasUnit)
   
```

### lotus mpool find
```
NAME:
   lotus mpool find - find a message in the mempool

USAGE:
   lotus mpool find [command options] [arguments...]

OPTIONS:
   --from value    search for messages with given 'from' address
   --method value  search for messages with given method (default: 0)
   --to value      search for messages with given 'to' address
   
```

### lotus mpool config
```
NAME:
   lotus mpool config - get or set current mpool configuration

USAGE:
   lotus mpool config [command options] [new-config]

OPTIONS:
   --help, -h  show help (default: false)
   
```

### lotus mpool gas-perf
```
NAME:
   lotus mpool gas-perf - Check gas performance of messages in mempool

USAGE:
   lotus mpool gas-perf [command options] [arguments...]

OPTIONS:
   --all  print gas performance for all mempool messages (default only prints for local) (default: false)
   
```

### lotus mpool manage
```
NAME:
   lotus mpool manage - 

USAGE:
   lotus mpool manage [command options] [arguments...]

OPTIONS:
   --help, -h  show help (default: false)
   
```

## lotus state
```
NAME:
   lotus state - Interact with and query filecoin chain state

USAGE:
   lotus state command [command options] [arguments...]

COMMANDS:
   power                       Query network or miner power
   sectors                     Query the sector set of a miner
   active-sectors              Query the active sector set of a miner
   list-actors                 list all actors in the network
   list-miners                 list all miners in the network
   circulating-supply          Get the exact current circulating supply of Filecoin
   sector, sector-info         Get miner sector info
   get-actor                   Print actor information
   lookup                      Find corresponding ID address
   replay                      Replay a particular message
   sector-size                 Look up miners sector size
   read-state                  View a json representation of an actors state
   list-messages               list messages on chain matching given criteria
   compute-state               Perform state computations
   call                        Invoke a method on an actor locally
   get-deal                    View on-chain deal info
   wait-msg, wait-message      Wait for a message to appear on chain
   search-msg, search-message  Search to see whether a message has appeared on chain
   miner-info                  Retrieve miner information
   market                      Inspect the storage market actor
   exec-trace                  Get the execution trace of a given message
   network-version             Returns the network version
   miner-proving-deadline      Retrieve information about a given miner's proving deadline
   actor-cids                  Returns the built-in actor bundle manifest ID & system actor cids
   help, h                     Shows a list of commands or help for one command

OPTIONS:
   --tipset value  specify tipset to call method on (pass comma separated array of cids)
   --help, -h      show help (default: false)
   
```

### lotus state power
```
NAME:
   lotus state power - Query network or miner power

USAGE:
   lotus state power [command options] [<minerAddress> (optional)]

OPTIONS:
   --help, -h  show help (default: false)
   
```

### lotus state sectors
```
NAME:
   lotus state sectors - Query the sector set of a miner

USAGE:
   lotus state sectors [command options] [minerAddress]

OPTIONS:
   --help, -h  show help (default: false)
   
```

### lotus state active-sectors
```
NAME:
   lotus state active-sectors - Query the active sector set of a miner

USAGE:
   lotus state active-sectors [command options] [minerAddress]

OPTIONS:
   --help, -h  show help (default: false)
   
```

### lotus state list-actors
```
NAME:
   lotus state list-actors - list all actors in the network

USAGE:
   lotus state list-actors [command options] [arguments...]

OPTIONS:
   --help, -h  show help (default: false)
   
```

### lotus state list-miners
```
NAME:
   lotus state list-miners - list all miners in the network

USAGE:
   lotus state list-miners [command options] [arguments...]

OPTIONS:
   --sort-by value  criteria to sort miners by (none, num-deals)
   
```

### lotus state circulating-supply
```
NAME:
   lotus state circulating-supply - Get the exact current circulating supply of Filecoin

USAGE:
   lotus state circulating-supply [command options] [arguments...]

OPTIONS:
   --vm-supply  calculates the approximation of the circulating supply used internally by the VM (instead of the exact amount) (default: false)
   
```

#### lotus state sector, sector-info
```
```

### lotus state get-actor
```
NAME:
   lotus state get-actor - Print actor information

USAGE:
   lotus state get-actor [command options] [actorAddress]

OPTIONS:
   --help, -h  show help (default: false)
   
```

### lotus state lookup
```
NAME:
   lotus state lookup - Find corresponding ID address

USAGE:
   lotus state lookup [command options] [address]

OPTIONS:
   --reverse, -r  Perform reverse lookup (default: false)
   
```

### lotus state replay
```
NAME:
   lotus state replay - Replay a particular message

USAGE:
   lotus state replay [command options] <messageCid>

OPTIONS:
   --detailed-gas  print out detailed gas costs for given message (default: false)
   --show-trace    print out full execution trace for given message (default: false)
   
```

### lotus state sector-size
```
NAME:
   lotus state sector-size - Look up miners sector size

USAGE:
   lotus state sector-size [command options] [minerAddress]

OPTIONS:
   --help, -h  show help (default: false)
   
```

### lotus state read-state
```
NAME:
   lotus state read-state - View a json representation of an actors state

USAGE:
   lotus state read-state [command options] [actorAddress]

OPTIONS:
   --help, -h  show help (default: false)
   
```

### lotus state list-messages
```
NAME:
   lotus state list-messages - list messages on chain matching given criteria

USAGE:
   lotus state list-messages [command options] [arguments...]

OPTIONS:
   --cids            print message CIDs instead of messages (default: false)
   --from value      return messages from a given address
   --to value        return messages to a given address
   --toheight value  don't look before given block height (default: 0)
   
```

### lotus state compute-state
```
NAME:
   lotus state compute-state - Perform state computations

USAGE:
   lotus state compute-state [command options] [arguments...]

OPTIONS:
   --apply-mpool-messages        apply messages from the mempool to the computed state (default: false)
   --compute-state-output value  a json file containing pre-existing compute-state output, to generate html reports without rerunning state changes
   --html                        generate html report (default: false)
   --json                        generate json output (default: false)
   --no-timing                   don't show timing information in html traces (default: false)
   --show-trace                  print out full execution trace for given tipset (default: false)
   --vm-height value             set the height that the vm will see (default: 0)
   
```

### lotus state call
```
NAME:
   lotus state call - Invoke a method on an actor locally

USAGE:
   lotus state call [command options] [toAddress methodId params (optional)]

OPTIONS:
   --encoding value  specify params encoding to parse (base64, hex) (default: "base64")
   --from value      (default: "f00")
   --ret value       specify how to parse output (raw, decoded, base64, hex) (default: "decoded")
   --value value     specify value field for invocation (default: "0")
   
```

### lotus state get-deal
```
NAME:
   lotus state get-deal - View on-chain deal info

USAGE:
   lotus state get-deal [command options] [dealId]

OPTIONS:
   --help, -h  show help (default: false)
   
```

#### lotus state wait-msg, wait-message
```
```

#### lotus state search-msg, search-message
```
```

### lotus state miner-info
```
NAME:
   lotus state miner-info - Retrieve miner information

USAGE:
   lotus state miner-info [command options] [minerAddress]

OPTIONS:
   --help, -h  show help (default: false)
   
```

### lotus state market
```
NAME:
   lotus state market - Inspect the storage market actor

USAGE:
   lotus state market command [command options] [arguments...]

COMMANDS:
   balance  Get the market balance (locked and escrowed) for a given account
   help, h  Shows a list of commands or help for one command

OPTIONS:
   --help, -h  show help (default: false)
   
```

#### lotus state market balance
```
NAME:
   lotus state market balance - Get the market balance (locked and escrowed) for a given account

USAGE:
   lotus state market balance [command options] [arguments...]

OPTIONS:
   --help, -h  show help (default: false)
   
```

### lotus state exec-trace
```
NAME:
   lotus state exec-trace - Get the execution trace of a given message

USAGE:
   lotus state exec-trace [command options] <messageCid>

OPTIONS:
   --help, -h  show help (default: false)
   
```

### lotus state network-version
```
NAME:
   lotus state network-version - Returns the network version

USAGE:
   lotus state network-version [command options] [arguments...]

OPTIONS:
   --help, -h  show help (default: false)
   
```

### lotus state miner-proving-deadline
```
NAME:
   lotus state miner-proving-deadline - Retrieve information about a given miner's proving deadline

USAGE:
   lotus state miner-proving-deadline [command options] [minerAddress]

OPTIONS:
   --help, -h  show help (default: false)
   
```

### lotus state actor-cids
```
NAME:
   lotus state actor-cids - Returns the built-in actor bundle manifest ID & system actor cids

USAGE:
   lotus state actor-cids [command options] [arguments...]

OPTIONS:
   --network-version value  specify network version (default: 0)
   
```

## lotus chain
```
NAME:
   lotus chain - Interact with filecoin blockchain

USAGE:
   lotus chain command [command options] [arguments...]

COMMANDS:
   head                              Print chain head
   get-block, getblock               Get a block and print its details
   read-obj                          Read the raw bytes of an object
   delete-obj                        Delete an object from the chain blockstore
   stat-obj                          Collect size and ipld link counts for objs
   getmessage, get-message, get-msg  Get and print a message by its cid
   sethead, set-head                 manually set the local nodes head tipset (Caution: normally only used for recovery)
   list, love                        View a segment of the chain
   get                               Get chain DAG node by path
   bisect                            bisect chain for an event
   export                            export chain to a car file
   slash-consensus                   Report consensus fault
   gas-price                         Estimate gas prices
   inspect-usage                     Inspect block space usage of a given tipset
   decode                            decode various types
   encode                            encode various types
   disputer                          interact with the window post disputer
   help, h                           Shows a list of commands or help for one command

OPTIONS:
   --help, -h  show help (default: false)
   
```

### lotus chain head
```
NAME:
   lotus chain head - Print chain head

USAGE:
   lotus chain head [command options] [arguments...]

OPTIONS:
   --help, -h  show help (default: false)
   
```

#### lotus chain get-block, getblock
```
```

### lotus chain read-obj
```
NAME:
   lotus chain read-obj - Read the raw bytes of an object

USAGE:
   lotus chain read-obj [command options] [objectCid]

OPTIONS:
   --help, -h  show help (default: false)
   
```

### lotus chain delete-obj
```
NAME:
   lotus chain delete-obj - Delete an object from the chain blockstore

USAGE:
   lotus chain delete-obj [command options] [objectCid]

DESCRIPTION:
   WARNING: Removing wrong objects from the chain blockstore may lead to sync issues

OPTIONS:
   --really-do-it  (default: false)
   
```

### lotus chain stat-obj
```
NAME:
   lotus chain stat-obj - Collect size and ipld link counts for objs

USAGE:
   lotus chain stat-obj [command options] [cid]

DESCRIPTION:
   Collect object size and ipld link count for an object.
   
      When a base is provided it will be walked first, and all links visisted
      will be ignored when the passed in object is walked.

OPTIONS:
   --base value  ignore links found in this obj
   
```

##### lotus chain getmessage, get-message, get-msg
```
```

#### lotus chain sethead, set-head
```
```

#### lotus chain list, love
```
```

### lotus chain get
```
NAME:
   lotus chain get - Get chain DAG node by path

USAGE:
   lotus chain get [command options] [path]

DESCRIPTION:
   Get ipld node under a specified path:
   
      lotus chain get /ipfs/[cid]/some/path
   
      Path prefixes:
      - /ipfs/[cid], /ipld/[cid] - traverse IPLD path
      - /pstate - traverse from head.ParentStateRoot
   
      Note:
      You can use special path elements to traverse through some data structures:
      - /ipfs/[cid]/@H:elem - get 'elem' from hamt
      - /ipfs/[cid]/@Hi:123 - get varint elem 123 from hamt
      - /ipfs/[cid]/@Hu:123 - get uvarint elem 123 from hamt
      - /ipfs/[cid]/@Ha:t01 - get element under Addr(t01).Bytes
      - /ipfs/[cid]/@A:10   - get 10th amt element
      - .../@Ha:t01/@state  - get pretty map-based actor state
   
      List of --as-type types:
      - raw
      - block
      - message
      - smessage, signedmessage
      - actor
      - amt
      - hamt-epoch
      - hamt-address
      - cronevent
      - account-state

OPTIONS:
   --as-type value  specify type to interpret output as
   --tipset value   specify tipset for /pstate (pass comma separated array of cids)
   --verbose        (default: false)
   
```

### lotus chain bisect
```
NAME:
   lotus chain bisect - bisect chain for an event

USAGE:
   lotus chain bisect [command options] [minHeight maxHeight path shellCommand <shellCommandArgs (if any)>]

DESCRIPTION:
   Bisect the chain state tree:
   
      lotus chain bisect [min height] [max height] '1/2/3/state/path' 'shell command' 'args'
   
      Returns the first tipset in which condition is true
                     v
      [start] FFFFFFFTTT [end]
   
      Example: find height at which deal ID 100 000 appeared
       - lotus chain bisect 1 32000 '@Ha:t03/1' jq -e '.[2] > 100000'
   
      For special path elements see 'chain get' help

OPTIONS:
   --help, -h  show help (default: false)
   
```

### lotus chain export
```
NAME:
   lotus chain export - export chain to a car file

USAGE:
   lotus chain export [command options] [outputPath]

OPTIONS:
   --recent-stateroots value  specify the number of recent state roots to include in the export (default: 0)
   --skip-old-msgs            (default: false)
   --tipset value             specify tipset to start the export from (default: "@head")
   
```

### lotus chain slash-consensus
```
NAME:
   lotus chain slash-consensus - Report consensus fault

USAGE:
   lotus chain slash-consensus [command options] [blockCid1 blockCid2]

OPTIONS:
   --extra value  Extra block cid
   --from value   optionally specify the account to report consensus from
   
```

### lotus chain gas-price
```
NAME:
   lotus chain gas-price - Estimate gas prices

USAGE:
   lotus chain gas-price [command options] [arguments...]

OPTIONS:
   --help, -h  show help (default: false)
   
```

### lotus chain inspect-usage
```
NAME:
   lotus chain inspect-usage - Inspect block space usage of a given tipset

USAGE:
   lotus chain inspect-usage [command options] [arguments...]

OPTIONS:
   --length value       length of chain to inspect block space usage for (default: 1)
   --num-results value  number of results to print per category (default: 10)
   --tipset value       specify tipset to view block space usage of (default: "@head")
   
```

### lotus chain decode
```
NAME:
   lotus chain decode - decode various types

USAGE:
   lotus chain decode command [command options] [arguments...]

COMMANDS:
   params   Decode message params
   help, h  Shows a list of commands or help for one command

OPTIONS:
   --help, -h  show help (default: false)
   
```

#### lotus chain decode params
```
NAME:
   lotus chain decode params - Decode message params

USAGE:
   lotus chain decode params [command options] [toAddr method params]

OPTIONS:
   --encoding value  specify input encoding to parse (default: "base64")
   --tipset value    
   
```

### lotus chain encode
```
NAME:
   lotus chain encode - encode various types

USAGE:
   lotus chain encode command [command options] [arguments...]

COMMANDS:
   params   Encodes the given JSON params
   help, h  Shows a list of commands or help for one command

OPTIONS:
   --help, -h  show help (default: false)
   
```

#### lotus chain encode params
```
NAME:
   lotus chain encode params - Encodes the given JSON params

USAGE:
   lotus chain encode params [command options] [dest method params]

OPTIONS:
   --encoding value  specify input encoding to parse (default: "base64")
   --tipset value    
   --to-code         interpret dest as code CID instead of as address (default: false)
   
```

### lotus chain disputer
```
NAME:
   lotus chain disputer - interact with the window post disputer

USAGE:
   lotus chain disputer command [command options] [arguments...]

COMMANDS:
   start    Start the window post disputer
   dispute  Send a specific DisputeWindowedPoSt message
   help, h  Shows a list of commands or help for one command

OPTIONS:
   --max-fee value  Spend up to X FIL per DisputeWindowedPoSt message
   --from value     optionally specify the account to send messages from
   --help, -h       show help (default: false)
   
```

#### lotus chain disputer start
```
NAME:
   lotus chain disputer start - Start the window post disputer

USAGE:
   lotus chain disputer start [command options] [minerAddress]

OPTIONS:
   --start-epoch value  only start disputing PoSts after this epoch  (default: 0)
   
```

#### lotus chain disputer dispute
```
NAME:
   lotus chain disputer dispute - Send a specific DisputeWindowedPoSt message

USAGE:
   lotus chain disputer dispute [command options] [minerAddress index postIndex]

OPTIONS:
   --help, -h  show help (default: false)
   
```

## lotus log
```
NAME:
   lotus log - Manage logging

USAGE:
   lotus log command [command options] [arguments...]

COMMANDS:
   list       List log systems
   set-level  Set log level
   alerts     Get alert states
   help, h    Shows a list of commands or help for one command

OPTIONS:
   --help, -h  show help (default: false)
   
```

### lotus log list
```
NAME:
   lotus log list - List log systems

USAGE:
   lotus log list [command options] [arguments...]

OPTIONS:
   --help, -h  show help (default: false)
   
```

### lotus log set-level
```
NAME:
   lotus log set-level - Set log level

USAGE:
   lotus log set-level [command options] [level]

DESCRIPTION:
   Set the log level for logging systems:
   
      The system flag can be specified multiple times.
   
      eg) log set-level --system chain --system chainxchg debug
   
      Available Levels:
      debug
      info
      warn
      error
   
      Environment Variables:
      GOLOG_LOG_LEVEL - Default log level for all log systems
      GOLOG_LOG_FMT   - Change output log format (json, nocolor)
      GOLOG_FILE      - Write logs to file
      GOLOG_OUTPUT    - Specify whether to output to file, stderr, stdout or a combination, i.e. file+stderr

OPTIONS:
   --system value  limit to log system  (accepts multiple inputs)
   
```

### lotus log alerts
```
NAME:
   lotus log alerts - Get alert states

USAGE:
   lotus log alerts [command options] [arguments...]

OPTIONS:
   --all  get all (active and inactive) alerts (default: false)
   
```

## lotus wait-api
```
NAME:
   lotus wait-api - Wait for lotus api to come online

USAGE:
   lotus wait-api [command options] [arguments...]

CATEGORY:
   DEVELOPER

OPTIONS:
   --timeout value  duration to wait till fail (default: 30s)
   
```

## lotus fetch-params
```
NAME:
   lotus fetch-params - Fetch proving parameters

USAGE:
   lotus fetch-params [command options] [sectorSize]

CATEGORY:
   DEVELOPER

OPTIONS:
   --help, -h  show help (default: false)
   
```

## lotus net
```
NAME:
   lotus net - Manage P2P Network

USAGE:
   lotus net command [command options] [arguments...]

COMMANDS:
   peers                Print peers
   ping                 Ping peers
   connect              Connect to a peer
   disconnect           Disconnect from a peer
   listen               List listen addresses
   id                   Get node identity
   find-peer, findpeer  Find the addresses of a given peerID
   scores               Print peers' pubsub scores
   reachability         Print information about reachability from the internet
   bandwidth            Print bandwidth usage information
   block                Manage network connection gating rules
   stat                 Report resource usage for a scope
   limit                Get or set resource limits for a scope
   protect              Add one or more peer IDs to the list of protected peer connections
   unprotect            Remove one or more peer IDs from the list of protected peer connections.
   list-protected       List the peer IDs with protected connection.
   help, h              Shows a list of commands or help for one command

OPTIONS:
   --help, -h  show help (default: false)
   
```

### lotus net peers
```
NAME:
   lotus net peers - Print peers

USAGE:
   lotus net peers [command options] [arguments...]

OPTIONS:
   --agent, -a     Print agent name (default: false)
   --extended, -x  Print extended peer information in json (default: false)
   
```

### lotus net ping
```
NAME:
   lotus net ping - Ping peers

USAGE:
   lotus net ping [command options] [arguments...]

OPTIONS:
   --count value, -c value     specify the number of times it should ping (default: 10)
   --interval value, -i value  minimum time between pings (default: 1s)
   
```

### lotus net connect
```
NAME:
   lotus net connect - Connect to a peer

USAGE:
   lotus net connect [command options] [peerMultiaddr|minerActorAddress]

OPTIONS:
   --help, -h  show help (default: false)
   
```

### lotus net disconnect
```
NAME:
   lotus net disconnect - Disconnect from a peer

USAGE:
   lotus net disconnect [command options] [peerID]

OPTIONS:
   --help, -h  show help (default: false)
   
```

### lotus net listen
```
NAME:
   lotus net listen - List listen addresses

USAGE:
   lotus net listen [command options] [arguments...]

OPTIONS:
   --help, -h  show help (default: false)
   
```

### lotus net id
```
NAME:
   lotus net id - Get node identity

USAGE:
   lotus net id [command options] [arguments...]

OPTIONS:
   --help, -h  show help (default: false)
   
```

#### lotus net find-peer, findpeer
```
```

### lotus net scores
```
NAME:
   lotus net scores - Print peers' pubsub scores

USAGE:
   lotus net scores [command options] [arguments...]

OPTIONS:
   --extended, -x  print extended peer scores in json (default: false)
   
```

### lotus net reachability
```
NAME:
   lotus net reachability - Print information about reachability from the internet

USAGE:
   lotus net reachability [command options] [arguments...]

OPTIONS:
   --help, -h  show help (default: false)
   
```

### lotus net bandwidth
```
NAME:
   lotus net bandwidth - Print bandwidth usage information

USAGE:
   lotus net bandwidth [command options] [arguments...]

OPTIONS:
   --by-peer      list bandwidth usage by peer (default: false)
   --by-protocol  list bandwidth usage by protocol (default: false)
   
```

### lotus net block
```
NAME:
   lotus net block - Manage network connection gating rules

USAGE:
   lotus net block command [command options] [arguments...]

COMMANDS:
   add      Add connection gating rules
   remove   Remove connection gating rules
   list     list connection gating rules
   help, h  Shows a list of commands or help for one command

OPTIONS:
   --help, -h  show help (default: false)
   
```

#### lotus net block add
```
NAME:
   lotus net block add - Add connection gating rules

USAGE:
   lotus net block add command [command options] [arguments...]

COMMANDS:
   peer     Block a peer
   ip       Block an IP address
   subnet   Block an IP subnet
   help, h  Shows a list of commands or help for one command

OPTIONS:
   --help, -h  show help (default: false)
   
```

##### lotus net block add peer
```
NAME:
   lotus net block add peer - Block a peer

USAGE:
   lotus net block add peer [command options] <Peer> ...

OPTIONS:
   --help, -h  show help (default: false)
   
```

##### lotus net block add ip
```
NAME:
   lotus net block add ip - Block an IP address

USAGE:
   lotus net block add ip [command options] <IP> ...

OPTIONS:
   --help, -h  show help (default: false)
   
```

##### lotus net block add subnet
```
NAME:
   lotus net block add subnet - Block an IP subnet

USAGE:
   lotus net block add subnet [command options] <CIDR> ...

OPTIONS:
   --help, -h  show help (default: false)
   
```

#### lotus net block remove
```
NAME:
   lotus net block remove - Remove connection gating rules

USAGE:
   lotus net block remove command [command options] [arguments...]

COMMANDS:
   peer     Unblock a peer
   ip       Unblock an IP address
   subnet   Unblock an IP subnet
   help, h  Shows a list of commands or help for one command

OPTIONS:
   --help, -h  show help (default: false)
   
```

##### lotus net block remove peer
```
NAME:
   lotus net block remove peer - Unblock a peer

USAGE:
   lotus net block remove peer [command options] <Peer> ...

OPTIONS:
   --help, -h  show help (default: false)
   
```

##### lotus net block remove ip
```
NAME:
   lotus net block remove ip - Unblock an IP address

USAGE:
   lotus net block remove ip [command options] <IP> ...

OPTIONS:
   --help, -h  show help (default: false)
   
```

##### lotus net block remove subnet
```
NAME:
   lotus net block remove subnet - Unblock an IP subnet

USAGE:
   lotus net block remove subnet [command options] <CIDR> ...

OPTIONS:
   --help, -h  show help (default: false)
   
```

#### lotus net block list
```
NAME:
   lotus net block list - list connection gating rules

USAGE:
   lotus net block list [command options] [arguments...]

OPTIONS:
   --help, -h  show help (default: false)
   
```

### lotus net stat
```
NAME:
   lotus net stat - Report resource usage for a scope

USAGE:
   lotus net stat [command options] scope

DESCRIPTION:
   Report resource usage for a scope.
   
     The scope can be one of the following:
     - system        -- reports the system aggregate resource usage.
     - transient     -- reports the transient resource usage.
     - svc:<service> -- reports the resource usage of a specific service.
     - proto:<proto> -- reports the resource usage of a specific protocol.
     - peer:<peer>   -- reports the resource usage of a specific peer.
     - all           -- reports the resource usage for all currently active scopes.

OPTIONS:
   --json  (default: false)
   
```

### lotus net limit
```
NAME:
   lotus net limit - Get or set resource limits for a scope

USAGE:
   lotus net limit [command options] scope [limit]

DESCRIPTION:
   Get or set resource limits for a scope.
   
     The scope can be one of the following:
     - system        -- reports the system aggregate resource usage.
     - transient     -- reports the transient resource usage.
     - svc:<service> -- reports the resource usage of a specific service.
     - proto:<proto> -- reports the resource usage of a specific protocol.
     - peer:<peer>   -- reports the resource usage of a specific peer.
   
    The limit is json-formatted, with the same structure as the limits file.

OPTIONS:
   --set  set the limit for a scope (default: false)
   
```

### lotus net protect
```
NAME:
   lotus net protect - Add one or more peer IDs to the list of protected peer connections

USAGE:
   lotus net protect [command options] <peer-id> [<peer-id>...]

OPTIONS:
   --help, -h  show help (default: false)
   
```

### lotus net unprotect
```
NAME:
   lotus net unprotect - Remove one or more peer IDs from the list of protected peer connections.

USAGE:
   lotus net unprotect [command options] <peer-id> [<peer-id>...]

OPTIONS:
   --help, -h  show help (default: false)
   
```

### lotus net list-protected
```
NAME:
   lotus net list-protected - List the peer IDs with protected connection.

USAGE:
   lotus net list-protected [command options] [arguments...]

OPTIONS:
   --help, -h  show help (default: false)
   
```

## lotus sync
```
NAME:
   lotus sync - Inspect or interact with the chain syncer

USAGE:
   lotus sync command [command options] [arguments...]

COMMANDS:
   status      check sync status
   wait        Wait for sync to be complete
   mark-bad    Mark the given block as bad, will prevent syncing to a chain that contains it
   unmark-bad  Unmark the given block as bad, makes it possible to sync to a chain containing it
   check-bad   check if the given block was marked bad, and for what reason
   checkpoint  mark a certain tipset as checkpointed; the node will never fork away from this tipset
   help, h     Shows a list of commands or help for one command

OPTIONS:
   --help, -h  show help (default: false)
   
```

### lotus sync status
```
NAME:
   lotus sync status - check sync status

USAGE:
   lotus sync status [command options] [arguments...]

OPTIONS:
   --help, -h  show help (default: false)
   
```

### lotus sync wait
```
NAME:
   lotus sync wait - Wait for sync to be complete

USAGE:
   lotus sync wait [command options] [arguments...]

OPTIONS:
   --watch  don't exit after node is synced (default: false)
   
```

### lotus sync mark-bad
```
NAME:
   lotus sync mark-bad - Mark the given block as bad, will prevent syncing to a chain that contains it

USAGE:
   lotus sync mark-bad [command options] [blockCid]

OPTIONS:
   --help, -h  show help (default: false)
   
```

### lotus sync unmark-bad
```
NAME:
   lotus sync unmark-bad - Unmark the given block as bad, makes it possible to sync to a chain containing it

USAGE:
   lotus sync unmark-bad [command options] [blockCid]

OPTIONS:
   --all  drop the entire bad block cache (default: false)
   
```

### lotus sync check-bad
```
NAME:
   lotus sync check-bad - check if the given block was marked bad, and for what reason

USAGE:
   lotus sync check-bad [command options] [blockCid]

OPTIONS:
   --help, -h  show help (default: false)
   
```

### lotus sync checkpoint
```
NAME:
   lotus sync checkpoint - mark a certain tipset as checkpointed; the node will never fork away from this tipset

USAGE:
   lotus sync checkpoint [command options] [tipsetKey]

OPTIONS:
   --epoch value  checkpoint the tipset at the given epoch (default: 0)
   
```

## lotus status
```
NAME:
   lotus status - Check node status

USAGE:
   lotus status [command options] [arguments...]

CATEGORY:
   STATUS

OPTIONS:
   --chain  include chain health status (default: false)
   
```<|MERGE_RESOLUTION|>--- conflicted
+++ resolved
@@ -7,11 +7,7 @@
    lotus [global options] command [command options] [arguments...]
 
 VERSION:
-<<<<<<< HEAD
-   1.18.0-dev
-=======
-   1.17.2
->>>>>>> fb0fb714
+   1.18.0-rc1
 
 COMMANDS:
    daemon   Start a lotus daemon process
