# lotus
```
NAME:
   lotus - Filecoin decentralized storage network client

USAGE:
   lotus [global options] command [command options] [arguments...]

VERSION:
<<<<<<< HEAD
   1.19.0
=======
   1.20.0
>>>>>>> 6bd39ba1

COMMANDS:
   daemon   Start a lotus daemon process
   backup   Create node metadata backup
   config   Manage node config
   version  Print version
   help, h  Shows a list of commands or help for one command
   BASIC:
     send     Send funds between accounts
     wallet   Manage wallet
     info     Print node info
     client   Make deals, store data, retrieve data
     msig     Interact with a multisig wallet
     filplus  Interact with the verified registry actor used by Filplus
     paych    Manage payment channels
   DEVELOPER:
     auth          Manage RPC permissions
     mpool         Manage message pool
     state         Interact with and query filecoin chain state
     chain         Interact with filecoin blockchain
     log           Manage logging
     wait-api      Wait for lotus api to come online
     fetch-params  Fetch proving parameters
     evm           Commands related to the Filecoin EVM runtime
   NETWORK:
     net   Manage P2P Network
     sync  Inspect or interact with the chain syncer
   STATUS:
     status  Check node status

GLOBAL OPTIONS:
   --force-send   if true, will ignore pre-send checks (default: false)
   --help, -h     show help (default: false)
   --interactive  setting to false will disable interactive functionality of commands (default: false)
   --version, -v  print the version (default: false)
   --vv           enables very verbose mode, useful for debugging the CLI (default: false)
   
```

## lotus daemon
```
NAME:
   lotus daemon - Start a lotus daemon process

USAGE:
   lotus daemon command [command options] [arguments...]

COMMANDS:
     stop     Stop a running lotus daemon
     help, h  Shows a list of commands or help for one command

OPTIONS:
   --api value               (default: "1234")
   --genesis value           genesis file to use for first node run
   --bootstrap               (default: true)
   --import-chain value      on first run, load chain from given file or url and validate
   --import-snapshot value   import chain state from a given chain export file or url
   --halt-after-import       halt the process after importing chain from file (default: false)
   --lite                    start lotus in lite mode (default: false)
   --pprof value             specify name of file for writing cpu profile to
   --profile value           specify type of node
   --manage-fdlimit          manage open file limit (default: true)
   --config value            specify path of config file to use
   --api-max-req-size value  maximum API request size accepted by the JSON RPC server (default: 0)
   --restore value           restore from backup file
   --restore-config value    config file to use when restoring from backup
   --help, -h                show help (default: false)
   
```

### lotus daemon stop
```
NAME:
   lotus daemon stop - Stop a running lotus daemon

USAGE:
   lotus daemon stop [command options] [arguments...]

OPTIONS:
   --help, -h  show help (default: false)
   
```

## lotus backup
```
NAME:
   lotus backup - Create node metadata backup

USAGE:
   lotus backup [command options] [backup file path]

DESCRIPTION:
   The backup command writes a copy of node metadata under the specified path
   
   Online backups:
   For security reasons, the daemon must be have LOTUS_BACKUP_BASE_PATH env var set
   to a path where backup files are supposed to be saved, and the path specified in
   this command must be within this base path

OPTIONS:
   --offline  create backup without the node running (default: false)
   
```

## lotus config
```
NAME:
   lotus config - Manage node config

USAGE:
   lotus config command [command options] [arguments...]

COMMANDS:
     default  Print default node config
     updated  Print updated node config
     help, h  Shows a list of commands or help for one command

OPTIONS:
   --help, -h  show help (default: false)
   
```

### lotus config default
```
NAME:
   lotus config default - Print default node config

USAGE:
   lotus config default [command options] [arguments...]

OPTIONS:
   --no-comment  don't comment default values (default: false)
   
```

### lotus config updated
```
NAME:
   lotus config updated - Print updated node config

USAGE:
   lotus config updated [command options] [arguments...]

OPTIONS:
   --no-comment  don't comment default values (default: false)
   
```

## lotus version
```
NAME:
   lotus version - Print version

USAGE:
   lotus version [command options] [arguments...]

OPTIONS:
   --help, -h  show help (default: false)
   
```

## lotus send
```
NAME:
   lotus send - Send funds between accounts

USAGE:
   lotus send [command options] [targetAddress] [amount]

CATEGORY:
   BASIC

OPTIONS:
   --force                Deprecated: use global 'force-send' (default: false)
   --from value           optionally specify the account to send funds from
   --from-eth-addr value  optionally specify the eth addr to send funds from
   --gas-feecap value     specify gas fee cap to use in AttoFIL (default: "0")
   --gas-limit value      specify gas limit (default: 0)
   --gas-premium value    specify gas price to use in AttoFIL (default: "0")
   --method value         specify method to invoke (default: 0)
   --nonce value          specify the nonce to use (default: 0)
   --params-hex value     specify invocation parameters in hex
   --params-json value    specify invocation parameters in json
   
```

## lotus wallet
```
NAME:
   lotus wallet - Manage wallet

USAGE:
   lotus wallet command [command options] [arguments...]

COMMANDS:
     new          Generate a new key of the given type
     list         List wallet address
     balance      Get account balance
     export       export keys
     import       import keys
     default      Get default wallet address
     set-default  Set default wallet address
     sign         sign a message
     verify       verify the signature of a message
     delete       Soft delete an address from the wallet - hard deletion needed for permanent removal
     market       Interact with market balances
     help, h      Shows a list of commands or help for one command

OPTIONS:
   --help, -h  show help (default: false)
   
```

### lotus wallet new
```
NAME:
   lotus wallet new - Generate a new key of the given type

USAGE:
   lotus wallet new [command options] [bls|secp256k1 (default secp256k1)]

OPTIONS:
   --help, -h  show help (default: false)
   
```

### lotus wallet list
```
NAME:
   lotus wallet list - List wallet address

USAGE:
   lotus wallet list [command options] [arguments...]

OPTIONS:
   --addr-only, -a  Only print addresses (default: false)
   --id, -i         Output ID addresses (default: false)
   --market, -m     Output market balances (default: false)
   
```

### lotus wallet balance
```
NAME:
   lotus wallet balance - Get account balance

USAGE:
   lotus wallet balance [command options] [address]

OPTIONS:
   --help, -h  show help (default: false)
   
```

### lotus wallet export
```
NAME:
   lotus wallet export - export keys

USAGE:
   lotus wallet export [command options] [address]

OPTIONS:
   --help, -h  show help (default: false)
   
```

### lotus wallet import
```
NAME:
   lotus wallet import - import keys

USAGE:
   lotus wallet import [command options] [<path> (optional, will read from stdin if omitted)]

OPTIONS:
   --as-default    import the given key as your new default key (default: false)
   --format value  specify input format for key (default: "hex-lotus")
   
```

### lotus wallet default
```
NAME:
   lotus wallet default - Get default wallet address

USAGE:
   lotus wallet default [command options] [arguments...]

OPTIONS:
   --help, -h  show help (default: false)
   
```

### lotus wallet set-default
```
NAME:
   lotus wallet set-default - Set default wallet address

USAGE:
   lotus wallet set-default [command options] [address]

OPTIONS:
   --help, -h  show help (default: false)
   
```

### lotus wallet sign
```
NAME:
   lotus wallet sign - sign a message

USAGE:
   lotus wallet sign [command options] <signing address> <hexMessage>

OPTIONS:
   --help, -h  show help (default: false)
   
```

### lotus wallet verify
```
NAME:
   lotus wallet verify - verify the signature of a message

USAGE:
   lotus wallet verify [command options] <signing address> <hexMessage> <signature>

OPTIONS:
   --help, -h  show help (default: false)
   
```

### lotus wallet delete
```
NAME:
   lotus wallet delete - Soft delete an address from the wallet - hard deletion needed for permanent removal

USAGE:
   lotus wallet delete [command options] <address> 

OPTIONS:
   --help, -h  show help (default: false)
   
```

### lotus wallet market
```
NAME:
   lotus wallet market - Interact with market balances

USAGE:
   lotus wallet market command [command options] [arguments...]

COMMANDS:
     withdraw  Withdraw funds from the Storage Market Actor
     add       Add funds to the Storage Market Actor
     help, h   Shows a list of commands or help for one command

OPTIONS:
   --help, -h  show help (default: false)
   
```

#### lotus wallet market withdraw
```
NAME:
   lotus wallet market withdraw - Withdraw funds from the Storage Market Actor

USAGE:
   lotus wallet market withdraw [command options] [amount (FIL) optional, otherwise will withdraw max available]

OPTIONS:
   --address value, -a value  Market address to withdraw from (account or miner actor address, defaults to --wallet address)
   --confidence value         number of block confirmations to wait for (default: 5)
   --wallet value, -w value   Specify address to withdraw funds to, otherwise it will use the default wallet address
   
```

#### lotus wallet market add
```
NAME:
   lotus wallet market add - Add funds to the Storage Market Actor

USAGE:
   lotus wallet market add [command options] <amount>

OPTIONS:
   --address value, -a value  Market address to move funds to (account or miner actor address, defaults to --from address)
   --from value, -f value     Specify address to move funds from, otherwise it will use the default wallet address
   
```

## lotus info
```
NAME:
   lotus info - Print node info

USAGE:
   lotus info [command options] [arguments...]

CATEGORY:
   BASIC

OPTIONS:
   --help, -h  show help (default: false)
   
```

## lotus client
```
NAME:
   lotus client - Make deals, store data, retrieve data

USAGE:
   lotus client command [command options] [arguments...]

COMMANDS:
     help, h  Shows a list of commands or help for one command
   DATA:
     import  Import data
     drop    Remove import
     local   List locally imported data
     stat    Print information about a locally stored file (piece size, etc)
   RETRIEVAL:
     find              Find data in the network
     retrieval-ask     Get a miner's retrieval ask
     retrieve          Retrieve data from network
     cat               Show data from network
     ls                List object links
     cancel-retrieval  Cancel a retrieval deal by deal ID; this also cancels the associated transfer
     list-retrievals   List retrieval market deals
   STORAGE:
     deal          Initialize storage deal with a miner
     query-ask     Find a miners ask
     list-deals    List storage market deals
     get-deal      Print detailed deal information
     list-asks     List asks for top miners
     deal-stats    Print statistics about local storage deals
     inspect-deal  Inspect detailed information about deal's lifecycle and the various stages it goes through
   UTIL:
     commP             Calculate the piece-cid (commP) of a CAR file
     generate-car      Generate a car file from input
     balances          Print storage market client balances
     list-transfers    List ongoing data transfers for deals
     restart-transfer  Force restart a stalled data transfer
     cancel-transfer   Force cancel a data transfer

OPTIONS:
   --help, -h  show help (default: false)
   
```

### lotus client import
```
NAME:
   lotus client import - Import data

USAGE:
   lotus client import [command options] [inputPath]

CATEGORY:
   DATA

OPTIONS:
   --car        import from a car file instead of a regular file (default: false)
   --quiet, -q  Output root CID only (default: false)
   
```

### lotus client drop
```
NAME:
   lotus client drop - Remove import

USAGE:
   lotus client drop [command options] [import ID...]

CATEGORY:
   DATA

OPTIONS:
   --help, -h  show help (default: false)
   
```

### lotus client local
```
NAME:
   lotus client local - List locally imported data

USAGE:
   lotus client local [command options] [arguments...]

CATEGORY:
   DATA

OPTIONS:
   
```

### lotus client stat
```
NAME:
   lotus client stat - Print information about a locally stored file (piece size, etc)

USAGE:
   lotus client stat [command options] <cid>

CATEGORY:
   DATA

OPTIONS:
   --help, -h  show help (default: false)
   
```

### lotus client find
```
NAME:
   lotus client find - Find data in the network

USAGE:
   lotus client find [command options] [dataCid]

CATEGORY:
   RETRIEVAL

OPTIONS:
   --pieceCid value  require data to be retrieved from a specific Piece CID
   
```

### lotus client retrieval-ask
```
NAME:
   lotus client retrieval-ask - Get a miner's retrieval ask

USAGE:
   lotus client retrieval-ask [command options] [minerAddress] [data CID]

CATEGORY:
   RETRIEVAL

OPTIONS:
   --size value  data size in bytes (default: 0)
   
```

### lotus client retrieve
```
NAME:
   lotus client retrieve - Retrieve data from network

USAGE:
   lotus client retrieve [command options] [dataCid outputPath]

CATEGORY:
   RETRIEVAL

DESCRIPTION:
   Retrieve data from the Filecoin network.
   
   The retrieve command will attempt to find a provider make a retrieval deal with
   them. In case a provider can't be found, it can be specified with the --provider
   flag.
   
   By default the data will be interpreted as DAG-PB UnixFSv1 File. Alternatively
   a CAR file containing the raw IPLD graph can be exported by setting the --car
   flag.
   
   Partial Retrieval:
   
   The --data-selector flag can be used to specify a sub-graph to fetch. The
   selector can be specified as either IPLD datamodel text-path selector, or IPLD
   json selector.
   
   In case of unixfs retrieval, the selector must point at a single root node, and
   match the entire graph under that node.
   
   In case of CAR retrieval, the selector must have one common "sub-root" node.
   
   Examples:
   
   - Retrieve a file by CID
     $ lotus client retrieve Qm... my-file.txt
   
   - Retrieve a file by CID from f0123
     $ lotus client retrieve --provider f0123 Qm... my-file.txt
   
   - Retrieve a first file from a specified directory
     $ lotus client retrieve --data-selector /Links/0/Hash Qm... my-file.txt
   

OPTIONS:
   --allow-local                                           (default: false)
   --car                                                   Export to a car file instead of a regular file (default: false)
   --car-export-merkle-proof                               (requires --data-selector and --car) Export data-selector merkle proof (default: false)
   --data-selector value, --datamodel-path-selector value  IPLD datamodel text-path selector, or IPLD json selector
   --from value                                            address to send transactions from
   --maxPrice value                                        maximum price the client is willing to consider (default: 0 FIL)
   --pieceCid value                                        require data to be retrieved from a specific Piece CID
   --provider value, --miner value                         provider to use for retrieval, if not present it'll use local discovery
   
```

### lotus client cat
```
NAME:
   lotus client cat - Show data from network

USAGE:
   lotus client cat [command options] [dataCid]

CATEGORY:
   RETRIEVAL

OPTIONS:
   --allow-local                    (default: false)
   --data-selector value            IPLD datamodel text-path selector, or IPLD json selector
   --from value                     address to send transactions from
   --ipld                           list IPLD datamodel links (default: false)
   --maxPrice value                 maximum price the client is willing to consider (default: 0 FIL)
   --pieceCid value                 require data to be retrieved from a specific Piece CID
   --provider value, --miner value  provider to use for retrieval, if not present it'll use local discovery
   
```

### lotus client ls
```
NAME:
   lotus client ls - List object links

USAGE:
   lotus client ls [command options] [dataCid]

CATEGORY:
   RETRIEVAL

OPTIONS:
   --allow-local                    (default: false)
   --data-selector value            IPLD datamodel text-path selector, or IPLD json selector
   --depth value                    list links recursively up to the specified depth (default: 1)
   --from value                     address to send transactions from
   --ipld                           list IPLD datamodel links (default: false)
   --maxPrice value                 maximum price the client is willing to consider (default: 0 FIL)
   --pieceCid value                 require data to be retrieved from a specific Piece CID
   --provider value, --miner value  provider to use for retrieval, if not present it'll use local discovery
   
```

### lotus client cancel-retrieval
```
NAME:
   lotus client cancel-retrieval - Cancel a retrieval deal by deal ID; this also cancels the associated transfer

USAGE:
   lotus client cancel-retrieval [command options] [arguments...]

CATEGORY:
   RETRIEVAL

OPTIONS:
   --deal-id value  specify retrieval deal by deal ID (default: 0)
   
```

### lotus client list-retrievals
```
NAME:
   lotus client list-retrievals - List retrieval market deals

USAGE:
   lotus client list-retrievals [command options] [arguments...]

CATEGORY:
   RETRIEVAL

OPTIONS:
   --color        use color in display output (default: depends on output being a TTY)
   --completed    show completed retrievals (default: false)
   --show-failed  show failed/failing deals (default: true)
   --verbose, -v  print verbose deal details (default: false)
   --watch        watch deal updates in real-time, rather than a one time list (default: false)
   
```

### lotus client deal
```
NAME:
   lotus client deal - Initialize storage deal with a miner

USAGE:
   lotus client deal [command options] [dataCid miner price duration]

CATEGORY:
   STORAGE

DESCRIPTION:
   Make a deal with a miner.
   dataCid comes from running 'lotus client import'.
   miner is the address of the miner you wish to make a deal with.
   price is measured in FIL/Epoch. Miners usually don't accept a bid
   lower than their advertised ask (which is in FIL/GiB/Epoch). You can check a miners listed price
   with 'lotus client query-ask <miner address>'.
   duration is how long the miner should store the data for, in blocks.
   The minimum value is 518400 (6 months).

OPTIONS:
   --fast-retrieval             indicates that data should be available for fast retrieval (default: true)
   --from value                 specify address to fund the deal with
   --manual-piece-cid value     manually specify piece commitment for data (dataCid must be to a car file)
   --manual-piece-size value    if manually specifying piece cid, used to specify size (dataCid must be to a car file) (default: 0)
   --manual-stateless-deal      instructs the node to send an offline deal without registering it with the deallist/fsm (default: false)
   --provider-collateral value  specify the requested provider collateral the miner should put up
   --start-epoch value          specify the epoch that the deal should start at (default: -1)
   --verified-deal              indicate that the deal counts towards verified client total (default: true if client is verified, false otherwise)
   
```

### lotus client query-ask
```
NAME:
   lotus client query-ask - Find a miners ask

USAGE:
   lotus client query-ask [command options] [minerAddress]

CATEGORY:
   STORAGE

OPTIONS:
   --duration value  deal duration (default: 0)
   --peerid value    specify peer ID of node to make query against
   --size value      data size in bytes (default: 0)
   
```

### lotus client list-deals
```
NAME:
   lotus client list-deals - List storage market deals

USAGE:
   lotus client list-deals [command options] [arguments...]

CATEGORY:
   STORAGE

OPTIONS:
   --color        use color in display output (default: depends on output being a TTY)
   --show-failed  show failed/failing deals (default: false)
   --verbose, -v  print verbose deal details (default: false)
   --watch        watch deal updates in real-time, rather than a one time list (default: false)
   
```

### lotus client get-deal
```
NAME:
   lotus client get-deal - Print detailed deal information

USAGE:
   lotus client get-deal [command options] [proposalCID]

CATEGORY:
   STORAGE

OPTIONS:
   --help, -h  show help (default: false)
   
```

### lotus client list-asks
```
NAME:
   lotus client list-asks - List asks for top miners

USAGE:
   lotus client list-asks [command options] [arguments...]

CATEGORY:
   STORAGE

OPTIONS:
   --by-ping              sort by ping (default: false)
   --output-format value  Either 'text' or 'csv' (default: "text")
   --protocols            Output supported deal protocols (default: false)
   
```

### lotus client deal-stats
```
NAME:
   lotus client deal-stats - Print statistics about local storage deals

USAGE:
   lotus client deal-stats [command options] [arguments...]

CATEGORY:
   STORAGE

OPTIONS:
   --newer-than value  (default: 0s)
   
```

### lotus client inspect-deal
```
NAME:
   lotus client inspect-deal - Inspect detailed information about deal's lifecycle and the various stages it goes through

USAGE:
   lotus client inspect-deal [command options] [arguments...]

CATEGORY:
   STORAGE

OPTIONS:
   --deal-id value       (default: 0)
   --proposal-cid value  
   
```

### lotus client commP
```
NAME:
   lotus client commP - Calculate the piece-cid (commP) of a CAR file

USAGE:
   lotus client commP [command options] [inputFile]

CATEGORY:
   UTIL

OPTIONS:
   
```

### lotus client generate-car
```
NAME:
   lotus client generate-car - Generate a car file from input

USAGE:
   lotus client generate-car [command options] [inputPath outputPath]

CATEGORY:
   UTIL

OPTIONS:
   --help, -h  show help (default: false)
   
```

### lotus client balances
```
NAME:
   lotus client balances - Print storage market client balances

USAGE:
   lotus client balances [command options] [arguments...]

CATEGORY:
   UTIL

OPTIONS:
   --client value  specify storage client address
   
```

### lotus client list-transfers
```
NAME:
   lotus client list-transfers - List ongoing data transfers for deals

USAGE:
   lotus client list-transfers [command options] [arguments...]

CATEGORY:
   UTIL

OPTIONS:
   --color        use color in display output (default: depends on output being a TTY)
   --completed    show completed data transfers (default: false)
   --show-failed  show failed/cancelled transfers (default: false)
   --verbose, -v  print verbose transfer details (default: false)
   --watch        watch deal updates in real-time, rather than a one time list (default: false)
   
```

### lotus client restart-transfer
```
NAME:
   lotus client restart-transfer - Force restart a stalled data transfer

USAGE:
   lotus client restart-transfer [command options] [arguments...]

CATEGORY:
   UTIL

OPTIONS:
   --initiator     specify only transfers where peer is/is not initiator (default: true)
   --peerid value  narrow to transfer with specific peer
   
```

### lotus client cancel-transfer
```
NAME:
   lotus client cancel-transfer - Force cancel a data transfer

USAGE:
   lotus client cancel-transfer [command options] [arguments...]

CATEGORY:
   UTIL

OPTIONS:
   --cancel-timeout value  time to wait for cancel to be sent to storage provider (default: 5s)
   --initiator             specify only transfers where peer is/is not initiator (default: true)
   --peerid value          narrow to transfer with specific peer
   
```

## lotus msig
```
NAME:
   lotus msig - Interact with a multisig wallet

USAGE:
   lotus msig command [command options] [arguments...]

COMMANDS:
     create             Create a new multisig wallet
     inspect            Inspect a multisig wallet
     propose            Propose a multisig transaction
     propose-remove     Propose to remove a signer
     approve            Approve a multisig message
     cancel             Cancel a multisig message
     add-propose        Propose to add a signer
     add-approve        Approve a message to add a signer
     add-cancel         Cancel a message to add a signer
     swap-propose       Propose to swap signers
     swap-approve       Approve a message to swap signers
     swap-cancel        Cancel a message to swap signers
     lock-propose       Propose to lock up some balance
     lock-approve       Approve a message to lock up some balance
     lock-cancel        Cancel a message to lock up some balance
     vested             Gets the amount vested in an msig between two epochs
     propose-threshold  Propose setting a different signing threshold on the account
     help, h            Shows a list of commands or help for one command

OPTIONS:
   --confidence value  number of block confirmations to wait for (default: 5)
   --help, -h          show help (default: false)
   
```

### lotus msig create
```
NAME:
   lotus msig create - Create a new multisig wallet

USAGE:
   lotus msig create [command options] [address1 address2 ...]

OPTIONS:
   --duration value  length of the period over which funds unlock (default: "0")
   --from value      account to send the create message from
   --required value  number of required approvals (uses number of signers provided if omitted) (default: 0)
   --value value     initial funds to give to multisig (default: "0")
   
```

### lotus msig inspect
```
NAME:
   lotus msig inspect - Inspect a multisig wallet

USAGE:
   lotus msig inspect [command options] [address]

OPTIONS:
   --decode-params  Decode parameters of transaction proposals (default: false)
   --vesting        Include vesting details (default: false)
   
```

### lotus msig propose
```
NAME:
   lotus msig propose - Propose a multisig transaction

USAGE:
   lotus msig propose [command options] [multisigAddress destinationAddress value <methodId methodParams> (optional)]

OPTIONS:
   --from value  account to send the propose message from
   
```

### lotus msig propose-remove
```
NAME:
   lotus msig propose-remove - Propose to remove a signer

USAGE:
   lotus msig propose-remove [command options] [multisigAddress signer]

OPTIONS:
   --decrease-threshold  whether the number of required signers should be decreased (default: false)
   --from value          account to send the propose message from
   
```

### lotus msig approve
```
NAME:
   lotus msig approve - Approve a multisig message

USAGE:
   lotus msig approve [command options] <multisigAddress messageId> [proposerAddress destination value [methodId methodParams]]

OPTIONS:
   --from value  account to send the approve message from
   
```

### lotus msig cancel
```
NAME:
   lotus msig cancel - Cancel a multisig message

USAGE:
   lotus msig cancel [command options] <multisigAddress messageId> [destination value [methodId methodParams]]

OPTIONS:
   --from value  account to send the cancel message from
   
```

### lotus msig add-propose
```
NAME:
   lotus msig add-propose - Propose to add a signer

USAGE:
   lotus msig add-propose [command options] [multisigAddress signer]

OPTIONS:
   --from value          account to send the propose message from
   --increase-threshold  whether the number of required signers should be increased (default: false)
   
```

### lotus msig add-approve
```
NAME:
   lotus msig add-approve - Approve a message to add a signer

USAGE:
   lotus msig add-approve [command options] [multisigAddress proposerAddress txId newAddress increaseThreshold]

OPTIONS:
   --from value  account to send the approve message from
   
```

### lotus msig add-cancel
```
NAME:
   lotus msig add-cancel - Cancel a message to add a signer

USAGE:
   lotus msig add-cancel [command options] [multisigAddress txId newAddress increaseThreshold]

OPTIONS:
   --from value  account to send the approve message from
   
```

### lotus msig swap-propose
```
NAME:
   lotus msig swap-propose - Propose to swap signers

USAGE:
   lotus msig swap-propose [command options] [multisigAddress oldAddress newAddress]

OPTIONS:
   --from value  account to send the approve message from
   
```

### lotus msig swap-approve
```
NAME:
   lotus msig swap-approve - Approve a message to swap signers

USAGE:
   lotus msig swap-approve [command options] [multisigAddress proposerAddress txId oldAddress newAddress]

OPTIONS:
   --from value  account to send the approve message from
   
```

### lotus msig swap-cancel
```
NAME:
   lotus msig swap-cancel - Cancel a message to swap signers

USAGE:
   lotus msig swap-cancel [command options] [multisigAddress txId oldAddress newAddress]

OPTIONS:
   --from value  account to send the approve message from
   
```

### lotus msig lock-propose
```
NAME:
   lotus msig lock-propose - Propose to lock up some balance

USAGE:
   lotus msig lock-propose [command options] [multisigAddress startEpoch unlockDuration amount]

OPTIONS:
   --from value  account to send the propose message from
   
```

### lotus msig lock-approve
```
NAME:
   lotus msig lock-approve - Approve a message to lock up some balance

USAGE:
   lotus msig lock-approve [command options] [multisigAddress proposerAddress txId startEpoch unlockDuration amount]

OPTIONS:
   --from value  account to send the approve message from
   
```

### lotus msig lock-cancel
```
NAME:
   lotus msig lock-cancel - Cancel a message to lock up some balance

USAGE:
   lotus msig lock-cancel [command options] [multisigAddress txId startEpoch unlockDuration amount]

OPTIONS:
   --from value  account to send the cancel message from
   
```

### lotus msig vested
```
NAME:
   lotus msig vested - Gets the amount vested in an msig between two epochs

USAGE:
   lotus msig vested [command options] [multisigAddress]

OPTIONS:
   --end-epoch value    end epoch to stop measure vesting at (default: -1)
   --start-epoch value  start epoch to measure vesting from (default: 0)
   
```

### lotus msig propose-threshold
```
NAME:
   lotus msig propose-threshold - Propose setting a different signing threshold on the account

USAGE:
   lotus msig propose-threshold [command options] <multisigAddress newM>

OPTIONS:
   --from value  account to send the proposal from
   
```

## lotus filplus
```
NAME:
   lotus filplus - Interact with the verified registry actor used by Filplus

USAGE:
   lotus filplus command [command options] [arguments...]

COMMANDS:
     grant-datacap                  give allowance to the specified verified client address
     list-notaries                  list all notaries
     list-clients                   list all verified clients
     check-client-datacap           check verified client remaining bytes
     check-notary-datacap           check a notary's remaining bytes
     sign-remove-data-cap-proposal  allows a notary to sign a Remove Data Cap Proposal
     list-allocations               List allocations made by client
     remove-expired-allocations     remove expired allocations (if no allocations are specified all eligible allocations are removed)
     help, h                        Shows a list of commands or help for one command

OPTIONS:
   --help, -h  show help (default: false)
   
```

### lotus filplus grant-datacap
```
NAME:
   lotus filplus grant-datacap - give allowance to the specified verified client address

USAGE:
   lotus filplus grant-datacap [command options] [clientAddress datacap]

OPTIONS:
   --from value  specify your notary address to send the message from
   
```

### lotus filplus list-notaries
```
NAME:
   lotus filplus list-notaries - list all notaries

USAGE:
   lotus filplus list-notaries [command options] [arguments...]

OPTIONS:
   --help, -h  show help (default: false)
   
```

### lotus filplus list-clients
```
NAME:
   lotus filplus list-clients - list all verified clients

USAGE:
   lotus filplus list-clients [command options] [arguments...]

OPTIONS:
   --help, -h  show help (default: false)
   
```

### lotus filplus check-client-datacap
```
NAME:
   lotus filplus check-client-datacap - check verified client remaining bytes

USAGE:
   lotus filplus check-client-datacap [command options] clientAddress

OPTIONS:
   --help, -h  show help (default: false)
   
```

### lotus filplus check-notary-datacap
```
NAME:
   lotus filplus check-notary-datacap - check a notary's remaining bytes

USAGE:
   lotus filplus check-notary-datacap [command options] notaryAddress

OPTIONS:
   --help, -h  show help (default: false)
   
```

### lotus filplus sign-remove-data-cap-proposal
```
NAME:
   lotus filplus sign-remove-data-cap-proposal - allows a notary to sign a Remove Data Cap Proposal

USAGE:
   lotus filplus sign-remove-data-cap-proposal [command options] [verifierAddress clientAddress allowanceToRemove]

OPTIONS:
   --id value  specify the RemoveDataCapProposal ID (will look up on chain if unspecified) (default: 0)
   
```

### lotus filplus list-allocations
```
NAME:
   lotus filplus list-allocations - List allocations made by client

USAGE:
   lotus filplus list-allocations [command options] clientAddress

OPTIONS:
   --expired  list only expired allocations (default: false)
   
```

### lotus filplus remove-expired-allocations
```
NAME:
   lotus filplus remove-expired-allocations - remove expired allocations (if no allocations are specified all eligible allocations are removed)

USAGE:
   lotus filplus remove-expired-allocations [command options] clientAddress Optional[...allocationId]

OPTIONS:
   --from value  optionally specify the account to send the message from
   
```

## lotus paych
```
NAME:
   lotus paych - Manage payment channels

USAGE:
   lotus paych command [command options] [arguments...]

COMMANDS:
     add-funds          Add funds to the payment channel between fromAddress and toAddress. Creates the payment channel if it doesn't already exist.
     list               List all locally registered payment channels
     voucher            Interact with payment channel vouchers
     settle             Settle a payment channel
     status             Show the status of an outbound payment channel
     status-by-from-to  Show the status of an active outbound payment channel by from/to addresses
     collect            Collect funds for a payment channel
     help, h            Shows a list of commands or help for one command

OPTIONS:
   --help, -h  show help (default: false)
   
```

### lotus paych add-funds
```
NAME:
   lotus paych add-funds - Add funds to the payment channel between fromAddress and toAddress. Creates the payment channel if it doesn't already exist.

USAGE:
   lotus paych add-funds [command options] [fromAddress toAddress amount]

OPTIONS:
   --reserve             mark funds as reserved (default: false)
   --restart-retrievals  restart stalled retrieval deals on this payment channel (default: true)
   
```

### lotus paych list
```
NAME:
   lotus paych list - List all locally registered payment channels

USAGE:
   lotus paych list [command options] [arguments...]

OPTIONS:
   --help, -h  show help (default: false)
   
```

### lotus paych voucher
```
NAME:
   lotus paych voucher - Interact with payment channel vouchers

USAGE:
   lotus paych voucher command [command options] [arguments...]

COMMANDS:
     create          Create a signed payment channel voucher
     check           Check validity of payment channel voucher
     add             Add payment channel voucher to local datastore
     list            List stored vouchers for a given payment channel
     best-spendable  Print vouchers with highest value that is currently spendable for each lane
     submit          Submit voucher to chain to update payment channel state
     help, h         Shows a list of commands or help for one command

OPTIONS:
   --help, -h  show help (default: false)
   
```

#### lotus paych voucher create
```
NAME:
   lotus paych voucher create - Create a signed payment channel voucher

USAGE:
   lotus paych voucher create [command options] [channelAddress amount]

OPTIONS:
   --lane value  specify payment channel lane to use (default: 0)
   
```

#### lotus paych voucher check
```
NAME:
   lotus paych voucher check - Check validity of payment channel voucher

USAGE:
   lotus paych voucher check [command options] [channelAddress voucher]

OPTIONS:
   --help, -h  show help (default: false)
   
```

#### lotus paych voucher add
```
NAME:
   lotus paych voucher add - Add payment channel voucher to local datastore

USAGE:
   lotus paych voucher add [command options] [channelAddress voucher]

OPTIONS:
   --help, -h  show help (default: false)
   
```

#### lotus paych voucher list
```
NAME:
   lotus paych voucher list - List stored vouchers for a given payment channel

USAGE:
   lotus paych voucher list [command options] [channelAddress]

OPTIONS:
   --export  Print voucher as serialized string (default: false)
   
```

#### lotus paych voucher best-spendable
```
NAME:
   lotus paych voucher best-spendable - Print vouchers with highest value that is currently spendable for each lane

USAGE:
   lotus paych voucher best-spendable [command options] [channelAddress]

OPTIONS:
   --export  Print voucher as serialized string (default: false)
   
```

#### lotus paych voucher submit
```
NAME:
   lotus paych voucher submit - Submit voucher to chain to update payment channel state

USAGE:
   lotus paych voucher submit [command options] [channelAddress voucher]

OPTIONS:
   --help, -h  show help (default: false)
   
```

### lotus paych settle
```
NAME:
   lotus paych settle - Settle a payment channel

USAGE:
   lotus paych settle [command options] [channelAddress]

OPTIONS:
   --help, -h  show help (default: false)
   
```

### lotus paych status
```
NAME:
   lotus paych status - Show the status of an outbound payment channel

USAGE:
   lotus paych status [command options] [channelAddress]

OPTIONS:
   --help, -h  show help (default: false)
   
```

### lotus paych status-by-from-to
```
NAME:
   lotus paych status-by-from-to - Show the status of an active outbound payment channel by from/to addresses

USAGE:
   lotus paych status-by-from-to [command options] [fromAddress toAddress]

OPTIONS:
   --help, -h  show help (default: false)
   
```

### lotus paych collect
```
NAME:
   lotus paych collect - Collect funds for a payment channel

USAGE:
   lotus paych collect [command options] [channelAddress]

OPTIONS:
   --help, -h  show help (default: false)
   
```

## lotus auth
```
NAME:
   lotus auth - Manage RPC permissions

USAGE:
   lotus auth command [command options] [arguments...]

COMMANDS:
     create-token  Create token
     api-info      Get token with API info required to connect to this node
     help, h       Shows a list of commands or help for one command

OPTIONS:
   --help, -h  show help (default: false)
   
```

### lotus auth create-token
```
NAME:
   lotus auth create-token - Create token

USAGE:
   lotus auth create-token [command options] [arguments...]

OPTIONS:
   --perm value  permission to assign to the token, one of: read, write, sign, admin
   
```

### lotus auth api-info
```
NAME:
   lotus auth api-info - Get token with API info required to connect to this node

USAGE:
   lotus auth api-info [command options] [arguments...]

OPTIONS:
   --perm value  permission to assign to the token, one of: read, write, sign, admin
   
```

## lotus mpool
```
NAME:
   lotus mpool - Manage message pool

USAGE:
   lotus mpool command [command options] [arguments...]

COMMANDS:
     pending   Get pending messages
     sub       Subscribe to mpool changes
     stat      print mempool stats
     replace   replace a message in the mempool
     find      find a message in the mempool
     config    get or set current mpool configuration
     gas-perf  Check gas performance of messages in mempool
     manage    
     help, h   Shows a list of commands or help for one command

OPTIONS:
   --help, -h  show help (default: false)
   
```

### lotus mpool pending
```
NAME:
   lotus mpool pending - Get pending messages

USAGE:
   lotus mpool pending [command options] [arguments...]

OPTIONS:
   --cids        only print cids of messages in output (default: false)
   --from value  return messages from a given address
   --local       print pending messages for addresses in local wallet only (default: false)
   --to value    return messages to a given address
   
```

### lotus mpool sub
```
NAME:
   lotus mpool sub - Subscribe to mpool changes

USAGE:
   lotus mpool sub [command options] [arguments...]

OPTIONS:
   --help, -h  show help (default: false)
   
```

### lotus mpool stat
```
NAME:
   lotus mpool stat - print mempool stats

USAGE:
   lotus mpool stat [command options] [arguments...]

OPTIONS:
   --basefee-lookback value  number of blocks to look back for minimum basefee (default: 60)
   --local                   print stats for addresses in local wallet only (default: false)
   
```

### lotus mpool replace
```
NAME:
   lotus mpool replace - replace a message in the mempool

USAGE:
   lotus mpool replace [command options] <from> <nonce> | <message-cid>

OPTIONS:
   --auto               automatically reprice the specified message (default: false)
   --fee-limit max-fee  Spend up to X FIL for this message in units of FIL. Previously when flag was max-fee units were in attoFIL. Applicable for auto mode
   --gas-feecap value   gas feecap for new message (burn and pay to miner, attoFIL/GasUnit)
   --gas-limit value    gas limit for new message (GasUnit) (default: 0)
   --gas-premium value  gas price for new message (pay to miner, attoFIL/GasUnit)
   
```

### lotus mpool find
```
NAME:
   lotus mpool find - find a message in the mempool

USAGE:
   lotus mpool find [command options] [arguments...]

OPTIONS:
   --from value    search for messages with given 'from' address
   --method value  search for messages with given method (default: 0)
   --to value      search for messages with given 'to' address
   
```

### lotus mpool config
```
NAME:
   lotus mpool config - get or set current mpool configuration

USAGE:
   lotus mpool config [command options] [new-config]

OPTIONS:
   --help, -h  show help (default: false)
   
```

### lotus mpool gas-perf
```
NAME:
   lotus mpool gas-perf - Check gas performance of messages in mempool

USAGE:
   lotus mpool gas-perf [command options] [arguments...]

OPTIONS:
   --all  print gas performance for all mempool messages (default only prints for local) (default: false)
   
```

### lotus mpool manage
```
NAME:
   lotus mpool manage

USAGE:
   lotus mpool manage [command options] [arguments...]

OPTIONS:
   --help, -h  show help (default: false)
   
```

## lotus state
```
NAME:
   lotus state - Interact with and query filecoin chain state

USAGE:
   lotus state command [command options] [arguments...]

COMMANDS:
     power                       Query network or miner power
     sectors                     Query the sector set of a miner
     active-sectors              Query the active sector set of a miner
     list-actors                 list all actors in the network
     list-miners                 list all miners in the network
     circulating-supply          Get the exact current circulating supply of Filecoin
     sector, sector-info         Get miner sector info
     get-actor                   Print actor information
     lookup                      Find corresponding ID address
     replay                      Replay a particular message
     sector-size                 Look up miners sector size
     read-state                  View a json representation of an actors state
     list-messages               list messages on chain matching given criteria
     compute-state               Perform state computations
     call                        Invoke a method on an actor locally
     get-deal                    View on-chain deal info
     wait-msg, wait-message      Wait for a message to appear on chain
     search-msg, search-message  Search to see whether a message has appeared on chain
     miner-info                  Retrieve miner information
     market                      Inspect the storage market actor
     exec-trace                  Get the execution trace of a given message
     network-version             Returns the network version
     miner-proving-deadline      Retrieve information about a given miner's proving deadline
     actor-cids                  Returns the built-in actor bundle manifest ID & system actor cids
     help, h                     Shows a list of commands or help for one command

OPTIONS:
   --tipset value  specify tipset to call method on (pass comma separated array of cids)
   --help, -h      show help (default: false)
   
```

### lotus state power
```
NAME:
   lotus state power - Query network or miner power

USAGE:
   lotus state power [command options] [<minerAddress> (optional)]

OPTIONS:
   --help, -h  show help (default: false)
   
```

### lotus state sectors
```
NAME:
   lotus state sectors - Query the sector set of a miner

USAGE:
   lotus state sectors [command options] [minerAddress]

OPTIONS:
   --help, -h  show help (default: false)
   
```

### lotus state active-sectors
```
NAME:
   lotus state active-sectors - Query the active sector set of a miner

USAGE:
   lotus state active-sectors [command options] [minerAddress]

OPTIONS:
   --help, -h  show help (default: false)
   
```

### lotus state list-actors
```
NAME:
   lotus state list-actors - list all actors in the network

USAGE:
   lotus state list-actors [command options] [arguments...]

OPTIONS:
   --help, -h  show help (default: false)
   
```

### lotus state list-miners
```
NAME:
   lotus state list-miners - list all miners in the network

USAGE:
   lotus state list-miners [command options] [arguments...]

OPTIONS:
   --sort-by value  criteria to sort miners by (none, num-deals)
   
```

### lotus state circulating-supply
```
NAME:
   lotus state circulating-supply - Get the exact current circulating supply of Filecoin

USAGE:
   lotus state circulating-supply [command options] [arguments...]

OPTIONS:
   --vm-supply  calculates the approximation of the circulating supply used internally by the VM (instead of the exact amount) (default: false)
   
```

#### lotus state sector, sector-info
```
```

### lotus state get-actor
```
NAME:
   lotus state get-actor - Print actor information

USAGE:
   lotus state get-actor [command options] [actorAddress]

OPTIONS:
   --help, -h  show help (default: false)
   
```

### lotus state lookup
```
NAME:
   lotus state lookup - Find corresponding ID address

USAGE:
   lotus state lookup [command options] [address]

OPTIONS:
   --reverse, -r  Perform reverse lookup (default: false)
   
```

### lotus state replay
```
NAME:
   lotus state replay - Replay a particular message

USAGE:
   lotus state replay [command options] <messageCid>

OPTIONS:
   --detailed-gas  print out detailed gas costs for given message (default: false)
   --show-trace    print out full execution trace for given message (default: false)
   
```

### lotus state sector-size
```
NAME:
   lotus state sector-size - Look up miners sector size

USAGE:
   lotus state sector-size [command options] [minerAddress]

OPTIONS:
   --help, -h  show help (default: false)
   
```

### lotus state read-state
```
NAME:
   lotus state read-state - View a json representation of an actors state

USAGE:
   lotus state read-state [command options] [actorAddress]

OPTIONS:
   --help, -h  show help (default: false)
   
```

### lotus state list-messages
```
NAME:
   lotus state list-messages - list messages on chain matching given criteria

USAGE:
   lotus state list-messages [command options] [arguments...]

OPTIONS:
   --cids            print message CIDs instead of messages (default: false)
   --from value      return messages from a given address
   --to value        return messages to a given address
   --toheight value  don't look before given block height (default: 0)
   
```

### lotus state compute-state
```
NAME:
   lotus state compute-state - Perform state computations

USAGE:
   lotus state compute-state [command options] [arguments...]

OPTIONS:
   --apply-mpool-messages        apply messages from the mempool to the computed state (default: false)
   --compute-state-output value  a json file containing pre-existing compute-state output, to generate html reports without rerunning state changes
   --html                        generate html report (default: false)
   --json                        generate json output (default: false)
   --no-timing                   don't show timing information in html traces (default: false)
   --show-trace                  print out full execution trace for given tipset (default: false)
   --vm-height value             set the height that the vm will see (default: 0)
   
```

### lotus state call
```
NAME:
   lotus state call - Invoke a method on an actor locally

USAGE:
   lotus state call [command options] [toAddress methodId params (optional)]

OPTIONS:
   --encoding value  specify params encoding to parse (base64, hex) (default: "base64")
   --from value      (default: "f00")
   --ret value       specify how to parse output (raw, decoded, base64, hex) (default: "decoded")
   --value value     specify value field for invocation (default: "0")
   
```

### lotus state get-deal
```
NAME:
   lotus state get-deal - View on-chain deal info

USAGE:
   lotus state get-deal [command options] [dealId]

OPTIONS:
   --help, -h  show help (default: false)
   
```

#### lotus state wait-msg, wait-message
```
```

#### lotus state search-msg, search-message
```
```

### lotus state miner-info
```
NAME:
   lotus state miner-info - Retrieve miner information

USAGE:
   lotus state miner-info [command options] [minerAddress]

OPTIONS:
   --help, -h  show help (default: false)
   
```

### lotus state market
```
NAME:
   lotus state market - Inspect the storage market actor

USAGE:
   lotus state market command [command options] [arguments...]

COMMANDS:
     balance  Get the market balance (locked and escrowed) for a given account
     help, h  Shows a list of commands or help for one command

OPTIONS:
   --help, -h  show help (default: false)
   
```

#### lotus state market balance
```
NAME:
   lotus state market balance - Get the market balance (locked and escrowed) for a given account

USAGE:
   lotus state market balance [command options] [arguments...]

OPTIONS:
   --help, -h  show help (default: false)
   
```

### lotus state exec-trace
```
NAME:
   lotus state exec-trace - Get the execution trace of a given message

USAGE:
   lotus state exec-trace [command options] <messageCid>

OPTIONS:
   --help, -h  show help (default: false)
   
```

### lotus state network-version
```
NAME:
   lotus state network-version - Returns the network version

USAGE:
   lotus state network-version [command options] [arguments...]

OPTIONS:
   --help, -h  show help (default: false)
   
```

### lotus state miner-proving-deadline
```
NAME:
   lotus state miner-proving-deadline - Retrieve information about a given miner's proving deadline

USAGE:
   lotus state miner-proving-deadline [command options] [minerAddress]

OPTIONS:
   --help, -h  show help (default: false)
   
```

### lotus state actor-cids
```
NAME:
   lotus state actor-cids - Returns the built-in actor bundle manifest ID & system actor cids

USAGE:
   lotus state actor-cids [command options] [arguments...]

OPTIONS:
   --network-version value  specify network version (default: 0)
   
```

## lotus chain
```
NAME:
   lotus chain - Interact with filecoin blockchain

USAGE:
   lotus chain command [command options] [arguments...]

COMMANDS:
<<<<<<< HEAD
   head                              Print chain head
   get-block, getblock               Get a block and print its details
   read-obj                          Read the raw bytes of an object
   delete-obj                        Delete an object from the chain blockstore
   stat-obj                          Collect size and ipld link counts for objs
   getmessage, get-message, get-msg  Get and print a message by its cid
   sethead, set-head                 manually set the local nodes head tipset (Caution: normally only used for recovery)
   list, love                        View a segment of the chain
   get                               Get chain DAG node by path
   bisect                            bisect chain for an event
   export                            export chain to a car file
   slash-consensus                   Report consensus fault
   gas-price                         Estimate gas prices
   inspect-usage                     Inspect block space usage of a given tipset
   decode                            decode various types
   encode                            encode various types
   disputer                          interact with the window post disputer
   prune                             prune the stored chain state and perform garbage collection
   help, h                           Shows a list of commands or help for one command
=======
     head                              Print chain head
     get-block, getblock               Get a block and print its details
     read-obj                          Read the raw bytes of an object
     delete-obj                        Delete an object from the chain blockstore
     stat-obj                          Collect size and ipld link counts for objs
     getmessage, get-message, get-msg  Get and print a message by its cid
     sethead, set-head                 manually set the local nodes head tipset (Caution: normally only used for recovery)
     list, love                        View a segment of the chain
     get                               Get chain DAG node by path
     bisect                            bisect chain for an event
     export                            export chain to a car file
     slash-consensus                   Report consensus fault
     gas-price                         Estimate gas prices
     inspect-usage                     Inspect block space usage of a given tipset
     decode                            decode various types
     encode                            encode various types
     disputer                          interact with the window post disputer
     prune                             prune the stored chain state and perform garbage collection
     help, h                           Shows a list of commands or help for one command
>>>>>>> 6bd39ba1

OPTIONS:
   --help, -h  show help (default: false)
   
```

### lotus chain head
```
NAME:
   lotus chain head - Print chain head

USAGE:
   lotus chain head [command options] [arguments...]

OPTIONS:
   --help, -h  show help (default: false)
   
```

#### lotus chain get-block, getblock
```
```

### lotus chain read-obj
```
NAME:
   lotus chain read-obj - Read the raw bytes of an object

USAGE:
   lotus chain read-obj [command options] [objectCid]

OPTIONS:
   --help, -h  show help (default: false)
   
```

### lotus chain delete-obj
```
NAME:
   lotus chain delete-obj - Delete an object from the chain blockstore

USAGE:
   lotus chain delete-obj [command options] [objectCid]

DESCRIPTION:
   WARNING: Removing wrong objects from the chain blockstore may lead to sync issues

OPTIONS:
   --really-do-it  (default: false)
   
```

### lotus chain stat-obj
```
NAME:
   lotus chain stat-obj - Collect size and ipld link counts for objs

USAGE:
   lotus chain stat-obj [command options] [cid]

DESCRIPTION:
   Collect object size and ipld link count for an object.
   
      When a base is provided it will be walked first, and all links visisted
      will be ignored when the passed in object is walked.
   

OPTIONS:
   --base value  ignore links found in this obj
   
```

##### lotus chain getmessage, get-message, get-msg
```
```

#### lotus chain sethead, set-head
```
```

#### lotus chain list, love
```
```

### lotus chain get
```
NAME:
   lotus chain get - Get chain DAG node by path

USAGE:
   lotus chain get [command options] [path]

DESCRIPTION:
   Get ipld node under a specified path:
   
      lotus chain get /ipfs/[cid]/some/path
   
      Path prefixes:
      - /ipfs/[cid], /ipld/[cid] - traverse IPLD path
      - /pstate - traverse from head.ParentStateRoot
   
      Note:
      You can use special path elements to traverse through some data structures:
      - /ipfs/[cid]/@H:elem - get 'elem' from hamt
      - /ipfs/[cid]/@Hi:123 - get varint elem 123 from hamt
      - /ipfs/[cid]/@Hu:123 - get uvarint elem 123 from hamt
      - /ipfs/[cid]/@Ha:t01 - get element under Addr(t01).Bytes
      - /ipfs/[cid]/@A:10   - get 10th amt element
      - .../@Ha:t01/@state  - get pretty map-based actor state
   
      List of --as-type types:
      - raw
      - block
      - message
      - smessage, signedmessage
      - actor
      - amt
      - hamt-epoch
      - hamt-address
      - cronevent
      - account-state
   

OPTIONS:
   --as-type value  specify type to interpret output as
   --tipset value   specify tipset for /pstate (pass comma separated array of cids)
   --verbose        (default: false)
   
```

### lotus chain bisect
```
NAME:
   lotus chain bisect - bisect chain for an event

USAGE:
   lotus chain bisect [command options] [minHeight maxHeight path shellCommand <shellCommandArgs (if any)>]

DESCRIPTION:
   Bisect the chain state tree:
   
      lotus chain bisect [min height] [max height] '1/2/3/state/path' 'shell command' 'args'
   
      Returns the first tipset in which condition is true
                     v
      [start] FFFFFFFTTT [end]
   
      Example: find height at which deal ID 100 000 appeared
       - lotus chain bisect 1 32000 '@Ha:t03/1' jq -e '.[2] > 100000'
   
      For special path elements see 'chain get' help
   

OPTIONS:
   --help, -h  show help (default: false)
   
```

### lotus chain export
```
NAME:
   lotus chain export - export chain to a car file

USAGE:
   lotus chain export [command options] [outputPath]

OPTIONS:
   --recent-stateroots value  specify the number of recent state roots to include in the export (default: 0)
   --skip-old-msgs            (default: false)
   --tipset value             specify tipset to start the export from (default: "@head")
   
```

### lotus chain slash-consensus
```
NAME:
   lotus chain slash-consensus - Report consensus fault

USAGE:
   lotus chain slash-consensus [command options] [blockCid1 blockCid2]

OPTIONS:
   --extra value  Extra block cid
   --from value   optionally specify the account to report consensus from
   
```

### lotus chain gas-price
```
NAME:
   lotus chain gas-price - Estimate gas prices

USAGE:
   lotus chain gas-price [command options] [arguments...]

OPTIONS:
   --help, -h  show help (default: false)
   
```

### lotus chain inspect-usage
```
NAME:
   lotus chain inspect-usage - Inspect block space usage of a given tipset

USAGE:
   lotus chain inspect-usage [command options] [arguments...]

OPTIONS:
   --length value       length of chain to inspect block space usage for (default: 1)
   --num-results value  number of results to print per category (default: 10)
   --tipset value       specify tipset to view block space usage of (default: "@head")
   
```

### lotus chain decode
```
NAME:
   lotus chain decode - decode various types

USAGE:
   lotus chain decode command [command options] [arguments...]

COMMANDS:
     params   Decode message params
     help, h  Shows a list of commands or help for one command

OPTIONS:
   --help, -h  show help (default: false)
   
```

#### lotus chain decode params
```
NAME:
   lotus chain decode params - Decode message params

USAGE:
   lotus chain decode params [command options] [toAddr method params]

OPTIONS:
   --encoding value  specify input encoding to parse (default: "base64")
   --tipset value    
   
```

### lotus chain encode
```
NAME:
   lotus chain encode - encode various types

USAGE:
   lotus chain encode command [command options] [arguments...]

COMMANDS:
     params   Encodes the given JSON params
     help, h  Shows a list of commands or help for one command

OPTIONS:
   --help, -h  show help (default: false)
   
```

#### lotus chain encode params
```
NAME:
   lotus chain encode params - Encodes the given JSON params

USAGE:
   lotus chain encode params [command options] [dest method params]

OPTIONS:
   --encoding value  specify input encoding to parse (default: "base64")
   --tipset value    
   --to-code         interpret dest as code CID instead of as address (default: false)
   
```

### lotus chain disputer
```
NAME:
   lotus chain disputer - interact with the window post disputer

USAGE:
   lotus chain disputer command [command options] [arguments...]

COMMANDS:
     start    Start the window post disputer
     dispute  Send a specific DisputeWindowedPoSt message
     help, h  Shows a list of commands or help for one command

OPTIONS:
   --max-fee value  Spend up to X FIL per DisputeWindowedPoSt message
   --from value     optionally specify the account to send messages from
   --help, -h       show help (default: false)
   
```

#### lotus chain disputer start
```
NAME:
   lotus chain disputer start - Start the window post disputer

USAGE:
   lotus chain disputer start [command options] [minerAddress]

OPTIONS:
   --start-epoch value  only start disputing PoSts after this epoch  (default: 0)
   
```

#### lotus chain disputer dispute
```
NAME:
   lotus chain disputer dispute - Send a specific DisputeWindowedPoSt message

USAGE:
   lotus chain disputer dispute [command options] [minerAddress index postIndex]

OPTIONS:
   --help, -h  show help (default: false)
   
```

### lotus chain prune
```
NAME:
   lotus chain prune - prune the stored chain state and perform garbage collection

USAGE:
   lotus chain prune [command options] [arguments...]

OPTIONS:
<<<<<<< HEAD
   --move-to value    specify new path for coldstore during moving gc
=======
>>>>>>> 6bd39ba1
   --moving-gc        use moving gc for garbage collecting the coldstore (default: false)
   --online-gc        use online gc for garbage collecting the coldstore (default: false)
   --retention value  specify state retention policy (default: -1)
   
```

## lotus log
```
NAME:
   lotus log - Manage logging

USAGE:
   lotus log command [command options] [arguments...]

COMMANDS:
     list       List log systems
     set-level  Set log level
     alerts     Get alert states
     help, h    Shows a list of commands or help for one command

OPTIONS:
   --help, -h  show help (default: false)
   
```

### lotus log list
```
NAME:
   lotus log list - List log systems

USAGE:
   lotus log list [command options] [arguments...]

OPTIONS:
   --help, -h  show help (default: false)
   
```

### lotus log set-level
```
NAME:
   lotus log set-level - Set log level

USAGE:
   lotus log set-level [command options] [level]

DESCRIPTION:
   Set the log level for logging systems:
   
      The system flag can be specified multiple times.
   
      eg) log set-level --system chain --system chainxchg debug
   
      Available Levels:
      debug
      info
      warn
      error
   
      Environment Variables:
      GOLOG_LOG_LEVEL - Default log level for all log systems
      GOLOG_LOG_FMT   - Change output log format (json, nocolor)
      GOLOG_FILE      - Write logs to file
      GOLOG_OUTPUT    - Specify whether to output to file, stderr, stdout or a combination, i.e. file+stderr
   

OPTIONS:
   --system value [ --system value ]  limit to log system
   
```

### lotus log alerts
```
NAME:
   lotus log alerts - Get alert states

USAGE:
   lotus log alerts [command options] [arguments...]

OPTIONS:
   --all  get all (active and inactive) alerts (default: false)
   
```

## lotus wait-api
```
NAME:
   lotus wait-api - Wait for lotus api to come online

USAGE:
   lotus wait-api [command options] [arguments...]

CATEGORY:
   DEVELOPER

OPTIONS:
   --timeout value  duration to wait till fail (default: 30s)
   
```

## lotus fetch-params
```
NAME:
   lotus fetch-params - Fetch proving parameters

USAGE:
   lotus fetch-params [command options] [sectorSize]

CATEGORY:
   DEVELOPER

OPTIONS:
   --help, -h  show help (default: false)
   
```

## lotus evm
```
NAME:
   lotus evm - Commands related to the Filecoin EVM runtime

USAGE:
   lotus evm command [command options] [arguments...]

COMMANDS:
     deploy            Deploy an EVM smart contract and return its address
     invoke            Invoke an EVM smart contract using the specified CALLDATA
     stat              Print eth/filecoin addrs and code cid
     call              Simulate an eth contract call
     contract-address  Generate contract address from smart contract code
     help, h           Shows a list of commands or help for one command

OPTIONS:
   --help, -h  show help (default: false)
   
```

### lotus evm deploy
```
NAME:
   lotus evm deploy - Deploy an EVM smart contract and return its address

USAGE:
   lotus evm deploy [command options] contract

OPTIONS:
   --from value  optionally specify the account to use for sending the creation message
   --hex         use when input contract is in hex (default: false)
   
```

### lotus evm invoke
```
NAME:
   lotus evm invoke - Invoke an EVM smart contract using the specified CALLDATA

USAGE:
   lotus evm invoke [command options] address calldata

OPTIONS:
   --from value   optionally specify the account to use for sending the exec message
   --value value  optionally specify the value to be sent with the invokation message (default: 0)
   
```

### lotus evm stat
```
NAME:
   lotus evm stat - Print eth/filecoin addrs and code cid

USAGE:
   lotus evm stat [command options] address

OPTIONS:
   --help, -h  show help (default: false)
   
```

### lotus evm call
```
NAME:
   lotus evm call - Simulate an eth contract call

USAGE:
   lotus evm call [command options] [from] [to] [params]

OPTIONS:
   --help, -h  show help (default: false)
   
```

### lotus evm contract-address
```
NAME:
   lotus evm contract-address - Generate contract address from smart contract code

USAGE:
   lotus evm contract-address [command options] [senderEthAddr] [salt] [contractHexPath]

OPTIONS:
   --help, -h  show help (default: false)
   
```

## lotus net
```
NAME:
   lotus net - Manage P2P Network

USAGE:
   lotus net command [command options] [arguments...]

COMMANDS:
     peers                Print peers
     ping                 Ping peers
     connect              Connect to a peer
     disconnect           Disconnect from a peer
     listen               List listen addresses
     id                   Get node identity
     find-peer, findpeer  Find the addresses of a given peerID
     scores               Print peers' pubsub scores
     reachability         Print information about reachability from the internet
     bandwidth            Print bandwidth usage information
     block                Manage network connection gating rules
     stat                 Report resource usage for a scope
     limit                Get or set resource limits for a scope
     protect              Add one or more peer IDs to the list of protected peer connections
     unprotect            Remove one or more peer IDs from the list of protected peer connections.
     list-protected       List the peer IDs with protected connection.
     help, h              Shows a list of commands or help for one command

OPTIONS:
   --help, -h  show help (default: false)
   
```

### lotus net peers
```
NAME:
   lotus net peers - Print peers

USAGE:
   lotus net peers [command options] [arguments...]

OPTIONS:
   --agent, -a     Print agent name (default: false)
   --extended, -x  Print extended peer information in json (default: false)
   
```

### lotus net ping
```
NAME:
   lotus net ping - Ping peers

USAGE:
   lotus net ping [command options] [peerMultiaddr]

OPTIONS:
   --count value, -c value     specify the number of times it should ping (default: 10)
   --interval value, -i value  minimum time between pings (default: 1s)
   
```

### lotus net connect
```
NAME:
   lotus net connect - Connect to a peer

USAGE:
   lotus net connect [command options] [peerMultiaddr|minerActorAddress]

OPTIONS:
   --help, -h  show help (default: false)
   
```

### lotus net disconnect
```
NAME:
   lotus net disconnect - Disconnect from a peer

USAGE:
   lotus net disconnect [command options] [peerID]

OPTIONS:
   --help, -h  show help (default: false)
   
```

### lotus net listen
```
NAME:
   lotus net listen - List listen addresses

USAGE:
   lotus net listen [command options] [arguments...]

OPTIONS:
   --help, -h  show help (default: false)
   
```

### lotus net id
```
NAME:
   lotus net id - Get node identity

USAGE:
   lotus net id [command options] [arguments...]

OPTIONS:
   --help, -h  show help (default: false)
   
```

#### lotus net find-peer, findpeer
```
```

### lotus net scores
```
NAME:
   lotus net scores - Print peers' pubsub scores

USAGE:
   lotus net scores [command options] [arguments...]

OPTIONS:
   --extended, -x  print extended peer scores in json (default: false)
   
```

### lotus net reachability
```
NAME:
   lotus net reachability - Print information about reachability from the internet

USAGE:
   lotus net reachability [command options] [arguments...]

OPTIONS:
   --help, -h  show help (default: false)
   
```

### lotus net bandwidth
```
NAME:
   lotus net bandwidth - Print bandwidth usage information

USAGE:
   lotus net bandwidth [command options] [arguments...]

OPTIONS:
   --by-peer      list bandwidth usage by peer (default: false)
   --by-protocol  list bandwidth usage by protocol (default: false)
   
```

### lotus net block
```
NAME:
   lotus net block - Manage network connection gating rules

USAGE:
   lotus net block command [command options] [arguments...]

COMMANDS:
     add      Add connection gating rules
     remove   Remove connection gating rules
     list     list connection gating rules
     help, h  Shows a list of commands or help for one command

OPTIONS:
   --help, -h  show help (default: false)
   
```

#### lotus net block add
```
NAME:
   lotus net block add - Add connection gating rules

USAGE:
   lotus net block add command [command options] [arguments...]

COMMANDS:
     peer     Block a peer
     ip       Block an IP address
     subnet   Block an IP subnet
     help, h  Shows a list of commands or help for one command

OPTIONS:
   --help, -h  show help (default: false)
   
```

##### lotus net block add peer
```
NAME:
   lotus net block add peer - Block a peer

USAGE:
   lotus net block add peer [command options] <Peer> ...

OPTIONS:
   --help, -h  show help (default: false)
   
```

##### lotus net block add ip
```
NAME:
   lotus net block add ip - Block an IP address

USAGE:
   lotus net block add ip [command options] <IP> ...

OPTIONS:
   --help, -h  show help (default: false)
   
```

##### lotus net block add subnet
```
NAME:
   lotus net block add subnet - Block an IP subnet

USAGE:
   lotus net block add subnet [command options] <CIDR> ...

OPTIONS:
   --help, -h  show help (default: false)
   
```

#### lotus net block remove
```
NAME:
   lotus net block remove - Remove connection gating rules

USAGE:
   lotus net block remove command [command options] [arguments...]

COMMANDS:
     peer     Unblock a peer
     ip       Unblock an IP address
     subnet   Unblock an IP subnet
     help, h  Shows a list of commands or help for one command

OPTIONS:
   --help, -h  show help (default: false)
   
```

##### lotus net block remove peer
```
NAME:
   lotus net block remove peer - Unblock a peer

USAGE:
   lotus net block remove peer [command options] <Peer> ...

OPTIONS:
   --help, -h  show help (default: false)
   
```

##### lotus net block remove ip
```
NAME:
   lotus net block remove ip - Unblock an IP address

USAGE:
   lotus net block remove ip [command options] <IP> ...

OPTIONS:
   --help, -h  show help (default: false)
   
```

##### lotus net block remove subnet
```
NAME:
   lotus net block remove subnet - Unblock an IP subnet

USAGE:
   lotus net block remove subnet [command options] <CIDR> ...

OPTIONS:
   --help, -h  show help (default: false)
   
```

#### lotus net block list
```
NAME:
   lotus net block list - list connection gating rules

USAGE:
   lotus net block list [command options] [arguments...]

OPTIONS:
   --help, -h  show help (default: false)
   
```

### lotus net stat
```
NAME:
   lotus net stat - Report resource usage for a scope

USAGE:
   lotus net stat [command options] scope

DESCRIPTION:
   Report resource usage for a scope.
   
     The scope can be one of the following:
     - system        -- reports the system aggregate resource usage.
     - transient     -- reports the transient resource usage.
     - svc:<service> -- reports the resource usage of a specific service.
     - proto:<proto> -- reports the resource usage of a specific protocol.
     - peer:<peer>   -- reports the resource usage of a specific peer.
     - all           -- reports the resource usage for all currently active scopes.
   

OPTIONS:
   --json  (default: false)
   
```

### lotus net limit
```
NAME:
   lotus net limit - Get or set resource limits for a scope

USAGE:
   lotus net limit [command options] scope [limit]

DESCRIPTION:
   Get or set resource limits for a scope.
   
     The scope can be one of the following:
     - system        -- reports the system aggregate resource usage.
     - transient     -- reports the transient resource usage.
     - svc:<service> -- reports the resource usage of a specific service.
     - proto:<proto> -- reports the resource usage of a specific protocol.
     - peer:<peer>   -- reports the resource usage of a specific peer.
   
    The limit is json-formatted, with the same structure as the limits file.
   

OPTIONS:
   --set  set the limit for a scope (default: false)
   
```

### lotus net protect
```
NAME:
   lotus net protect - Add one or more peer IDs to the list of protected peer connections

USAGE:
   lotus net protect [command options] <peer-id> [<peer-id>...]

OPTIONS:
   --help, -h  show help (default: false)
   
```

### lotus net unprotect
```
NAME:
   lotus net unprotect - Remove one or more peer IDs from the list of protected peer connections.

USAGE:
   lotus net unprotect [command options] <peer-id> [<peer-id>...]

OPTIONS:
   --help, -h  show help (default: false)
   
```

### lotus net list-protected
```
NAME:
   lotus net list-protected - List the peer IDs with protected connection.

USAGE:
   lotus net list-protected [command options] [arguments...]

OPTIONS:
   --help, -h  show help (default: false)
   
```

## lotus sync
```
NAME:
   lotus sync - Inspect or interact with the chain syncer

USAGE:
   lotus sync command [command options] [arguments...]

COMMANDS:
     status      check sync status
     wait        Wait for sync to be complete
     mark-bad    Mark the given block as bad, will prevent syncing to a chain that contains it
     unmark-bad  Unmark the given block as bad, makes it possible to sync to a chain containing it
     check-bad   check if the given block was marked bad, and for what reason
     checkpoint  mark a certain tipset as checkpointed; the node will never fork away from this tipset
     help, h     Shows a list of commands or help for one command

OPTIONS:
   --help, -h  show help (default: false)
   
```

### lotus sync status
```
NAME:
   lotus sync status - check sync status

USAGE:
   lotus sync status [command options] [arguments...]

OPTIONS:
   --help, -h  show help (default: false)
   
```

### lotus sync wait
```
NAME:
   lotus sync wait - Wait for sync to be complete

USAGE:
   lotus sync wait [command options] [arguments...]

OPTIONS:
   --watch  don't exit after node is synced (default: false)
   
```

### lotus sync mark-bad
```
NAME:
   lotus sync mark-bad - Mark the given block as bad, will prevent syncing to a chain that contains it

USAGE:
   lotus sync mark-bad [command options] [blockCid]

OPTIONS:
   --help, -h  show help (default: false)
   
```

### lotus sync unmark-bad
```
NAME:
   lotus sync unmark-bad - Unmark the given block as bad, makes it possible to sync to a chain containing it

USAGE:
   lotus sync unmark-bad [command options] [blockCid]

OPTIONS:
   --all  drop the entire bad block cache (default: false)
   
```

### lotus sync check-bad
```
NAME:
   lotus sync check-bad - check if the given block was marked bad, and for what reason

USAGE:
   lotus sync check-bad [command options] [blockCid]

OPTIONS:
   --help, -h  show help (default: false)
   
```

### lotus sync checkpoint
```
NAME:
   lotus sync checkpoint - mark a certain tipset as checkpointed; the node will never fork away from this tipset

USAGE:
   lotus sync checkpoint [command options] [tipsetKey]

OPTIONS:
   --epoch value  checkpoint the tipset at the given epoch (default: 0)
   
```

## lotus status
```
NAME:
   lotus status - Check node status

USAGE:
   lotus status [command options] [arguments...]

CATEGORY:
   STATUS

OPTIONS:
   --chain  include chain health status (default: false)
   
```<|MERGE_RESOLUTION|>--- conflicted
+++ resolved
@@ -7,11 +7,7 @@
    lotus [global options] command [command options] [arguments...]
 
 VERSION:
-<<<<<<< HEAD
-   1.19.0
-=======
    1.20.0
->>>>>>> 6bd39ba1
 
 COMMANDS:
    daemon   Start a lotus daemon process
@@ -2077,27 +2073,6 @@
    lotus chain command [command options] [arguments...]
 
 COMMANDS:
-<<<<<<< HEAD
-   head                              Print chain head
-   get-block, getblock               Get a block and print its details
-   read-obj                          Read the raw bytes of an object
-   delete-obj                        Delete an object from the chain blockstore
-   stat-obj                          Collect size and ipld link counts for objs
-   getmessage, get-message, get-msg  Get and print a message by its cid
-   sethead, set-head                 manually set the local nodes head tipset (Caution: normally only used for recovery)
-   list, love                        View a segment of the chain
-   get                               Get chain DAG node by path
-   bisect                            bisect chain for an event
-   export                            export chain to a car file
-   slash-consensus                   Report consensus fault
-   gas-price                         Estimate gas prices
-   inspect-usage                     Inspect block space usage of a given tipset
-   decode                            decode various types
-   encode                            encode various types
-   disputer                          interact with the window post disputer
-   prune                             prune the stored chain state and perform garbage collection
-   help, h                           Shows a list of commands or help for one command
-=======
      head                              Print chain head
      get-block, getblock               Get a block and print its details
      read-obj                          Read the raw bytes of an object
@@ -2117,7 +2092,6 @@
      disputer                          interact with the window post disputer
      prune                             prune the stored chain state and perform garbage collection
      help, h                           Shows a list of commands or help for one command
->>>>>>> 6bd39ba1
 
 OPTIONS:
    --help, -h  show help (default: false)
@@ -2451,10 +2425,6 @@
    lotus chain prune [command options] [arguments...]
 
 OPTIONS:
-<<<<<<< HEAD
-   --move-to value    specify new path for coldstore during moving gc
-=======
->>>>>>> 6bd39ba1
    --moving-gc        use moving gc for garbage collecting the coldstore (default: false)
    --online-gc        use online gc for garbage collecting the coldstore (default: false)
    --retention value  specify state retention policy (default: -1)
