--- conflicted
+++ resolved
@@ -7,11 +7,7 @@
    lotus-worker [global options] command [command options] [arguments...]
 
 VERSION:
-<<<<<<< HEAD
    1.16.0-dev
-=======
-   1.15.3-rc2
->>>>>>> ff02a666
 
 COMMANDS:
    run         Start lotus worker
