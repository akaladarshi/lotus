# lotus-worker
```
NAME:
   lotus-worker - Remote miner worker

USAGE:
   lotus-worker [global options] command [command options] [arguments...]

VERSION:
<<<<<<< HEAD
   1.19.0
=======
   1.20.0
>>>>>>> 6bd39ba1

COMMANDS:
   run         Start lotus worker
   stop        Stop a running lotus worker
   info        Print worker info
   storage     manage sector storage
   set         Manage worker settings
   wait-quiet  Block until all running tasks exit
   resources   Manage resource table overrides
   tasks       Manage task processing
   help, h     Shows a list of commands or help for one command

GLOBAL OPTIONS:
   --enable-gpu-proving                     enable use of GPU for mining operations (default: true) [$LOTUS_WORKER_ENABLE_GPU_PROVING]
   --help, -h                               show help (default: false)
   --miner-repo value, --storagerepo value  Specify miner repo path. flag storagerepo and env LOTUS_STORAGE_PATH are DEPRECATION, will REMOVE SOON (default: "~/.lotusminer") [$LOTUS_MINER_PATH, $LOTUS_STORAGE_PATH]
   --version, -v                            print the version (default: false)
   --worker-repo value, --workerrepo value  Specify worker repo path. flag workerrepo and env WORKER_PATH are DEPRECATION, will REMOVE SOON (default: "~/.lotusworker") [$LOTUS_WORKER_PATH, $WORKER_PATH]
   
```

## lotus-worker run
```
NAME:
   lotus-worker run - Start lotus worker

USAGE:
   lotus-worker run [command options] [arguments...]

OPTIONS:
   --addpiece                    enable addpiece (default: true) [$LOTUS_WORKER_ADDPIECE]
   --commit                      enable commit (32G sectors: all cores or GPUs, 128GiB Memory + 64GiB swap) (default: true) [$LOTUS_WORKER_COMMIT]
   --http-server-timeout value   (default: "30s")
   --listen value                host address and port the worker api will listen on (default: "0.0.0.0:3456") [$LOTUS_WORKER_LISTEN]
   --name value                  custom worker name (default: hostname) [$LOTUS_WORKER_NAME]
   --no-default                  disable all default compute tasks, use the worker for storage/fetching only (default: false) [$LOTUS_WORKER_NO_DEFAULT]
   --no-local-storage            don't use storageminer repo for sector storage (default: false) [$LOTUS_WORKER_NO_LOCAL_STORAGE]
   --no-swap                     don't use swap (default: false) [$LOTUS_WORKER_NO_SWAP]
   --parallel-fetch-limit value  maximum fetch operations to run in parallel (default: 5) [$LOTUS_WORKER_PARALLEL_FETCH_LIMIT]
   --post-parallel-reads value   maximum number of parallel challenge reads (0 = no limit) (default: 128) [$LOTUS_WORKER_POST_PARALLEL_READS]
   --post-read-timeout value     time limit for reading PoSt challenges (0 = no limit) (default: 0s) [$LOTUS_WORKER_POST_READ_TIMEOUT]
   --precommit1                  enable precommit1 (32G sectors: 1 core, 128GiB Memory) (default: true) [$LOTUS_WORKER_PRECOMMIT1]
   --precommit2                  enable precommit2 (32G sectors: all cores, 96GiB Memory) (default: true) [$LOTUS_WORKER_PRECOMMIT2]
   --prove-replica-update2       enable prove replica update 2 (default: true) [$LOTUS_WORKER_PROVE_REPLICA_UPDATE2]
   --regen-sector-key            enable regen sector key (default: true) [$LOTUS_WORKER_REGEN_SECTOR_KEY]
   --replica-update              enable replica update (default: true) [$LOTUS_WORKER_REPLICA_UPDATE]
   --sector-download             enable external sector data download (default: false) [$LOTUS_WORKER_SECTOR_DOWNLOAD]
   --timeout value               used when 'listen' is unspecified. must be a valid duration recognized by golang's time.ParseDuration function (default: "30m") [$LOTUS_WORKER_TIMEOUT]
   --unseal                      enable unsealing (32G sectors: 1 core, 128GiB Memory) (default: true) [$LOTUS_WORKER_UNSEAL]
   --windowpost                  enable window post (default: false) [$LOTUS_WORKER_WINDOWPOST]
   --winningpost                 enable winning post (default: false) [$LOTUS_WORKER_WINNINGPOST]
   
```

## lotus-worker stop
```
NAME:
   lotus-worker stop - Stop a running lotus worker

USAGE:
   lotus-worker stop [command options] [arguments...]

OPTIONS:
   --help, -h  show help (default: false)
   
```

## lotus-worker info
```
NAME:
   lotus-worker info - Print worker info

USAGE:
   lotus-worker info [command options] [arguments...]

OPTIONS:
   --help, -h  show help (default: false)
   
```

## lotus-worker storage
```
NAME:
   lotus-worker storage - manage sector storage

USAGE:
   lotus-worker storage command [command options] [arguments...]

COMMANDS:
     attach     attach local storage path
     detach     detach local storage path
     redeclare  redeclare sectors in a local storage path
     help, h    Shows a list of commands or help for one command

OPTIONS:
   --help, -h  show help (default: false)
   
```

### lotus-worker storage attach
```
NAME:
   lotus-worker storage attach - attach local storage path

USAGE:
   lotus-worker storage attach [command options] [arguments...]

OPTIONS:
   --allow-to value [ --allow-to value ]  path groups allowed to pull data from this path (allow all if not specified)
   --groups value [ --groups value ]      path group names
   --init                                 initialize the path first (default: false)
   --max-storage value                    (for init) limit storage space for sectors (expensive for very large paths!)
   --seal                                 (for init) use path for sealing (default: false)
   --store                                (for init) use path for long-term storage (default: false)
   --weight value                         (for init) path weight (default: 10)
   
```

### lotus-worker storage detach
```
NAME:
   lotus-worker storage detach - detach local storage path

USAGE:
   lotus-worker storage detach [command options] [path]

OPTIONS:
   --really-do-it  (default: false)
   
```

### lotus-worker storage redeclare
```
NAME:
   lotus-worker storage redeclare - redeclare sectors in a local storage path

USAGE:
   lotus-worker storage redeclare [command options] [arguments...]

OPTIONS:
   --all           redeclare all storage paths (default: false)
   --drop-missing  Drop index entries with missing files (default: false)
   --id value      storage path ID
   
```

## lotus-worker set
```
NAME:
   lotus-worker set - Manage worker settings

USAGE:
   lotus-worker set [command options] [arguments...]

OPTIONS:
   --enabled  enable/disable new task processing (default: true)
   
```

## lotus-worker wait-quiet
```
NAME:
   lotus-worker wait-quiet - Block until all running tasks exit

USAGE:
   lotus-worker wait-quiet [command options] [arguments...]

OPTIONS:
   --help, -h  show help (default: false)
   
```

## lotus-worker resources
```
NAME:
   lotus-worker resources - Manage resource table overrides

USAGE:
   lotus-worker resources [command options] [arguments...]

OPTIONS:
   --all      print all resource envvars (default: false)
   --default  print default resource envvars (default: false)
   
```

## lotus-worker tasks
```
NAME:
   lotus-worker tasks - Manage task processing

USAGE:
   lotus-worker tasks command [command options] [arguments...]

COMMANDS:
     enable   Enable a task type
     disable  Disable a task type
     help, h  Shows a list of commands or help for one command

OPTIONS:
   --help, -h  show help (default: false)
   
```

### lotus-worker tasks enable
```
NAME:
   lotus-worker tasks enable - Enable a task type

USAGE:
   lotus-worker tasks enable [command options] [UNS|C2|PC2|PC1|PR2|RU|AP|DC|GSK]

OPTIONS:
   --help, -h  show help (default: false)
   
```

### lotus-worker tasks disable
```
NAME:
   lotus-worker tasks disable - Disable a task type

USAGE:
   lotus-worker tasks disable [command options] [UNS|C2|PC2|PC1|PR2|RU|AP|DC|GSK]

OPTIONS:
   --help, -h  show help (default: false)
   
```<|MERGE_RESOLUTION|>--- conflicted
+++ resolved
@@ -7,11 +7,7 @@
    lotus-worker [global options] command [command options] [arguments...]
 
 VERSION:
-<<<<<<< HEAD
-   1.19.0
-=======
    1.20.0
->>>>>>> 6bd39ba1
 
 COMMANDS:
    run         Start lotus worker
