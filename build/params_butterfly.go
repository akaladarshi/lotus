--- conflicted
+++ resolved
@@ -40,12 +40,9 @@
 const UpgradeNorwegianHeight = -14
 const UpgradeTurboHeight = -15
 const UpgradeHyperdriveHeight = -16
-<<<<<<< HEAD
 const UpgradeChocolateHeight = -17
-=======
-const UpgradeChocolateHeight = 6360
-const UpgradeSnapDealsHeight = 99999999
->>>>>>> 207d33ea
+// 2022-01-13T19:00:00Z
+const UpgradeSnapDealsHeight = 18742
 
 func init() {
 	policy.SetConsensusMinerMinPower(abi.NewStoragePower(2 << 30))
