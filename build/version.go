package build

import "os"

var CurrentCommit string
var BuildType int

const (
	BuildDefault      = 0
	BuildMainnet      = 0x1
	Build2k           = 0x2
	BuildDebug        = 0x3
	BuildCalibnet     = 0x4
	BuildInteropnet   = 0x5
	BuildNerpanet     = 0x6
	BuildButterflynet = 0x7
)

func buildType() string {
	switch BuildType {
	case BuildDefault:
		return ""
	case BuildMainnet:
		return "+mainnet"
	case Build2k:
		return "+2k"
	case BuildDebug:
		return "+debug"
	case BuildCalibnet:
		return "+calibnet"
	case BuildInteropnet:
		return "+interopnet"
	case BuildNerpanet:
		return "+nerpanet"
	case BuildButterflynet:
		return "+butterflynet"
	default:
		return "+huh?"
	}
}

<<<<<<< HEAD
// BuildVersion is the local build version, set by build system
const BuildVersion = "1.11.2-dev"
=======
// BuildVersion is the local build version
const BuildVersion = "1.11.1"
>>>>>>> 15d90c24

func UserVersion() string {
	if os.Getenv("LOTUS_VERSION_IGNORE_COMMIT") == "1" {
		return BuildVersion
	}

	return BuildVersion + buildType() + CurrentCommit
}<|MERGE_RESOLUTION|>--- conflicted
+++ resolved
@@ -39,13 +39,8 @@
 	}
 }
 
-<<<<<<< HEAD
-// BuildVersion is the local build version, set by build system
+// BuildVersion is the local build version
 const BuildVersion = "1.11.2-dev"
-=======
-// BuildVersion is the local build version
-const BuildVersion = "1.11.1"
->>>>>>> 15d90c24
 
 func UserVersion() string {
 	if os.Getenv("LOTUS_VERSION_IGNORE_COMMIT") == "1" {
