--- conflicted
+++ resolved
@@ -29,11 +29,8 @@
 }
 
 // BuildVersion is the local build version, set by build system
-<<<<<<< HEAD
-const BuildVersion = "1.11.0-dev"
-=======
 const BuildVersion = "1.9.0"
->>>>>>> 3ac33961
+
 
 func UserVersion() string {
 	return BuildVersion + buildType() + CurrentCommit
