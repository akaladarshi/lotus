--- conflicted
+++ resolved
@@ -167,11 +167,7 @@
 			return false, xerrors.Errorf("persist no win: no rows updated")
 		}
 
-<<<<<<< HEAD
-		return false, nil
-=======
 		return true, nil
->>>>>>> 156a3a40
 	}
 
 	// ensure we have a beacon entry for the epoch we're mining on
