--- conflicted
+++ resolved
@@ -59,14 +59,12 @@
 	Direction, _  = tag.NewKey("direction")
 	UseFD, _      = tag.NewKey("use_fd")
 
-<<<<<<< HEAD
+	// vm execution
+	ExecutionLane, _ = tag.NewKey("lane")
+
 	// piecereader
 	PRReadType, _ = tag.NewKey("pr_type") // seq / rand
 	PRReadSize, _ = tag.NewKey("pr_size") // small / big
-=======
-	// vm execution
-	ExecutionLane, _ = tag.NewKey("lane")
->>>>>>> fdd013c1
 )
 
 // Measures
