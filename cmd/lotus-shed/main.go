--- conflicted
+++ resolved
@@ -56,11 +56,8 @@
 		cidCmd,
 		blockmsgidCmd,
 		signaturesCmd,
-<<<<<<< HEAD
 		actorCmd,
-=======
 		minerTypesCmd,
->>>>>>> bf10b051
 	}
 
 	app := &cli.App{
