--- conflicted
+++ resolved
@@ -93,11 +93,7 @@
 
 	fmt.Println("Enabled subsystems (from markets API):", subsystems)
 
-<<<<<<< HEAD
-	start, err := fullapi.StartTime(ctx)
-=======
 	start, err := minerApi.StartTime(ctx)
->>>>>>> 6bd39ba1
 	if err != nil {
 		return err
 	}
