package main

import (
	"bufio"
	"encoding/json"
	"errors"
	"fmt"
	"os"
	"sort"
	"strconv"
	"strings"
	"time"

	"github.com/docker/go-units"
	"github.com/fatih/color"
	cbor "github.com/ipfs/go-ipld-cbor"
	"github.com/urfave/cli/v2"
	"golang.org/x/xerrors"

	"github.com/filecoin-project/go-bitfield"
	"github.com/filecoin-project/go-state-types/abi"
	"github.com/filecoin-project/go-state-types/big"
	"github.com/filecoin-project/go-state-types/builtin"
	"github.com/filecoin-project/go-state-types/network"

	"github.com/filecoin-project/go-state-types/builtin/v8/miner"
	"github.com/filecoin-project/lotus/api"
	"github.com/filecoin-project/lotus/blockstore"
	"github.com/filecoin-project/lotus/chain/actors"
	"github.com/filecoin-project/lotus/chain/actors/adt"
	lminer "github.com/filecoin-project/lotus/chain/actors/builtin/miner"
	"github.com/filecoin-project/lotus/chain/actors/policy"
	"github.com/filecoin-project/lotus/chain/types"
	"github.com/filecoin-project/lotus/lib/tablewriter"

	lcli "github.com/filecoin-project/lotus/cli"
	sealing "github.com/filecoin-project/lotus/extern/storage-sealing"
)

var sectorsCmd = &cli.Command{
	Name:  "sectors",
	Usage: "interact with sector store",
	Subcommands: []*cli.Command{
		sectorsStatusCmd,
		sectorsListCmd,
		sectorsRefsCmd,
		sectorsUpdateCmd,
		sectorsPledgeCmd,
		sectorPreCommitsCmd,
		sectorsCheckExpireCmd,
		sectorsExpiredCmd,
		sectorsRenewCmd,
		sectorsExtendCmd,
		sectorsTerminateCmd,
		sectorsRemoveCmd,
		sectorsSnapUpCmd,
		sectorsSnapAbortCmd,
		sectorsStartSealCmd,
		sectorsSealDelayCmd,
		sectorsCapacityCollateralCmd,
		sectorsBatching,
		sectorsRefreshPieceMatchingCmd,
		sectorsCompactPartitionsCmd,
	},
}

var sectorsPledgeCmd = &cli.Command{
	Name:  "pledge",
	Usage: "store random data in a sector",
	Action: func(cctx *cli.Context) error {
		nodeApi, closer, err := lcli.GetStorageMinerAPI(cctx)
		if err != nil {
			return err
		}
		defer closer()
		ctx := lcli.ReqContext(cctx)

		id, err := nodeApi.PledgeSector(ctx)
		if err != nil {
			return err
		}

		fmt.Println("Created CC sector: ", id.Number)

		return nil
	},
}

var sectorsStatusCmd = &cli.Command{
	Name:      "status",
	Usage:     "Get the seal status of a sector by its number",
	ArgsUsage: "<sectorNum>",
	Flags: []cli.Flag{
		&cli.BoolFlag{
			Name:    "log",
			Usage:   "display event log",
			Aliases: []string{"l"},
		},
		&cli.BoolFlag{
			Name:    "on-chain-info",
			Usage:   "show sector on chain info",
			Aliases: []string{"c"},
		},
		&cli.BoolFlag{
			Name:    "partition-info",
			Usage:   "show partition related info",
			Aliases: []string{"p"},
		},
		&cli.BoolFlag{
			Name:  "proof",
			Usage: "print snark proof bytes as hex",
		},
	},
	Action: func(cctx *cli.Context) error {
		nodeApi, closer, err := lcli.GetStorageMinerAPI(cctx)
		if err != nil {
			return err
		}
		defer closer()
		ctx := lcli.ReqContext(cctx)

		if !cctx.Args().Present() {
			return fmt.Errorf("must specify sector number to get status of")
		}

		id, err := strconv.ParseUint(cctx.Args().First(), 10, 64)
		if err != nil {
			return err
		}

		onChainInfo := cctx.Bool("on-chain-info")
		status, err := nodeApi.SectorsStatus(ctx, abi.SectorNumber(id), onChainInfo)
		if err != nil {
			return err
		}

		fmt.Printf("SectorID:\t%d\n", status.SectorID)
		fmt.Printf("Status:\t\t%s\n", status.State)
		fmt.Printf("CIDcommD:\t%s\n", status.CommD)
		fmt.Printf("CIDcommR:\t%s\n", status.CommR)
		fmt.Printf("Ticket:\t\t%x\n", status.Ticket.Value)
		fmt.Printf("TicketH:\t%d\n", status.Ticket.Epoch)
		fmt.Printf("Seed:\t\t%x\n", status.Seed.Value)
		fmt.Printf("SeedH:\t\t%d\n", status.Seed.Epoch)
		fmt.Printf("Precommit:\t%s\n", status.PreCommitMsg)
		fmt.Printf("Commit:\t\t%s\n", status.CommitMsg)
		if cctx.Bool("proof") {
			fmt.Printf("Proof:\t\t%x\n", status.Proof)
		}
		fmt.Printf("Deals:\t\t%v\n", status.Deals)
		fmt.Printf("Retries:\t%d\n", status.Retries)
		if status.LastErr != "" {
			fmt.Printf("Last Error:\t\t%s\n", status.LastErr)
		}

		if onChainInfo {
			fmt.Printf("\nSector On Chain Info\n")
			fmt.Printf("SealProof:\t\t%x\n", status.SealProof)
			fmt.Printf("Activation:\t\t%v\n", status.Activation)
			fmt.Printf("Expiration:\t\t%v\n", status.Expiration)
			fmt.Printf("DealWeight:\t\t%v\n", status.DealWeight)
			fmt.Printf("VerifiedDealWeight:\t\t%v\n", status.VerifiedDealWeight)
			fmt.Printf("InitialPledge:\t\t%v\n", types.FIL(status.InitialPledge))
			fmt.Printf("\nExpiration Info\n")
			fmt.Printf("OnTime:\t\t%v\n", status.OnTime)
			fmt.Printf("Early:\t\t%v\n", status.Early)
		}

		if cctx.Bool("partition-info") {
			fullApi, nCloser, err := lcli.GetFullNodeAPI(cctx)
			if err != nil {
				return err
			}
			defer nCloser()

			maddr, err := getActorAddress(ctx, cctx)
			if err != nil {
				return err
			}

			mact, err := fullApi.StateGetActor(ctx, maddr, types.EmptyTSK)
			if err != nil {
				return err
			}

			tbs := blockstore.NewTieredBstore(blockstore.NewAPIBlockstore(fullApi), blockstore.NewMemory())
			mas, err := lminer.Load(adt.WrapStore(ctx, cbor.NewCborStore(tbs)), mact)
			if err != nil {
				return err
			}

			errFound := errors.New("found")
			if err := mas.ForEachDeadline(func(dlIdx uint64, dl lminer.Deadline) error {
				return dl.ForEachPartition(func(partIdx uint64, part lminer.Partition) error {
					pas, err := part.AllSectors()
					if err != nil {
						return err
					}

					set, err := pas.IsSet(id)
					if err != nil {
						return err
					}
					if set {
						fmt.Printf("\nDeadline:\t%d\n", dlIdx)
						fmt.Printf("Partition:\t%d\n", partIdx)

						checkIn := func(name string, bg func() (bitfield.BitField, error)) error {
							bf, err := bg()
							if err != nil {
								return err
							}

							set, err := bf.IsSet(id)
							if err != nil {
								return err
							}
							setstr := "no"
							if set {
								setstr = "yes"
							}
							fmt.Printf("%s:   \t%s\n", name, setstr)
							return nil
						}

						if err := checkIn("Unproven", part.UnprovenSectors); err != nil {
							return err
						}
						if err := checkIn("Live", part.LiveSectors); err != nil {
							return err
						}
						if err := checkIn("Active", part.ActiveSectors); err != nil {
							return err
						}
						if err := checkIn("Faulty", part.FaultySectors); err != nil {
							return err
						}
						if err := checkIn("Recovering", part.RecoveringSectors); err != nil {
							return err
						}

						return errFound
					}

					return nil
				})
			}); err != errFound {
				if err != nil {
					return err
				}

				fmt.Println("\nNot found in any partition")
			}
		}

		if cctx.Bool("log") {
			fmt.Printf("--------\nEvent Log:\n")

			for i, l := range status.Log {
				fmt.Printf("%d.\t%s:\t[%s]\t%s\n", i, time.Unix(int64(l.Timestamp), 0), l.Kind, l.Message)
				if l.Trace != "" {
					fmt.Printf("\t%s\n", l.Trace)
				}
			}
		}
		return nil
	},
}

var sectorsListCmd = &cli.Command{
	Name:  "list",
	Usage: "List sectors",
	Flags: []cli.Flag{
		&cli.BoolFlag{
			Name:    "show-removed",
			Usage:   "show removed sectors",
			Aliases: []string{"r"},
		},
		&cli.BoolFlag{
			Name:        "color",
			Usage:       "use color in display output",
			DefaultText: "depends on output being a TTY",
			Aliases:     []string{"c"},
		},
		&cli.BoolFlag{
			Name:    "fast",
			Usage:   "don't show on-chain info for better performance",
			Aliases: []string{"f"},
		},
		&cli.BoolFlag{
			Name:    "events",
			Usage:   "display number of events the sector has received",
			Aliases: []string{"e"},
		},
		&cli.BoolFlag{
			Name:    "initial-pledge",
			Usage:   "display initial pledge",
			Aliases: []string{"p"},
		},
		&cli.BoolFlag{
			Name:    "seal-time",
			Usage:   "display how long it took for the sector to be sealed",
			Aliases: []string{"t"},
		},
		&cli.StringFlag{
			Name:  "states",
			Usage: "filter sectors by a comma-separated list of states",
		},
		&cli.BoolFlag{
			Name:    "unproven",
			Usage:   "only show sectors which aren't in the 'Proving' state",
			Aliases: []string{"u"},
		},
	},
	Action: func(cctx *cli.Context) error {
		if cctx.IsSet("color") {
			color.NoColor = !cctx.Bool("color")
		}

		nodeApi, closer, err := lcli.GetStorageMinerAPI(cctx)
		if err != nil {
			return err
		}
		defer closer()

		fullApi, closer2, err := lcli.GetFullNodeAPI(cctx) // TODO: consider storing full node address in config
		if err != nil {
			return err
		}
		defer closer2()

		ctx := lcli.ReqContext(cctx)

		var list []abi.SectorNumber

		showRemoved := cctx.Bool("show-removed")
		var states []api.SectorState
		if cctx.IsSet("states") && cctx.IsSet("unproven") {
			return xerrors.Errorf("only one of --states or --unproven can be specified at once")
		}

		if cctx.IsSet("states") {
			showRemoved = true
			sList := strings.Split(cctx.String("states"), ",")
			states = make([]api.SectorState, len(sList))
			for i := range sList {
				states[i] = api.SectorState(sList[i])
			}
		}

		if cctx.Bool("unproven") {
			for state := range sealing.ExistSectorStateList {
				if state == sealing.Proving || state == sealing.Available {
					continue
				}
				states = append(states, api.SectorState(state))
			}
		}

		if len(states) == 0 {
			list, err = nodeApi.SectorsList(ctx)
		} else {
			list, err = nodeApi.SectorsListInStates(ctx, states)
		}

		if err != nil {
			return err
		}

		maddr, err := nodeApi.ActorAddress(ctx)
		if err != nil {
			return err
		}

		head, err := fullApi.ChainHead(ctx)
		if err != nil {
			return err
		}

		activeSet, err := fullApi.StateMinerActiveSectors(ctx, maddr, head.Key())
		if err != nil {
			return err
		}
		activeIDs := make(map[abi.SectorNumber]struct{}, len(activeSet))
		for _, info := range activeSet {
			activeIDs[info.SectorNumber] = struct{}{}
		}

		sset, err := fullApi.StateMinerSectors(ctx, maddr, nil, head.Key())
		if err != nil {
			return err
		}
		commitedIDs := make(map[abi.SectorNumber]struct{}, len(sset))
		for _, info := range sset {
			commitedIDs[info.SectorNumber] = struct{}{}
		}

		sort.Slice(list, func(i, j int) bool {
			return list[i] < list[j]
		})

		tw := tablewriter.New(
			tablewriter.Col("ID"),
			tablewriter.Col("State"),
			tablewriter.Col("OnChain"),
			tablewriter.Col("Active"),
			tablewriter.Col("Expiration"),
			tablewriter.Col("SealTime"),
			tablewriter.Col("Events"),
			tablewriter.Col("Deals"),
			tablewriter.Col("DealWeight"),
			tablewriter.Col("VerifiedPower"),
			tablewriter.Col("Pledge"),
			tablewriter.NewLineCol("Error"),
			tablewriter.NewLineCol("RecoveryTimeout"))

		fast := cctx.Bool("fast")

		for _, s := range list {
			st, err := nodeApi.SectorsStatus(ctx, s, !fast)
			if err != nil {
				tw.Write(map[string]interface{}{
					"ID":    s,
					"Error": err,
				})
				continue
			}

			if !showRemoved && st.State == api.SectorState(sealing.Removed) {
				continue
			}

			_, inSSet := commitedIDs[s]
			_, inASet := activeIDs[s]

			const verifiedPowerGainMul = 9

			dw, vp := .0, .0
			estimate := (st.Expiration-st.Activation <= 0) || sealing.IsUpgradeState(sealing.SectorState(st.State))
			if !estimate {
				rdw := big.Add(st.DealWeight, st.VerifiedDealWeight)
				dw = float64(big.Div(rdw, big.NewInt(int64(st.Expiration-st.Activation))).Uint64())
				vp = float64(big.Div(big.Mul(st.VerifiedDealWeight, big.NewInt(verifiedPowerGainMul)), big.NewInt(int64(st.Expiration-st.Activation))).Uint64())
			} else {
				for _, piece := range st.Pieces {
					if piece.DealInfo != nil {
						dw += float64(piece.Piece.Size)
						if piece.DealInfo.DealProposal != nil && piece.DealInfo.DealProposal.VerifiedDeal {
							vp += float64(piece.Piece.Size) * verifiedPowerGainMul
						}
					}
				}
			}

			var deals int
			for _, deal := range st.Deals {
				if deal != 0 {
					deals++
				}
			}

			exp := st.Expiration
			if st.OnTime > 0 && st.OnTime < exp {
				exp = st.OnTime // Can be different when the sector was CC upgraded
			}

			m := map[string]interface{}{
				"ID":      s,
				"State":   color.New(stateOrder[sealing.SectorState(st.State)].col).Sprint(st.State),
				"OnChain": yesno(inSSet),
				"Active":  yesno(inASet),
			}

			if deals > 0 {
				m["Deals"] = color.GreenString("%d", deals)
			} else {
				m["Deals"] = color.BlueString("CC")
				if st.ToUpgrade {
					m["Deals"] = color.CyanString("CC(upgrade)")
				}
			}

			if !fast {
				if !inSSet {
					m["Expiration"] = "n/a"
				} else {
					m["Expiration"] = lcli.EpochTime(head.Height(), exp)
					if st.Early > 0 {
						m["RecoveryTimeout"] = color.YellowString(lcli.EpochTime(head.Height(), st.Early))
					}
				}
				if inSSet && cctx.Bool("initial-pledge") {
					m["Pledge"] = types.FIL(st.InitialPledge).Short()
				}
			}

			if !fast && deals > 0 {
				estWrap := func(s string) string {
					if !estimate {
						return s
					}
					return fmt.Sprintf("[%s]", s)
				}

				m["DealWeight"] = estWrap(units.BytesSize(dw))
				if vp > 0 {
					m["VerifiedPower"] = estWrap(color.GreenString(units.BytesSize(vp)))
				}
			}

			if cctx.Bool("events") {
				var events int
				for _, sectorLog := range st.Log {
					if !strings.HasPrefix(sectorLog.Kind, "event") {
						continue
					}
					if sectorLog.Kind == "event;sealing.SectorRestart" {
						continue
					}
					events++
				}

				pieces := len(st.Deals)

				switch {
				case events < 12+pieces:
					m["Events"] = color.GreenString("%d", events)
				case events < 20+pieces:
					m["Events"] = color.YellowString("%d", events)
				default:
					m["Events"] = color.RedString("%d", events)
				}
			}

			if cctx.Bool("seal-time") && len(st.Log) > 1 {
				start := time.Unix(int64(st.Log[0].Timestamp), 0)

				for _, sectorLog := range st.Log {
					if sectorLog.Kind == "event;sealing.SectorProving" { // todo: figure out a good way to not hardcode
						end := time.Unix(int64(sectorLog.Timestamp), 0)
						dur := end.Sub(start)

						switch {
						case dur < 12*time.Hour:
							m["SealTime"] = color.GreenString("%s", dur)
						case dur < 24*time.Hour:
							m["SealTime"] = color.YellowString("%s", dur)
						default:
							m["SealTime"] = color.RedString("%s", dur)
						}

						break
					}
				}
			}

			tw.Write(m)
		}

		return tw.Flush(os.Stdout)
	},
}

var sectorsRefsCmd = &cli.Command{
	Name:  "refs",
	Usage: "List References to sectors",
	Action: func(cctx *cli.Context) error {
		nodeApi, closer, err := lcli.GetMarketsAPI(cctx)
		if err != nil {
			return err
		}
		defer closer()
		ctx := lcli.ReqContext(cctx)

		refs, err := nodeApi.SectorsRefs(ctx)
		if err != nil {
			return err
		}

		for name, refs := range refs {
			fmt.Printf("Block %s:\n", name)
			for _, ref := range refs {
				fmt.Printf("\t%d+%d %d bytes\n", ref.SectorID, ref.Offset, ref.Size)
			}
		}
		return nil
	},
}

var sectorsCheckExpireCmd = &cli.Command{
	Name:  "check-expire",
	Usage: "Inspect expiring sectors",
	Flags: []cli.Flag{
		&cli.Int64Flag{
			Name:  "cutoff",
			Usage: "skip sectors whose current expiration is more than <cutoff> epochs from now, defaults to 60 days",
			Value: 172800,
		},
	},
	Action: func(cctx *cli.Context) error {

		fullApi, nCloser, err := lcli.GetFullNodeAPI(cctx)
		if err != nil {
			return err
		}
		defer nCloser()

		ctx := lcli.ReqContext(cctx)

		maddr, err := getActorAddress(ctx, cctx)
		if err != nil {
			return err
		}

		head, err := fullApi.ChainHead(ctx)
		if err != nil {
			return err
		}
		currEpoch := head.Height()

		nv, err := fullApi.StateNetworkVersion(ctx, types.EmptyTSK)
		if err != nil {
			return err
		}

		sectors, err := fullApi.StateMinerActiveSectors(ctx, maddr, types.EmptyTSK)
		if err != nil {
			return err
		}

		n := 0
		for _, s := range sectors {
			if s.Expiration-currEpoch <= abi.ChainEpoch(cctx.Int64("cutoff")) {
				sectors[n] = s
				n++
			}
		}
		sectors = sectors[:n]

		sort.Slice(sectors, func(i, j int) bool {
			if sectors[i].Expiration == sectors[j].Expiration {
				return sectors[i].SectorNumber < sectors[j].SectorNumber
			}
			return sectors[i].Expiration < sectors[j].Expiration
		})

		tw := tablewriter.New(
			tablewriter.Col("ID"),
			tablewriter.Col("SealProof"),
			tablewriter.Col("InitialPledge"),
			tablewriter.Col("Activation"),
			tablewriter.Col("Expiration"),
			tablewriter.Col("MaxExpiration"),
			tablewriter.Col("MaxExtendNow"))

		for _, sector := range sectors {
			MaxExpiration := sector.Activation + policy.GetSectorMaxLifetime(sector.SealProof, nv)
			MaxExtendNow := currEpoch + policy.GetMaxSectorExpirationExtension()

			if MaxExtendNow > MaxExpiration {
				MaxExtendNow = MaxExpiration
			}

			tw.Write(map[string]interface{}{
				"ID":            sector.SectorNumber,
				"SealProof":     sector.SealProof,
				"InitialPledge": types.FIL(sector.InitialPledge).Short(),
				"Activation":    lcli.EpochTime(currEpoch, sector.Activation),
				"Expiration":    lcli.EpochTime(currEpoch, sector.Expiration),
				"MaxExpiration": lcli.EpochTime(currEpoch, MaxExpiration),
				"MaxExtendNow":  lcli.EpochTime(currEpoch, MaxExtendNow),
			})
		}

		return tw.Flush(os.Stdout)
	},
}

type PseudoExpirationExtension struct {
	Deadline      uint64
	Partition     uint64
	Sectors       string
	NewExpiration abi.ChainEpoch
}

type PseudoExtendSectorExpirationParams struct {
	Extensions []PseudoExpirationExtension
}

func NewPseudoExtendParams(p *miner.ExtendSectorExpirationParams) (*PseudoExtendSectorExpirationParams, error) {
	res := PseudoExtendSectorExpirationParams{}
	for _, ext := range p.Extensions {
		scount, err := ext.Sectors.Count()
		if err != nil {
			return nil, err
		}

		sectors, err := ext.Sectors.All(scount)
		if err != nil {
			return nil, err
		}

		res.Extensions = append(res.Extensions, PseudoExpirationExtension{
			Deadline:      ext.Deadline,
			Partition:     ext.Partition,
			Sectors:       ArrayToString(sectors),
			NewExpiration: ext.NewExpiration,
		})
	}
	return &res, nil
}

// ArrayToString Example: {1,3,4,5,8,9} -> "1,3-5,8-9"
func ArrayToString(array []uint64) string {
	sort.Slice(array, func(i, j int) bool {
		return array[i] < array[j]
	})

	var sarray []string
	s := ""

	for i, elm := range array {
		if i == 0 {
			s = strconv.FormatUint(elm, 10)
			continue
		}
		if elm == array[i-1] {
			continue // filter out duplicates
		} else if elm == array[i-1]+1 {
			s = strings.Split(s, "-")[0] + "-" + strconv.FormatUint(elm, 10)
		} else {
			sarray = append(sarray, s)
			s = strconv.FormatUint(elm, 10)
		}
	}

	if s != "" {
		sarray = append(sarray, s)
	}

	return strings.Join(sarray, ",")
}

func getSectorsFromFile(filePath string) ([]uint64, error) {
	file, err := os.Open(filePath)
	if err != nil {
		return nil, err
	}

	scanner := bufio.NewScanner(file)
	sectors := make([]uint64, 0)

	for scanner.Scan() {
		line := scanner.Text()

		id, err := strconv.ParseUint(line, 10, 64)
		if err != nil {
			return nil, xerrors.Errorf("could not parse %s as sector id: %s", line, err)
		}

		sectors = append(sectors, id)
	}

	if err = file.Close(); err != nil {
		return nil, err
	}

	return sectors, nil
}

var sectorsRenewCmd = &cli.Command{
	Name:  "renew",
	Usage: "Renew expiring sectors while not exceeding each sector's max life",
	Flags: []cli.Flag{
		&cli.Int64Flag{
			Name:  "from",
			Usage: "only consider sectors whose current expiration epoch is in the range of [from, to], <from> defaults to: now + 120 (1 hour)",
		},
		&cli.Int64Flag{
			Name:  "to",
			Usage: "only consider sectors whose current expiration epoch is in the range of [from, to], <to> defaults to: now + 92160 (32 days)",
		},
		&cli.StringFlag{
			Name:  "sector-file",
			Usage: "provide a file containing one sector number in each line, ignoring above selecting criteria",
		},
		&cli.StringFlag{
			Name:  "exclude",
			Usage: "optionally provide a file containing excluding sectors",
		},
		&cli.Int64Flag{
			Name:  "extension",
			Usage: "try to extend selected sectors by this number of epochs, defaults to 540 days",
			Value: 1555200,
		},
		&cli.Int64Flag{
			Name:  "new-expiration",
			Usage: "try to extend selected sectors to this epoch, ignoring extension",
		},
		&cli.Int64Flag{
			Name:  "tolerance",
			Usage: "don't try to extend sectors by fewer than this number of epochs, defaults to 7 days",
			Value: 20160,
		},
		&cli.StringFlag{
			Name:  "max-fee",
			Usage: "use up to this amount of FIL for one message. pass this flag to avoid message congestion.",
			Value: "0",
		},
		&cli.BoolFlag{
			Name:  "really-do-it",
			Usage: "pass this flag to really renew sectors, otherwise will only print out json representation of parameters",
		},
	},
	Action: func(cctx *cli.Context) error {
		mf, err := types.ParseFIL(cctx.String("max-fee"))
		if err != nil {
			return err
		}

		spec := &api.MessageSendSpec{MaxFee: abi.TokenAmount(mf)}

		fullApi, nCloser, err := lcli.GetFullNodeAPI(cctx)
		if err != nil {
			return err
		}
		defer nCloser()

		ctx := lcli.ReqContext(cctx)

		maddr, err := getActorAddress(ctx, cctx)
		if err != nil {
			return err
		}

		head, err := fullApi.ChainHead(ctx)
		if err != nil {
			return err
		}
		currEpoch := head.Height()

		nv, err := fullApi.StateNetworkVersion(ctx, types.EmptyTSK)
		if err != nil {
			return err
		}

		activeSet, err := fullApi.StateMinerActiveSectors(ctx, maddr, types.EmptyTSK)
		if err != nil {
			return err
		}

		activeSectorsInfo := make(map[abi.SectorNumber]*miner.SectorOnChainInfo, len(activeSet))
		for _, info := range activeSet {
			activeSectorsInfo[info.SectorNumber] = info
		}

		mact, err := fullApi.StateGetActor(ctx, maddr, types.EmptyTSK)
		if err != nil {
			return err
		}

		tbs := blockstore.NewTieredBstore(blockstore.NewAPIBlockstore(fullApi), blockstore.NewMemory())
		mas, err := lminer.Load(adt.WrapStore(ctx, cbor.NewCborStore(tbs)), mact)
		if err != nil {
			return err
		}

		activeSectorsLocation := make(map[abi.SectorNumber]*lminer.SectorLocation, len(activeSet))

		if err := mas.ForEachDeadline(func(dlIdx uint64, dl lminer.Deadline) error {
			return dl.ForEachPartition(func(partIdx uint64, part lminer.Partition) error {
				pas, err := part.ActiveSectors()
				if err != nil {
					return err
				}

				return pas.ForEach(func(i uint64) error {
					activeSectorsLocation[abi.SectorNumber(i)] = &lminer.SectorLocation{
						Deadline:  dlIdx,
						Partition: partIdx,
					}
					return nil
				})
			})
		}); err != nil {
			return err
		}

		excludeSet := make(map[uint64]struct{})

		if cctx.IsSet("exclude") {
			excludeSectors, err := getSectorsFromFile(cctx.String("exclude"))
			if err != nil {
				return err
			}

			for _, id := range excludeSectors {
				excludeSet[id] = struct{}{}
			}
		}

		var sis []*miner.SectorOnChainInfo

		if cctx.IsSet("sector-file") {
			sectors, err := getSectorsFromFile(cctx.String("sector-file"))
			if err != nil {
				return err
			}

			for _, id := range sectors {
				if _, exclude := excludeSet[id]; exclude {
					continue
				}

				si, found := activeSectorsInfo[abi.SectorNumber(id)]
				if !found {
					return xerrors.Errorf("sector %d is not active", id)
				}

				sis = append(sis, si)
			}
		} else {
			from := currEpoch + 120
			to := currEpoch + 92160

			if cctx.IsSet("from") {
				from = abi.ChainEpoch(cctx.Int64("from"))
			}

			if cctx.IsSet("to") {
				to = abi.ChainEpoch(cctx.Int64("to"))
			}

			for _, si := range activeSet {
				if si.Expiration >= from && si.Expiration <= to {
					if _, exclude := excludeSet[uint64(si.SectorNumber)]; !exclude {
						sis = append(sis, si)
					}
				}
			}
		}

		extensions := map[lminer.SectorLocation]map[abi.ChainEpoch][]uint64{}

		withinTolerance := func(a, b abi.ChainEpoch) bool {
			diff := a - b
			if diff < 0 {
				diff = -diff
			}

			return diff <= abi.ChainEpoch(cctx.Int64("tolerance"))
		}

		for _, si := range sis {
			extension := abi.ChainEpoch(cctx.Int64("extension"))
			newExp := si.Expiration + extension

			if cctx.IsSet("new-expiration") {
				newExp = abi.ChainEpoch(cctx.Int64("new-expiration"))
			}

			maxExtendNow := currEpoch + policy.GetMaxSectorExpirationExtension()
			if newExp > maxExtendNow {
				newExp = maxExtendNow
			}

			maxExp := si.Activation + policy.GetSectorMaxLifetime(si.SealProof, nv)
			if newExp > maxExp {
				newExp = maxExp
			}

			if newExp <= si.Expiration || withinTolerance(newExp, si.Expiration) {
				continue
			}

			l, found := activeSectorsLocation[si.SectorNumber]
			if !found {
				return xerrors.Errorf("location for sector %d not found", si.SectorNumber)
			}

			es, found := extensions[*l]
			if !found {
				ne := make(map[abi.ChainEpoch][]uint64)
				ne[newExp] = []uint64{uint64(si.SectorNumber)}
				extensions[*l] = ne
			} else {
				added := false
				for exp := range es {
					if withinTolerance(newExp, exp) {
						es[exp] = append(es[exp], uint64(si.SectorNumber))
						added = true
						break
					}
				}

				if !added {
					es[newExp] = []uint64{uint64(si.SectorNumber)}
				}
			}
		}

		var params []miner.ExtendSectorExpirationParams

		p := miner.ExtendSectorExpirationParams{}
		scount := 0

		for l, exts := range extensions {
			for newExp, numbers := range exts {
				scount += len(numbers)
				addrSectors, err := policy.GetAddressedSectorsMax(nv)
				if err != nil {
					return err
				}
				declMax, err := policy.GetDeclarationsMax(nv)
				if err != nil {
					return err
				}
				if scount > addrSectors || len(p.Extensions) == declMax {
					params = append(params, p)
					p = miner.ExtendSectorExpirationParams{}
					scount = len(numbers)
				}

				p.Extensions = append(p.Extensions, miner.ExpirationExtension{
					Deadline:      l.Deadline,
					Partition:     l.Partition,
					Sectors:       bitfield.NewFromSet(numbers),
					NewExpiration: newExp,
				})
			}
		}

		// if we have any sectors, then one last append is needed here
		if scount != 0 {
			params = append(params, p)
		}

		if len(params) == 0 {
			fmt.Println("nothing to extend")
			return nil
		}

		mi, err := fullApi.StateMinerInfo(ctx, maddr, types.EmptyTSK)
		if err != nil {
			return xerrors.Errorf("getting miner info: %w", err)
		}

		stotal := 0

		for i := range params {
			scount := 0
			for _, ext := range params[i].Extensions {
				count, err := ext.Sectors.Count()
				if err != nil {
					return err
				}
				scount += int(count)
			}
			fmt.Printf("Renewing %d sectors: ", scount)
			stotal += scount

			if !cctx.Bool("really-do-it") {
				pp, err := NewPseudoExtendParams(&params[i])
				if err != nil {
					return err
				}

				data, err := json.MarshalIndent(pp, "", "  ")
				if err != nil {
					return err
				}

				fmt.Println()
				fmt.Println(string(data))
				continue
			}

			sp, aerr := actors.SerializeParams(&params[i])
			if aerr != nil {
				return xerrors.Errorf("serializing params: %w", err)
			}

			smsg, err := fullApi.MpoolPushMessage(ctx, &types.Message{
				From:   mi.Worker,
				To:     maddr,
				Method: builtin.MethodsMiner.ExtendSectorExpiration,
				Value:  big.Zero(),
				Params: sp,
			}, spec)
			if err != nil {
				return xerrors.Errorf("mpool push message: %w", err)
			}

			fmt.Println(smsg.Cid())
		}

		fmt.Printf("%d sectors renewed\n", stotal)

		return nil
	},
}

var sectorsExtendCmd = &cli.Command{
	Name:      "extend",
	Usage:     "Extend sector expiration",
	ArgsUsage: "<sectorNumbers...>",
	Flags: []cli.Flag{
		&cli.Int64Flag{
			Name:     "new-expiration",
			Usage:    "new expiration epoch",
			Required: false,
		},
		&cli.BoolFlag{
			Name:     "v1-sectors",
			Usage:    "renews all v1 sectors up to the maximum possible lifetime",
			Required: false,
		},
		&cli.Int64Flag{
			Name:     "tolerance",
			Value:    20160,
			Usage:    "when extending v1 sectors, don't try to extend sectors by fewer than this number of epochs",
			Required: false,
		},
		&cli.Int64Flag{
			Name:     "expiration-ignore",
			Value:    120,
			Usage:    "when extending v1 sectors, skip sectors whose current expiration is less than <ignore> epochs from now",
			Required: false,
		},
		&cli.Int64Flag{
			Name:     "expiration-cutoff",
			Usage:    "when extending v1 sectors, skip sectors whose current expiration is more than <cutoff> epochs from now (infinity if unspecified)",
			Required: false,
		},
		&cli.StringFlag{},
	},
	Action: func(cctx *cli.Context) error {

		api, nCloser, err := lcli.GetFullNodeAPI(cctx)
		if err != nil {
			return err
		}
		defer nCloser()

		ctx := lcli.ReqContext(cctx)

		maddr, err := getActorAddress(ctx, cctx)
		if err != nil {
			return err
		}

		var params []miner.ExtendSectorExpirationParams

		if cctx.Bool("v1-sectors") {

			head, err := api.ChainHead(ctx)
			if err != nil {
				return err
			}

			nv, err := api.StateNetworkVersion(ctx, types.EmptyTSK)
			if err != nil {
				return err
			}

			extensions := map[lminer.SectorLocation]map[abi.ChainEpoch][]uint64{}

			// are given durations within tolerance epochs
			withinTolerance := func(a, b abi.ChainEpoch) bool {
				diff := a - b
				if diff < 0 {
					diff = b - a
				}

				return diff <= abi.ChainEpoch(cctx.Int64("tolerance"))
			}

			sis, err := api.StateMinerActiveSectors(ctx, maddr, types.EmptyTSK)
			if err != nil {
				return xerrors.Errorf("getting miner sector infos: %w", err)
			}

			for _, si := range sis {
				if si.SealProof >= abi.RegisteredSealProof_StackedDrg2KiBV1_1 {
					continue
				}

				if si.Expiration < (head.Height() + abi.ChainEpoch(cctx.Int64("expiration-ignore"))) {
					continue
				}

				if cctx.IsSet("expiration-cutoff") {
					if si.Expiration > (head.Height() + abi.ChainEpoch(cctx.Int64("expiration-cutoff"))) {
						continue
					}
				}

				ml := policy.GetSectorMaxLifetime(si.SealProof, nv)
				// if the sector's missing less than "tolerance" of its maximum possible lifetime, don't bother extending it
				if withinTolerance(si.Expiration-si.Activation, ml) {
					continue
				}

				// Set the new expiration to 48 hours less than the theoretical maximum lifetime
				newExp := ml - (miner.WPoStProvingPeriod * 2) + si.Activation
				if withinTolerance(si.Expiration, newExp) || si.Expiration >= newExp {
					continue
				}

				p, err := api.StateSectorPartition(ctx, maddr, si.SectorNumber, types.EmptyTSK)
				if err != nil {
					return xerrors.Errorf("getting sector location for sector %d: %w", si.SectorNumber, err)
				}

				if p == nil {
					return xerrors.Errorf("sector %d not found in any partition", si.SectorNumber)
				}

				es, found := extensions[*p]
				if !found {
					ne := make(map[abi.ChainEpoch][]uint64)
					ne[newExp] = []uint64{uint64(si.SectorNumber)}
					extensions[*p] = ne
				} else {
					added := false
					for exp := range es {
						if withinTolerance(exp, newExp) && newExp >= exp && exp > si.Expiration {
							es[exp] = append(es[exp], uint64(si.SectorNumber))
							added = true
							break
						}
					}

					if !added {
						es[newExp] = []uint64{uint64(si.SectorNumber)}
					}
				}
			}

			p := miner.ExtendSectorExpirationParams{}
			scount := 0

			for l, exts := range extensions {
				for newExp, numbers := range exts {
					scount += len(numbers)
					addressedMax, err := policy.GetAddressedSectorsMax(nv)
					if err != nil {
						return xerrors.Errorf("failed to get addressed sectors max")
					}
					declMax, err := policy.GetDeclarationsMax(nv)
					if err != nil {
						return xerrors.Errorf("failed to get declarations max")
					}
					if scount > addressedMax || len(p.Extensions) == declMax {
						params = append(params, p)
						p = miner.ExtendSectorExpirationParams{}
						scount = len(numbers)
					}

					p.Extensions = append(p.Extensions, miner.ExpirationExtension{
						Deadline:      l.Deadline,
						Partition:     l.Partition,
						Sectors:       bitfield.NewFromSet(numbers),
						NewExpiration: newExp,
					})
				}
			}

			// if we have any sectors, then one last append is needed here
			if scount != 0 {
				params = append(params, p)
			}

		} else {
			if !cctx.Args().Present() || !cctx.IsSet("new-expiration") {
				return xerrors.Errorf("must pass at least one sector number and new expiration")
			}
			sectors := map[lminer.SectorLocation][]uint64{}

			for i, s := range cctx.Args().Slice() {
				id, err := strconv.ParseUint(s, 10, 64)
				if err != nil {
					return xerrors.Errorf("could not parse sector %d: %w", i, err)
				}

				p, err := api.StateSectorPartition(ctx, maddr, abi.SectorNumber(id), types.EmptyTSK)
				if err != nil {
					return xerrors.Errorf("getting sector location for sector %d: %w", id, err)
				}

				if p == nil {
					return xerrors.Errorf("sector %d not found in any partition", id)
				}

				sectors[*p] = append(sectors[*p], id)
			}

			p := miner.ExtendSectorExpirationParams{}
			for l, numbers := range sectors {

				// TODO: Dedup with above loop
				p.Extensions = append(p.Extensions, miner.ExpirationExtension{
					Deadline:      l.Deadline,
					Partition:     l.Partition,
					Sectors:       bitfield.NewFromSet(numbers),
					NewExpiration: abi.ChainEpoch(cctx.Int64("new-expiration")),
				})
			}

			params = append(params, p)
		}

		if len(params) == 0 {
			fmt.Println("nothing to extend")
			return nil
		}

		mi, err := api.StateMinerInfo(ctx, maddr, types.EmptyTSK)
		if err != nil {
			return xerrors.Errorf("getting miner info: %w", err)
		}

		for i := range params {
			sp, aerr := actors.SerializeParams(&params[i])
			if aerr != nil {
				return xerrors.Errorf("serializing params: %w", err)
			}

			smsg, err := api.MpoolPushMessage(ctx, &types.Message{
				From:   mi.Worker,
				To:     maddr,
				Method: builtin.MethodsMiner.ExtendSectorExpiration,

				Value:  big.Zero(),
				Params: sp,
			}, nil)
			if err != nil {
				return xerrors.Errorf("mpool push message: %w", err)
			}

			fmt.Println(smsg.Cid())
		}

		return nil
	},
}

var sectorsTerminateCmd = &cli.Command{
	Name:      "terminate",
	Usage:     "Terminate sector on-chain then remove (WARNING: This means losing power and collateral for the removed sector)",
	ArgsUsage: "<sectorNum>",
	Flags: []cli.Flag{
		&cli.BoolFlag{
			Name:  "really-do-it",
			Usage: "pass this flag if you know what you are doing",
		},
	},
	Subcommands: []*cli.Command{
		sectorsTerminateFlushCmd,
		sectorsTerminatePendingCmd,
	},
	Action: func(cctx *cli.Context) error {
		if !cctx.Bool("really-do-it") {
			return xerrors.Errorf("pass --really-do-it to confirm this action")
		}
		nodeApi, closer, err := lcli.GetStorageMinerAPI(cctx)
		if err != nil {
			return err
		}
		defer closer()
		ctx := lcli.ReqContext(cctx)
		if cctx.Args().Len() != 1 {
			return xerrors.Errorf("must pass sector number")
		}

		id, err := strconv.ParseUint(cctx.Args().Get(0), 10, 64)
		if err != nil {
			return xerrors.Errorf("could not parse sector number: %w", err)
		}

		return nodeApi.SectorTerminate(ctx, abi.SectorNumber(id))
	},
}

var sectorsTerminateFlushCmd = &cli.Command{
	Name:  "flush",
	Usage: "Send a terminate message if there are sectors queued for termination",
	Action: func(cctx *cli.Context) error {
		nodeApi, closer, err := lcli.GetStorageMinerAPI(cctx)
		if err != nil {
			return err
		}
		defer closer()
		ctx := lcli.ReqContext(cctx)

		mcid, err := nodeApi.SectorTerminateFlush(ctx)
		if err != nil {
			return err
		}

		if mcid == nil {
			return xerrors.New("no sectors were queued for termination")
		}

		fmt.Println(mcid)

		return nil
	},
}

var sectorsTerminatePendingCmd = &cli.Command{
	Name:  "pending",
	Usage: "List sector numbers of sectors pending termination",
	Action: func(cctx *cli.Context) error {
		nodeApi, closer, err := lcli.GetStorageMinerAPI(cctx)
		if err != nil {
			return err
		}
		defer closer()
		api, nCloser, err := lcli.GetFullNodeAPI(cctx)
		if err != nil {
			return err
		}
		defer nCloser()
		ctx := lcli.ReqContext(cctx)

		pending, err := nodeApi.SectorTerminatePending(ctx)
		if err != nil {
			return err
		}

		maddr, err := nodeApi.ActorAddress(ctx)
		if err != nil {
			return err
		}

		dl, err := api.StateMinerProvingDeadline(ctx, maddr, types.EmptyTSK)
		if err != nil {
			return xerrors.Errorf("getting proving deadline info failed: %w", err)
		}

		for _, id := range pending {
			loc, err := api.StateSectorPartition(ctx, maddr, id.Number, types.EmptyTSK)
			if err != nil {
				return xerrors.Errorf("finding sector partition: %w", err)
			}

			fmt.Print(id.Number)

			if loc.Deadline == (dl.Index+1)%miner.WPoStPeriodDeadlines || // not in next (in case the terminate message takes a while to get on chain)
				loc.Deadline == dl.Index || // not in current
				(loc.Deadline+1)%miner.WPoStPeriodDeadlines == dl.Index { // not in previous
				fmt.Print(" (in proving window)")
			}
			fmt.Println()
		}

		return nil
	},
}

var sectorsRemoveCmd = &cli.Command{
	Name:      "remove",
	Usage:     "Forcefully remove a sector (WARNING: This means losing power and collateral for the removed sector (use 'terminate' for lower penalty))",
	ArgsUsage: "<sectorNum>",
	Flags: []cli.Flag{
		&cli.BoolFlag{
			Name:  "really-do-it",
			Usage: "pass this flag if you know what you are doing",
		},
	},
	Action: func(cctx *cli.Context) error {
		if !cctx.Bool("really-do-it") {
			return xerrors.Errorf("this is a command for advanced users, only use it if you are sure of what you are doing")
		}
		nodeApi, closer, err := lcli.GetStorageMinerAPI(cctx)
		if err != nil {
			return err
		}
		defer closer()
		ctx := lcli.ReqContext(cctx)
		if cctx.Args().Len() != 1 {
			return xerrors.Errorf("must pass sector number")
		}

		id, err := strconv.ParseUint(cctx.Args().Get(0), 10, 64)
		if err != nil {
			return xerrors.Errorf("could not parse sector number: %w", err)
		}

		return nodeApi.SectorRemove(ctx, abi.SectorNumber(id))
	},
}

var sectorsSnapUpCmd = &cli.Command{
	Name:      "snap-up",
	Usage:     "Mark a committed capacity sector to be filled with deals",
	ArgsUsage: "<sectorNum>",
	Action: func(cctx *cli.Context) error {
		if cctx.Args().Len() != 1 {
			return lcli.ShowHelp(cctx, xerrors.Errorf("must pass sector number"))
		}

		nodeApi, closer, err := lcli.GetStorageMinerAPI(cctx)
		if err != nil {
			return err
		}
		defer closer()
		api, nCloser, err := lcli.GetFullNodeAPI(cctx)
		if err != nil {
			return err
		}
		defer nCloser()
		ctx := lcli.ReqContext(cctx)

		nv, err := api.StateNetworkVersion(ctx, types.EmptyTSK)
		if err != nil {
			return xerrors.Errorf("failed to get network version: %w", err)
		}
		if nv < network.Version15 {
			return xerrors.Errorf("snap deals upgrades enabled in network v15")
		}

		id, err := strconv.ParseUint(cctx.Args().Get(0), 10, 64)
		if err != nil {
			return xerrors.Errorf("could not parse sector number: %w", err)
		}

		return nodeApi.SectorMarkForUpgrade(ctx, abi.SectorNumber(id), true)
	},
}

var sectorsSnapAbortCmd = &cli.Command{
	Name:      "abort-upgrade",
	Usage:     "Abort the attempted (SnapDeals) upgrade of a CC sector, reverting it to as before",
	ArgsUsage: "<sectorNum>",
	Flags: []cli.Flag{
		&cli.BoolFlag{
			Name:  "really-do-it",
			Usage: "pass this flag if you know what you are doing",
		},
	},
	Action: func(cctx *cli.Context) error {
		if cctx.Args().Len() != 1 {
			return lcli.ShowHelp(cctx, xerrors.Errorf("must pass sector number"))
		}

		really := cctx.Bool("really-do-it")
		if !really {
			//nolint:golint
			return fmt.Errorf("--really-do-it must be specified for this action to have an effect; you have been warned")
		}

		nodeApi, closer, err := lcli.GetStorageMinerAPI(cctx)
		if err != nil {
			return err
		}
		defer closer()
		ctx := lcli.ReqContext(cctx)

		id, err := strconv.ParseUint(cctx.Args().Get(0), 10, 64)
		if err != nil {
			return xerrors.Errorf("could not parse sector number: %w", err)
		}

		return nodeApi.SectorAbortUpgrade(ctx, abi.SectorNumber(id))
	},
}

var sectorsStartSealCmd = &cli.Command{
	Name:      "seal",
	Usage:     "Manually start sealing a sector (filling any unused space with junk)",
	ArgsUsage: "<sectorNum>",
	Action: func(cctx *cli.Context) error {
		nodeApi, closer, err := lcli.GetStorageMinerAPI(cctx)
		if err != nil {
			return err
		}
		defer closer()
		ctx := lcli.ReqContext(cctx)
		if cctx.Args().Len() != 1 {
			return xerrors.Errorf("must pass sector number")
		}

		id, err := strconv.ParseUint(cctx.Args().Get(0), 10, 64)
		if err != nil {
			return xerrors.Errorf("could not parse sector number: %w", err)
		}

		return nodeApi.SectorStartSealing(ctx, abi.SectorNumber(id))
	},
}

var sectorsSealDelayCmd = &cli.Command{
	Name:      "set-seal-delay",
	Usage:     "Set the time, in minutes, that a new sector waits for deals before sealing starts",
	ArgsUsage: "<minutes>",
	Action: func(cctx *cli.Context) error {
		nodeApi, closer, err := lcli.GetStorageMinerAPI(cctx)
		if err != nil {
			return err
		}
		defer closer()
		ctx := lcli.ReqContext(cctx)
		if cctx.Args().Len() != 1 {
			return xerrors.Errorf("must pass duration in minutes")
		}

		hs, err := strconv.ParseUint(cctx.Args().Get(0), 10, 64)
		if err != nil {
			return xerrors.Errorf("could not parse sector number: %w", err)
		}

		delay := hs * uint64(time.Minute)

		return nodeApi.SectorSetSealDelay(ctx, time.Duration(delay))
	},
}

var sectorsCapacityCollateralCmd = &cli.Command{
	Name:  "get-cc-collateral",
	Usage: "Get the collateral required to pledge a committed capacity sector",
	Flags: []cli.Flag{
		&cli.Uint64Flag{
			Name:  "expiration",
			Usage: "the epoch when the sector will expire",
		},
	},
	Action: func(cctx *cli.Context) error {

		nApi, nCloser, err := lcli.GetFullNodeAPI(cctx)
		if err != nil {
			return err
		}
		defer nCloser()

		ctx := lcli.ReqContext(cctx)

		maddr, err := getActorAddress(ctx, cctx)
		if err != nil {
			return err
		}

		mi, err := nApi.StateMinerInfo(ctx, maddr, types.EmptyTSK)
		if err != nil {
			return err
		}

		nv, err := nApi.StateNetworkVersion(ctx, types.EmptyTSK)
		if err != nil {
			return err
		}

		spt, err := lminer.PreferredSealProofTypeFromWindowPoStType(nv, mi.WindowPoStProofType)
		if err != nil {
			return err
		}

		pci := miner.SectorPreCommitInfo{
			SealProof:  spt,
			Expiration: abi.ChainEpoch(cctx.Uint64("expiration")),
		}
		if pci.Expiration == 0 {
			h, err := nApi.ChainHead(ctx)
			if err != nil {
				return err
			}

			pci.Expiration = policy.GetMaxSectorExpirationExtension() + h.Height()
		}

		pc, err := nApi.StateMinerInitialPledgeCollateral(ctx, maddr, pci, types.EmptyTSK)
		if err != nil {
			return err
		}

		pcd, err := nApi.StateMinerPreCommitDepositForPower(ctx, maddr, pci, types.EmptyTSK)
		if err != nil {
			return err
		}

		fmt.Printf("Estimated collateral: %s\n", types.FIL(big.Max(pc, pcd)))

		return nil
	},
}

var sectorsUpdateCmd = &cli.Command{
	Name:      "update-state",
	Usage:     "ADVANCED: manually update the state of a sector, this may aid in error recovery",
	ArgsUsage: "<sectorNum> <newState>",
	Flags: []cli.Flag{
		&cli.BoolFlag{
			Name:  "really-do-it",
			Usage: "pass this flag if you know what you are doing",
		},
	},
	Action: func(cctx *cli.Context) error {
		if !cctx.Bool("really-do-it") {
			return xerrors.Errorf("this is a command for advanced users, only use it if you are sure of what you are doing")
		}
		nodeApi, closer, err := lcli.GetStorageMinerAPI(cctx)
		if err != nil {
			return err
		}
		defer closer()
		ctx := lcli.ReqContext(cctx)
		if cctx.Args().Len() < 2 {
			return xerrors.Errorf("must pass sector number and new state")
		}

		id, err := strconv.ParseUint(cctx.Args().Get(0), 10, 64)
		if err != nil {
			return xerrors.Errorf("could not parse sector number: %w", err)
		}

		_, err = nodeApi.SectorsStatus(ctx, abi.SectorNumber(id), false)
		if err != nil {
			return xerrors.Errorf("sector %d not found, could not change state", id)
		}

		newState := cctx.Args().Get(1)
		if _, ok := sealing.ExistSectorStateList[sealing.SectorState(newState)]; !ok {
			fmt.Printf(" \"%s\" is not a valid state. Possible states for sectors are: \n", newState)
			for state := range sealing.ExistSectorStateList {
				fmt.Printf("%s\n", string(state))
			}
			return nil
		}

		return nodeApi.SectorsUpdate(ctx, abi.SectorNumber(id), api.SectorState(cctx.Args().Get(1)))
	},
}

var sectorsExpiredCmd = &cli.Command{
	Name:  "expired",
	Usage: "Get or cleanup expired sectors",
	Flags: []cli.Flag{
		&cli.BoolFlag{
			Name:  "show-removed",
			Usage: "show removed sectors",
		},
		&cli.BoolFlag{
			Name:  "remove-expired",
			Usage: "remove expired sectors",
		},

		&cli.Int64Flag{
			Name:   "confirm-remove-count",
			Hidden: true,
		},
		&cli.Int64Flag{
			Name:        "expired-epoch",
			Usage:       "epoch at which to check sector expirations",
			DefaultText: "WinningPoSt lookback epoch",
		},
	},
	Action: func(cctx *cli.Context) error {
		nodeApi, closer, err := lcli.GetStorageMinerAPI(cctx)
		if err != nil {
			return err
		}
		defer closer()

		fullApi, nCloser, err := lcli.GetFullNodeAPI(cctx)
		if err != nil {
			return xerrors.Errorf("getting fullnode api: %w", err)
		}
		defer nCloser()
		ctx := lcli.ReqContext(cctx)

		head, err := fullApi.ChainHead(ctx)
		if err != nil {
			return xerrors.Errorf("getting chain head: %w", err)
		}

		lbEpoch := abi.ChainEpoch(cctx.Int64("expired-epoch"))
		if !cctx.IsSet("expired-epoch") {
			nv, err := fullApi.StateNetworkVersion(ctx, head.Key())
			if err != nil {
				return xerrors.Errorf("getting network version: %w", err)
			}

			lbEpoch = head.Height() - policy.GetWinningPoStSectorSetLookback(nv)
			if lbEpoch < 0 {
				return xerrors.Errorf("too early to terminate sectors")
			}
		}

		if cctx.IsSet("confirm-remove-count") && !cctx.IsSet("expired-epoch") {
			return xerrors.Errorf("--expired-epoch must be specified with --confirm-remove-count")
		}

		lbts, err := fullApi.ChainGetTipSetByHeight(ctx, lbEpoch, head.Key())
		if err != nil {
			return xerrors.Errorf("getting lookback tipset: %w", err)
		}

		maddr, err := nodeApi.ActorAddress(ctx)
		if err != nil {
			return xerrors.Errorf("getting actor address: %w", err)
		}

		// toCheck is a working bitfield which will only contain terminated sectors
		toCheck := bitfield.New()
		{
			sectors, err := nodeApi.SectorsList(ctx)
			if err != nil {
				return xerrors.Errorf("getting sector list: %w", err)
			}

			for _, sector := range sectors {
				toCheck.Set(uint64(sector))
			}
		}

		mact, err := fullApi.StateGetActor(ctx, maddr, lbts.Key())
		if err != nil {
			return err
		}

		tbs := blockstore.NewTieredBstore(blockstore.NewAPIBlockstore(fullApi), blockstore.NewMemory())
		mas, err := lminer.Load(adt.WrapStore(ctx, cbor.NewCborStore(tbs)), mact)
		if err != nil {
			return err
		}

		alloc, err := mas.GetAllocatedSectors()
		if err != nil {
			return xerrors.Errorf("getting allocated sectors: %w", err)
		}

		// only allocated sectors can be expired,
		toCheck, err = bitfield.IntersectBitField(toCheck, *alloc)
		if err != nil {
			return xerrors.Errorf("intersecting bitfields: %w", err)
		}

		if err := mas.ForEachDeadline(func(dlIdx uint64, dl lminer.Deadline) error {
			return dl.ForEachPartition(func(partIdx uint64, part lminer.Partition) error {
				live, err := part.LiveSectors()
				if err != nil {
					return err
				}

				toCheck, err = bitfield.SubtractBitField(toCheck, live)
				if err != nil {
					return err
				}

				unproven, err := part.UnprovenSectors()
				if err != nil {
					return err
				}

				toCheck, err = bitfield.SubtractBitField(toCheck, unproven)

				return err
			})
		}); err != nil {
			return err
		}

		err = mas.ForEachPrecommittedSector(func(pci miner.SectorPreCommitOnChainInfo) error {
			toCheck.Unset(uint64(pci.Info.SectorNumber))
			return nil
		})
		if err != nil {
			return err
		}

		if cctx.Bool("remove-expired") {
			color.Red("Removing sectors:\n")
		}

		// toCheck now only contains sectors which either failed to precommit or are expired/terminated
		fmt.Printf("Sector\tState\tExpiration\n")

		var toRemove []abi.SectorNumber

		err = toCheck.ForEach(func(u uint64) error {
			s := abi.SectorNumber(u)

			st, err := nodeApi.SectorsStatus(ctx, s, true)
			if err != nil {
				fmt.Printf("%d:\tError getting status: %s\n", u, err)
				return nil
			}

			rmMsg := ""

			if st.State == api.SectorState(sealing.Removed) {
				if cctx.IsSet("confirm-remove-count") || !cctx.Bool("show-removed") {
					return nil
				}
			} else { // not removed
				toRemove = append(toRemove, s)
			}

			fmt.Printf("%d%s\t%s\t%s\n", s, rmMsg, st.State, lcli.EpochTime(head.Height(), st.Expiration))

			return nil
		})
		if err != nil {
			return err
		}

		if cctx.Bool("remove-expired") {
			if !cctx.IsSet("confirm-remove-count") {
				fmt.Println()
				fmt.Println(color.YellowString("All"), color.GreenString("%d", len(toRemove)), color.YellowString("sectors listed above will be removed\n"))
				fmt.Println(color.YellowString("To confirm removal of the above sectors, including\n all related sealed and unsealed data, run:\n"))
				fmt.Println(color.RedString("lotus-miner sectors expired --remove-expired --confirm-remove-count=%d --expired-epoch=%d\n", len(toRemove), lbts.Height()))
				fmt.Println(color.YellowString("WARNING: This operation is irreversible"))
				return nil
			}

			fmt.Println()

			if int64(len(toRemove)) != cctx.Int64("confirm-remove-count") {
				return xerrors.Errorf("value of confirm-remove-count doesn't match the number of sectors which can be removed (%d)", len(toRemove))
			}

			for _, number := range toRemove {
				fmt.Printf("Removing sector\t%s:\t", color.YellowString("%d", number))

				err := nodeApi.SectorRemove(ctx, number)
				if err != nil {
					color.Red("ERROR: %s\n", err.Error())
				} else {
					color.Green("OK\n")
				}
			}
		}

		return nil
	},
}

var sectorsBatching = &cli.Command{
	Name:  "batching",
	Usage: "manage batch sector operations",
	Subcommands: []*cli.Command{
		sectorsBatchingPendingCommit,
		sectorsBatchingPendingPreCommit,
	},
}

var sectorsBatchingPendingCommit = &cli.Command{
	Name:  "commit",
	Usage: "list sectors waiting in commit batch queue",
	Flags: []cli.Flag{
		&cli.BoolFlag{
			Name:  "publish-now",
			Usage: "send a batch now",
		},
	},
	Action: func(cctx *cli.Context) error {
		api, closer, err := lcli.GetStorageMinerAPI(cctx)
		if err != nil {
			return err
		}
		defer closer()
		ctx := lcli.ReqContext(cctx)

		if cctx.Bool("publish-now") {
			res, err := api.SectorCommitFlush(ctx)
			if err != nil {
				return xerrors.Errorf("flush: %w", err)
			}
			if res == nil {
				return xerrors.Errorf("no sectors to publish")
			}

			for i, re := range res {
				fmt.Printf("Batch %d:\n", i)
				if re.Error != "" {
					fmt.Printf("\tError: %s\n", re.Error)
				} else {
					fmt.Printf("\tMessage: %s\n", re.Msg)
				}
				fmt.Printf("\tSectors:\n")
				for _, sector := range re.Sectors {
					if e, found := re.FailedSectors[sector]; found {
						fmt.Printf("\t\t%d\tERROR %s\n", sector, e)
					} else {
						fmt.Printf("\t\t%d\tOK\n", sector)
					}
				}
			}
			return nil
		}

		pending, err := api.SectorCommitPending(ctx)
		if err != nil {
			return xerrors.Errorf("getting pending deals: %w", err)
		}

		if len(pending) > 0 {
			for _, sector := range pending {
				fmt.Println(sector.Number)
			}
			return nil
		}

		fmt.Println("No sectors queued to be committed")
		return nil
	},
}

var sectorsBatchingPendingPreCommit = &cli.Command{
	Name:  "precommit",
	Usage: "list sectors waiting in precommit batch queue",
	Flags: []cli.Flag{
		&cli.BoolFlag{
			Name:  "publish-now",
			Usage: "send a batch now",
		},
	},
	Action: func(cctx *cli.Context) error {
		api, closer, err := lcli.GetStorageMinerAPI(cctx)
		if err != nil {
			return err
		}
		defer closer()
		ctx := lcli.ReqContext(cctx)

		if cctx.Bool("publish-now") {
			res, err := api.SectorPreCommitFlush(ctx)
			if err != nil {
				return xerrors.Errorf("flush: %w", err)
			}
			if res == nil {
				return xerrors.Errorf("no sectors to publish")
			}

			for i, re := range res {
				fmt.Printf("Batch %d:\n", i)
				if re.Error != "" {
					fmt.Printf("\tError: %s\n", re.Error)
				} else {
					fmt.Printf("\tMessage: %s\n", re.Msg)
				}
				fmt.Printf("\tSectors:\n")
				for _, sector := range re.Sectors {
					fmt.Printf("\t\t%d\tOK\n", sector)
				}
			}
			return nil
		}

		pending, err := api.SectorPreCommitPending(ctx)
		if err != nil {
			return xerrors.Errorf("getting pending deals: %w", err)
		}

		if len(pending) > 0 {
			for _, sector := range pending {
				fmt.Println(sector.Number)
			}
			return nil
		}

		fmt.Println("No sectors queued to be committed")
		return nil
	},
}

var sectorsRefreshPieceMatchingCmd = &cli.Command{
	Name:  "match-pending-pieces",
	Usage: "force a refreshed match of pending pieces to open sectors without manually waiting for more deals",
	Action: func(cctx *cli.Context) error {
		nodeApi, closer, err := lcli.GetStorageMinerAPI(cctx)
		if err != nil {
			return err
		}
		defer closer()
		ctx := lcli.ReqContext(cctx)

		if err := nodeApi.SectorMatchPendingPiecesToOpenSectors(ctx); err != nil {
			return err
		}

		return nil
	},
}

func yesno(b bool) string {
	if b {
		return color.GreenString("YES")
	}
	return color.RedString("NO")
}

<<<<<<< HEAD
=======
// TODO simulate this call if --really-do-it is not used
>>>>>>> 8212b2c5
var sectorsCompactPartitionsCmd = &cli.Command{
	Name:  "compact-partitions",
	Usage: "removes dead sectors from partitions and reduces the number of partitions used if possible",
	Flags: []cli.Flag{
		&cli.Uint64Flag{
			Name:     "deadline",
			Usage:    "the deadline to compact the partitions in",
			Required: true,
		},
		&cli.Int64SliceFlag{
			Name:     "partitions",
			Usage:    "list of partitions to compact sectors in",
			Required: true,
		},
		&cli.BoolFlag{
			Name:  "really-do-it",
			Usage: "Actually send transaction performing the action",
			Value: false,
		},
<<<<<<< HEAD
=======
		&cli.StringFlag{
			Name:  "actor",
			Usage: "Specify the address of the miner to run this command",
		},
>>>>>>> 8212b2c5
	},
	Action: func(cctx *cli.Context) error {
		if !cctx.Bool("really-do-it") {
			fmt.Println("Pass --really-do-it to actually execute this action")
			return nil
		}

		api, acloser, err := lcli.GetFullNodeAPI(cctx)
		if err != nil {
			return err
		}
		defer acloser()

		ctx := lcli.ReqContext(cctx)

		maddr, err := getActorAddress(ctx, cctx)
		if err != nil {
			return err
		}

		minfo, err := api.StateMinerInfo(ctx, maddr, types.EmptyTSK)
		if err != nil {
			return err
		}

		deadline := cctx.Uint64("deadline")
<<<<<<< HEAD
		if err != nil {
			return err
=======
		if deadline > miner.WPoStPeriodDeadlines {
			return fmt.Errorf("deadline %d out of range", deadline)
>>>>>>> 8212b2c5
		}

		parts := cctx.Int64Slice("partitions")
		if len(parts) <= 0 {
			return fmt.Errorf("must include at least one partition to compact")
		}
<<<<<<< HEAD

		partitions := bitfield.BitField{}
=======
		fmt.Printf("compacting %d paritions\n", len(parts))

		partitions := bitfield.New()
>>>>>>> 8212b2c5
		for _, partition := range parts {
			partitions.Set(uint64(partition))
		}

<<<<<<< HEAD
		params := miner5.CompactPartitionsParams{
=======
		params := miner.CompactPartitionsParams{
>>>>>>> 8212b2c5
			Deadline:   deadline,
			Partitions: partitions,
		}

		sp, err := actors.SerializeParams(&params)
		if err != nil {
			return xerrors.Errorf("serializing params: %w", err)
		}

		smsg, err := api.MpoolPushMessage(ctx, &types.Message{
			From:   minfo.Worker,
			To:     maddr,
<<<<<<< HEAD
			Method: miner.Methods.CompactPartitions,
=======
			Method: builtin.MethodsMiner.CompactPartitions,
>>>>>>> 8212b2c5
			Value:  big.Zero(),
			Params: sp,
		}, nil)
		if err != nil {
			return xerrors.Errorf("mpool push: %w", err)
		}

<<<<<<< HEAD
		fmt.Println("Message CID:", smsg.Cid())
=======
		fmt.Printf("Requested compact partitions in message %s\n", smsg.Cid())

		wait, err := api.StateWaitMsg(ctx, smsg.Cid(), 0)
		if err != nil {
			return err
		}

		// check it executed successfully
		if wait.Receipt.ExitCode != 0 {
			fmt.Println(cctx.App.Writer, "compact partitions failed!")
			return err
		}
>>>>>>> 8212b2c5

		return nil
	},
}<|MERGE_RESOLUTION|>--- conflicted
+++ resolved
@@ -2092,10 +2092,7 @@
 	return color.RedString("NO")
 }
 
-<<<<<<< HEAD
-=======
 // TODO simulate this call if --really-do-it is not used
->>>>>>> 8212b2c5
 var sectorsCompactPartitionsCmd = &cli.Command{
 	Name:  "compact-partitions",
 	Usage: "removes dead sectors from partitions and reduces the number of partitions used if possible",
@@ -2115,13 +2112,10 @@
 			Usage: "Actually send transaction performing the action",
 			Value: false,
 		},
-<<<<<<< HEAD
-=======
 		&cli.StringFlag{
 			Name:  "actor",
 			Usage: "Specify the address of the miner to run this command",
 		},
->>>>>>> 8212b2c5
 	},
 	Action: func(cctx *cli.Context) error {
 		if !cctx.Bool("really-do-it") {
@@ -2148,36 +2142,22 @@
 		}
 
 		deadline := cctx.Uint64("deadline")
-<<<<<<< HEAD
-		if err != nil {
-			return err
-=======
 		if deadline > miner.WPoStPeriodDeadlines {
 			return fmt.Errorf("deadline %d out of range", deadline)
->>>>>>> 8212b2c5
 		}
 
 		parts := cctx.Int64Slice("partitions")
 		if len(parts) <= 0 {
 			return fmt.Errorf("must include at least one partition to compact")
 		}
-<<<<<<< HEAD
-
-		partitions := bitfield.BitField{}
-=======
 		fmt.Printf("compacting %d paritions\n", len(parts))
 
 		partitions := bitfield.New()
->>>>>>> 8212b2c5
 		for _, partition := range parts {
 			partitions.Set(uint64(partition))
 		}
 
-<<<<<<< HEAD
-		params := miner5.CompactPartitionsParams{
-=======
 		params := miner.CompactPartitionsParams{
->>>>>>> 8212b2c5
 			Deadline:   deadline,
 			Partitions: partitions,
 		}
@@ -2190,11 +2170,7 @@
 		smsg, err := api.MpoolPushMessage(ctx, &types.Message{
 			From:   minfo.Worker,
 			To:     maddr,
-<<<<<<< HEAD
-			Method: miner.Methods.CompactPartitions,
-=======
 			Method: builtin.MethodsMiner.CompactPartitions,
->>>>>>> 8212b2c5
 			Value:  big.Zero(),
 			Params: sp,
 		}, nil)
@@ -2202,9 +2178,6 @@
 			return xerrors.Errorf("mpool push: %w", err)
 		}
 
-<<<<<<< HEAD
-		fmt.Println("Message CID:", smsg.Cid())
-=======
 		fmt.Printf("Requested compact partitions in message %s\n", smsg.Cid())
 
 		wait, err := api.StateWaitMsg(ctx, smsg.Cid(), 0)
@@ -2217,7 +2190,6 @@
 			fmt.Println(cctx.App.Writer, "compact partitions failed!")
 			return err
 		}
->>>>>>> 8212b2c5
 
 		return nil
 	},
